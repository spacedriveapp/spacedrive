--- conflicted
+++ resolved
@@ -91,11 +91,7 @@
 
 - Rust version: **1.75**
 - Node version: **18.18**
-<<<<<<< HEAD
-- Pnpm version: **9.0.5**
-=======
 - Pnpm version: **9.0.6**
->>>>>>> 463babe1
 
 After cleaning out your build artifacts using `pnpm clean`, `git clean`, or `cargo clean`, it is necessary to re-run the `setup-system` script.
 
