--- conflicted
+++ resolved
@@ -23,15 +23,10 @@
 		"typecheck": "pnpm -r exec tsc"
 	},
 	"devDependencies": {
-<<<<<<< HEAD
-		"@trivago/prettier-plugin-sort-imports": "^3.3.0",
-		"prettier": "^2.7.1",
-		"turbo": "^1.3.4",
-=======
 		"@cspell/dict-rust": "^2.0.1",
 		"@cspell/dict-typescript": "^2.0.1",
 		"@evilmartians/lefthook": "^1.0.5",
-		"@trivago/prettier-plugin-sort-imports": "^3.2.0",
+		"@trivago/prettier-plugin-sort-imports": "^3.3.0",
 		"@typescript-eslint/eslint-plugin": "^5.30.7",
 		"@typescript-eslint/parser": "^5.30.7",
 		"cspell": "^6.4.0",
@@ -42,9 +37,8 @@
 		"eslint-plugin-n": ">=15.0.0 <16.0.0",
 		"eslint-plugin-promise": ">=6.0.0 <7.0.0",
 		"markdown-link-check": "^3.10.2",
-		"prettier": "^2.6.2",
-		"turbo": "^1.2.14",
->>>>>>> 85e5eec9
+		"prettier": "^2.7.1",
+		"turbo": "^1.3.4",
 		"typescript": "^4.7.4"
 	},
 	"overrides": {
