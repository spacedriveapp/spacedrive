use crate::{indexer, Error};

use sd_core_file_path_helper::IsolatedFilePathDataParts;
use sd_core_sync::Manager as SyncManager;

use sd_prisma::{
	prisma::{file_path, location, PrismaClient},
	prisma_sync,
};
use sd_sync::{sync_db_entry, OperationFactory};
use sd_task_system::{ExecStatus, Interrupter, IntoAnyTaskOutput, SerializableTask, Task, TaskId};
use sd_utils::{db::inode_to_db, msgpack};

use std::{sync::Arc, time::Duration};

use chrono::Utc;
use serde::{Deserialize, Serialize};
use tokio::time::Instant;
use tracing::{instrument, trace, Level};

use super::walker::WalkedEntry;

#[derive(Debug)]
pub struct Saver {
	// Task control
	id: TaskId,
	is_shallow: bool,

	// Received input args
	location_id: location::id::Type,
	location_pub_id: location::pub_id::Type,
	walked_entries: Vec<WalkedEntry>,

	// Dependencies
	db: Arc<PrismaClient>,
	sync: Arc<SyncManager>,
}

/// [`Save`] Task output
#[derive(Debug)]
pub struct Output {
	/// Number of records inserted on database
	pub saved_count: u64,
	/// Time spent saving records
	pub save_duration: Duration,
}

#[async_trait::async_trait]
impl Task<Error> for Saver {
	fn id(&self) -> TaskId {
		self.id
	}

	fn with_priority(&self) -> bool {
		// If we're running in shallow mode, then we want priority
		self.is_shallow
	}

	#[instrument(
		skip_all,
		fields(
			task_id = %self.id,
			location_id = %self.location_id,
			to_save_count = %self.walked_entries.len(),
			is_shallow = self.is_shallow,
		),
		ret(level = Level::TRACE),
		err,
	)]
	#[allow(clippy::blocks_in_conditions)] // Due to `err` on `instrument` macro above
	async fn run(&mut self, _: &Interrupter) -> Result<ExecStatus, Error> {
		use file_path::{
			create_unchecked, date_created, date_indexed, date_modified, extension, hidden, inode,
			is_dir, location, location_id, materialized_path, name, size_in_bytes_bytes,
		};

		let start_time = Instant::now();

		let Self {
			location_id,
			location_pub_id,
			walked_entries,
			db,
			sync,
			..
		} = self;

		let (sync_stuff, paths): (Vec<_>, Vec<_>) = walked_entries
			.drain(..)
			.map(
				|WalkedEntry {
				     pub_id,
				     maybe_object_id,
				     iso_file_path,
				     metadata,
				 }| {
					let IsolatedFilePathDataParts {
						materialized_path,
						is_dir,
						name,
						extension,
						..
					} = iso_file_path.to_parts();

					assert!(
						maybe_object_id.is_none(),
						"Object ID must be None as this tasks only created \
						new file_paths and they were not identified yet"
					);

					let (sync_params, db_params): (Vec<_>, Vec<_>) = [
						(
							(
								location::NAME,
								msgpack!(prisma_sync::location::SyncId {
									pub_id: location_pub_id.clone()
								}),
							),
							location_id::set(Some(*location_id)),
						),
						sync_db_entry!(materialized_path.to_string(), materialized_path),
						sync_db_entry!(name.to_string(), name),
						sync_db_entry!(is_dir, is_dir),
						sync_db_entry!(extension.to_string(), extension),
						sync_db_entry!(
							metadata.size_in_bytes.to_be_bytes().to_vec(),
							size_in_bytes_bytes
						),
						sync_db_entry!(inode_to_db(metadata.inode), inode),
						{
							let v = metadata.created_at.into();
							sync_db_entry!(v, date_created)
						},
						{
							let v = metadata.modified_at.into();
							sync_db_entry!(v, date_modified)
						},
						{
							let v = Utc::now().into();
							sync_db_entry!(v, date_indexed)
						},
						sync_db_entry!(metadata.hidden, hidden),
					]
					.into_iter()
					.unzip();

					(
						sync.shared_create(
							prisma_sync::file_path::SyncId {
								pub_id: pub_id.to_db(),
							},
							sync_params,
						),
						create_unchecked(pub_id.into(), db_params),
					)
				},
			)
			.unzip();

		#[allow(clippy::cast_sign_loss)]
		let saved_count = sync
			.write_ops(
				db,
				(
					sync_stuff.into_iter().flatten().collect(),
					db.file_path().create_many(paths).skip_duplicates(),
				),
			)
			.await
			.map_err(indexer::Error::from)? as u64;

		let save_duration = start_time.elapsed();

		trace!(saved_count, "Inserted records");

		Ok(ExecStatus::Done(
			Output {
				saved_count,
				save_duration,
			}
			.into_output(),
		))
	}
}

impl Saver {
	#[must_use]
	pub fn new_deep(
		location_id: location::id::Type,
		location_pub_id: location::pub_id::Type,
		walked_entries: Vec<WalkedEntry>,
		db: Arc<PrismaClient>,
		sync: Arc<SyncManager>,
	) -> Self {
		Self {
			id: TaskId::new_v4(),
			location_id,
			location_pub_id,
			walked_entries,
			db,
			sync,
			is_shallow: false,
		}
	}

	#[must_use]
	pub fn new_shallow(
		location_id: location::id::Type,
		location_pub_id: location::pub_id::Type,
		walked_entries: Vec<WalkedEntry>,
		db: Arc<PrismaClient>,
		sync: Arc<SyncManager>,
	) -> Self {
		Self {
			id: TaskId::new_v4(),
			location_id,
			location_pub_id,
			walked_entries,
			db,
			sync,
			is_shallow: true,
		}
	}
}

#[derive(Debug, Serialize, Deserialize)]
struct SaveState {
	id: TaskId,
	is_shallow: bool,

	location_id: location::id::Type,
	location_pub_id: location::pub_id::Type,
	walked_entries: Vec<WalkedEntry>,
}

impl SerializableTask<Error> for Saver {
	type SerializeError = rmp_serde::encode::Error;

	type DeserializeError = rmp_serde::decode::Error;

	type DeserializeCtx = (Arc<PrismaClient>, Arc<SyncManager>);

	async fn serialize(self) -> Result<Vec<u8>, Self::SerializeError> {
		let Self {
			id,
			is_shallow,
			location_id,
			location_pub_id,
			walked_entries,
			..
		} = self;
		rmp_serde::to_vec_named(&SaveState {
			id,
			is_shallow,
			location_id,
			location_pub_id,
			walked_entries,
		})
	}

	async fn deserialize(
		data: &[u8],
		(db, sync): Self::DeserializeCtx,
	) -> Result<Self, Self::DeserializeError> {
		rmp_serde::from_slice(data).map(
			|SaveState {
			     id,
			     is_shallow,
			     location_id,
			     location_pub_id,
			     walked_entries,
			 }| Self {
				id,
				is_shallow,
				location_id,
				location_pub_id,
				walked_entries,
				db,
				sync,
			},
		)
	}
<<<<<<< HEAD
=======
}

#[derive(Debug)]
pub struct SaveTaskOutput {
	pub saved_count: u64,
	pub save_duration: Duration,
}

#[async_trait::async_trait]
impl Task<Error> for SaveTask {
	fn id(&self) -> TaskId {
		self.id
	}

	fn with_priority(&self) -> bool {
		// If we're running in shallow mode, then we want priority
		self.is_shallow
	}

	async fn run(&mut self, _: &Interrupter) -> Result<ExecStatus, Error> {
		use file_path::{
			create_unchecked, date_created, date_indexed, date_modified, extension, hidden, inode,
			is_dir, location, location_id, materialized_path, name, size_in_bytes_bytes,
		};

		let start_time = Instant::now();

		let Self {
			location_id,
			location_pub_id,
			walked_entries,
			db,
			sync,
			..
		} = self;

		let (sync_stuff, paths): (Vec<_>, Vec<_>) = walked_entries
			.drain(..)
			.map(|entry| {
				let IsolatedFilePathDataParts {
					materialized_path,
					is_dir,
					name,
					extension,
					..
				} = entry.iso_file_path.to_parts();

				let pub_id = sd_utils::uuid_to_bytes(entry.pub_id);

				let (sync_params, db_params): (Vec<_>, Vec<_>) = [
					(
						(
							location::NAME,
							msgpack!(prisma_sync::location::SyncId {
								pub_id: location_pub_id.clone()
							}),
						),
						location_id::set(Some(*location_id)),
					),
					sync_db_entry!(materialized_path.to_string(), materialized_path),
					sync_db_entry!(name.to_string(), name),
					sync_db_entry!(is_dir, is_dir),
					sync_db_entry!(extension.to_string(), extension),
					sync_db_entry!(
						entry.metadata.size_in_bytes.to_be_bytes().to_vec(),
						size_in_bytes_bytes
					),
					sync_db_entry!(inode_to_db(entry.metadata.inode), inode),
					sync_db_entry!(entry.metadata.created_at.into(), date_created),
					sync_db_entry!(entry.metadata.modified_at.into(), date_modified),
					sync_db_entry!(Utc::now().into(), date_indexed),
					sync_db_entry!(entry.metadata.hidden, hidden),
				]
				.into_iter()
				.unzip();

				(
					sync.shared_create(
						prisma_sync::file_path::SyncId {
							pub_id: sd_utils::uuid_to_bytes(entry.pub_id),
						},
						sync_params,
					),
					create_unchecked(pub_id, db_params),
				)
			})
			.unzip();

		#[allow(clippy::cast_sign_loss)]
		let saved_count = sync
			.write_ops(
				db,
				(
					sync_stuff.into_iter().flatten().collect(),
					db.file_path().create_many(paths).skip_duplicates(),
				),
			)
			.await
			.map_err(indexer::Error::from)? as u64;

		trace!("Inserted {saved_count} records");

		Ok(ExecStatus::Done(
			SaveTaskOutput {
				saved_count,
				save_duration: start_time.elapsed(),
			}
			.into_output(),
		))
	}
>>>>>>> 4a62d268
}<|MERGE_RESOLUTION|>--- conflicted
+++ resolved
@@ -127,18 +127,9 @@
 							size_in_bytes_bytes
 						),
 						sync_db_entry!(inode_to_db(metadata.inode), inode),
-						{
-							let v = metadata.created_at.into();
-							sync_db_entry!(v, date_created)
-						},
-						{
-							let v = metadata.modified_at.into();
-							sync_db_entry!(v, date_modified)
-						},
-						{
-							let v = Utc::now().into();
-							sync_db_entry!(v, date_indexed)
-						},
+						sync_db_entry!(metadata.created_at.into(), date_created),
+						sync_db_entry!(metadata.modified_at.into(), date_modified),
+						sync_db_entry!(Utc::now().into(), date_indexed),
 						sync_db_entry!(metadata.hidden, hidden),
 					]
 					.into_iter()
@@ -280,117 +271,4 @@
 			},
 		)
 	}
-<<<<<<< HEAD
-=======
-}
-
-#[derive(Debug)]
-pub struct SaveTaskOutput {
-	pub saved_count: u64,
-	pub save_duration: Duration,
-}
-
-#[async_trait::async_trait]
-impl Task<Error> for SaveTask {
-	fn id(&self) -> TaskId {
-		self.id
-	}
-
-	fn with_priority(&self) -> bool {
-		// If we're running in shallow mode, then we want priority
-		self.is_shallow
-	}
-
-	async fn run(&mut self, _: &Interrupter) -> Result<ExecStatus, Error> {
-		use file_path::{
-			create_unchecked, date_created, date_indexed, date_modified, extension, hidden, inode,
-			is_dir, location, location_id, materialized_path, name, size_in_bytes_bytes,
-		};
-
-		let start_time = Instant::now();
-
-		let Self {
-			location_id,
-			location_pub_id,
-			walked_entries,
-			db,
-			sync,
-			..
-		} = self;
-
-		let (sync_stuff, paths): (Vec<_>, Vec<_>) = walked_entries
-			.drain(..)
-			.map(|entry| {
-				let IsolatedFilePathDataParts {
-					materialized_path,
-					is_dir,
-					name,
-					extension,
-					..
-				} = entry.iso_file_path.to_parts();
-
-				let pub_id = sd_utils::uuid_to_bytes(entry.pub_id);
-
-				let (sync_params, db_params): (Vec<_>, Vec<_>) = [
-					(
-						(
-							location::NAME,
-							msgpack!(prisma_sync::location::SyncId {
-								pub_id: location_pub_id.clone()
-							}),
-						),
-						location_id::set(Some(*location_id)),
-					),
-					sync_db_entry!(materialized_path.to_string(), materialized_path),
-					sync_db_entry!(name.to_string(), name),
-					sync_db_entry!(is_dir, is_dir),
-					sync_db_entry!(extension.to_string(), extension),
-					sync_db_entry!(
-						entry.metadata.size_in_bytes.to_be_bytes().to_vec(),
-						size_in_bytes_bytes
-					),
-					sync_db_entry!(inode_to_db(entry.metadata.inode), inode),
-					sync_db_entry!(entry.metadata.created_at.into(), date_created),
-					sync_db_entry!(entry.metadata.modified_at.into(), date_modified),
-					sync_db_entry!(Utc::now().into(), date_indexed),
-					sync_db_entry!(entry.metadata.hidden, hidden),
-				]
-				.into_iter()
-				.unzip();
-
-				(
-					sync.shared_create(
-						prisma_sync::file_path::SyncId {
-							pub_id: sd_utils::uuid_to_bytes(entry.pub_id),
-						},
-						sync_params,
-					),
-					create_unchecked(pub_id, db_params),
-				)
-			})
-			.unzip();
-
-		#[allow(clippy::cast_sign_loss)]
-		let saved_count = sync
-			.write_ops(
-				db,
-				(
-					sync_stuff.into_iter().flatten().collect(),
-					db.file_path().create_many(paths).skip_duplicates(),
-				),
-			)
-			.await
-			.map_err(indexer::Error::from)? as u64;
-
-		trace!("Inserted {saved_count} records");
-
-		Ok(ExecStatus::Done(
-			SaveTaskOutput {
-				saved_count,
-				save_duration: start_time.elapsed(),
-			}
-			.into_output(),
-		))
-	}
->>>>>>> 4a62d268
 }