--- conflicted
+++ resolved
@@ -41,7 +41,6 @@
 								.into_iter()
 								.flat_map(|l| {
 									use location::*;
-<<<<<<< HEAD
 
 									sync.shared_create(
 										prisma_sync::location::SyncId { pub_id: l.pub_id },
@@ -143,109 +142,6 @@
 								.flat_map(|md| {
 									use media_data::*;
 
-=======
-
-									sync.shared_create(
-										prisma_sync::location::SyncId { pub_id: l.pub_id },
-										chain_optional_iter(
-											[],
-											[
-												option_sync_entry!(l.name, name),
-												option_sync_entry!(l.path, path),
-												option_sync_entry!(
-													l.total_capacity,
-													total_capacity
-												),
-												option_sync_entry!(
-													l.available_capacity,
-													available_capacity
-												),
-												option_sync_entry!(l.size_in_bytes, size_in_bytes),
-												option_sync_entry!(l.is_archived, is_archived),
-												option_sync_entry!(
-													l.generate_preview_media,
-													generate_preview_media
-												),
-												option_sync_entry!(
-													l.sync_preview_media,
-													sync_preview_media
-												),
-												option_sync_entry!(l.hidden, hidden),
-												option_sync_entry!(l.date_created, date_created),
-											],
-										),
-									)
-								})
-								.map(|o| crdt_op_unchecked_db(&o, instance_id))
-								.collect(),
-						)
-						.exec()
-				},
-			)
-			.await?;
-
-			paginate(
-				|cursor| {
-					db.object()
-						.find_many(vec![object::id::gt(cursor)])
-						.order_by(object::id::order(SortOrder::Asc))
-						.take(1000)
-						.exec()
-				},
-				|object| object.id,
-				|objects| {
-					db.crdt_operation()
-						.create_many(
-							objects
-								.into_iter()
-								.flat_map(|o| {
-									use object::*;
-
-									sync.shared_create(
-										prisma_sync::object::SyncId { pub_id: o.pub_id },
-										chain_optional_iter(
-											[],
-											[
-												option_sync_entry!(o.kind, kind),
-												option_sync_entry!(o.hidden, hidden),
-												option_sync_entry!(o.favorite, favorite),
-												option_sync_entry!(o.important, important),
-												option_sync_entry!(o.note, note),
-												option_sync_entry!(o.date_created, date_created),
-												option_sync_entry!(o.date_accessed, date_accessed),
-											],
-										),
-									)
-								})
-								.map(|o| crdt_op_unchecked_db(&o, instance_id))
-								.collect(),
-						)
-						.exec()
-				},
-			)
-			.await?;
-
-			paginate(
-				|cursor| {
-					db.media_data()
-						.find_many(vec![media_data::id::gt(cursor)])
-						.order_by(media_data::id::order(SortOrder::Asc))
-						.take(1000)
-						.include(media_data::include!({
-							object: select { pub_id }
-						}))
-						.exec()
-				},
-				|o| o.id,
-				|media_datas| {
-					db.crdt_operation()
-						.create_many(
-							media_datas
-								.into_iter()
-								.flat_map(|md| {
-									use media_data::*;
-
->>>>>>> 63b17adb
 									sync.shared_create(
 										prisma_sync::media_data::SyncId {
 											object: prisma_sync::object::SyncId {
@@ -334,8 +230,6 @@
 												option_sync_entry!(fp.date_modified, date_modified),
 												option_sync_entry!(fp.date_indexed, date_indexed),
 											],
-<<<<<<< HEAD
-=======
 										),
 									)
 								})
@@ -374,45 +268,17 @@
 													(tag::date_modified::NAME, msgpack!(v))
 												}),
 											],
->>>>>>> 63b17adb
-										),
-									)
-								})
-								.map(|o| crdt_op_unchecked_db(&o, instance_id))
-								.collect(),
-						)
-						.exec()
-				},
-			)
-			.await?;
-
-<<<<<<< HEAD
-			paginate(
-				|cursor| {
-					db.tag()
-						.find_many(vec![tag::id::gt(cursor)])
-						.order_by(tag::id::order(SortOrder::Asc))
-						.exec()
-				},
-				|tag| tag.id,
-				|tags| {
-					db.crdt_operation()
-						.create_many(
-							tags.into_iter()
-								.flat_map(|t| {
-									sync.shared_create(
-										prisma_sync::tag::SyncId { pub_id: t.pub_id },
-										chain_optional_iter(
-											[],
-											[
-												t.name.map(|v| (tag::name::NAME, json!(v))),
-												t.color.map(|v| (tag::color::NAME, json!(v))),
-												t.date_created
-													.map(|v| (tag::date_created::NAME, json!(v))),
-												t.date_modified
-													.map(|v| (tag::date_modified::NAME, json!(v))),
-											],
-=======
+										),
+									)
+								})
+								.map(|o| crdt_op_unchecked_db(&o, instance_id))
+								.collect(),
+						)
+						.exec()
+				},
+			)
+			.await?;
+
 			paginate_relation(
 				|group_id, item_id| {
 					db.tag_on_object()
@@ -450,7 +316,6 @@
 												t_o.date_created,
 												tag_on_object::date_created
 											)],
->>>>>>> 63b17adb
 										),
 									)
 								})
@@ -492,28 +357,6 @@
 			)
 			.await?;
 
-<<<<<<< HEAD
-			paginate(
-				|cursor| {
-					db.label()
-						.find_many(vec![label::id::gt(cursor)])
-						.order_by(label::id::order(SortOrder::Asc))
-						.exec()
-				},
-				|label| label.id,
-				|labels| {
-					db.crdt_operation()
-						.create_many(
-							labels
-								.into_iter()
-								.flat_map(|l| {
-									sync.shared_create(
-										prisma_sync::label::SyncId { name: l.name },
-										[
-											(label::date_created::NAME, json!(l.date_created)),
-											(label::date_modified::NAME, json!(l.date_modified)),
-										],
-=======
 			let res = paginate_relation(
 				|group_id, item_id| {
 					db.label_on_object()
@@ -546,20 +389,15 @@
 											},
 										},
 										[],
->>>>>>> 63b17adb
-									)
-								})
-								.map(|o| crdt_op_unchecked_db(&o, instance_id))
-								.collect(),
-						)
-						.exec()
-				},
-			)
-<<<<<<< HEAD
-			.await?;
-=======
+									)
+								})
+								.map(|o| crdt_op_unchecked_db(&o, instance_id))
+								.collect(),
+						)
+						.exec()
+				},
+			)
 			.await;
->>>>>>> 63b17adb
 
 			println!("backfill ended");
 
@@ -579,11 +417,7 @@
 	id: impl Fn(&T) -> i32,
 	operations: impl Fn(Vec<T>) -> TOperations,
 ) -> Result<(), E> {
-<<<<<<< HEAD
-	let mut next_cursor = Some(0);
-=======
 	let mut next_cursor = Some(-1);
->>>>>>> 63b17adb
 	loop {
 		let Some(cursor) = next_cursor else {
 			break;
@@ -595,8 +429,6 @@
 	}
 
 	Ok(())
-<<<<<<< HEAD
-=======
 }
 
 async fn paginate_relation<
@@ -621,5 +453,4 @@
 	}
 
 	Ok(())
->>>>>>> 63b17adb
 }