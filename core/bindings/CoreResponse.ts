// This file was generated by [ts-rs](https://github.com/Aleph-Alpha/ts-rs). Do not edit this file manually.
import type { DirectoryWithContents } from "./DirectoryWithContents";
import type { JobReport } from "./JobReport";
import type { LibraryConfigWrapped } from "./LibraryConfigWrapped";
import type { LocationResource } from "./LocationResource";
import type { NetworkManagerState } from "./NetworkManagerState";
import type { NodeState } from "./NodeState";
import type { Statistics } from "./Statistics";
import type { Volume } from "./Volume";

<<<<<<< HEAD
export type CoreResponse = { key: "Success", data: null } | { key: "Error", data: string } | { key: "SysGetVolumes", data: Array<Volume> } | { key: "SysGetLocation", data: LocationResource } | { key: "SysGetLocations", data: Array<LocationResource> } | { key: "LibGetExplorerDir", data: DirectoryWithContents } | { key: "NodeGetState", data: NodeState } | { key: "LocCreate", data: LocationResource } | { key: "JobGetRunning", data: Array<JobReport> } | { key: "JobGetHistory", data: Array<JobReport> } | { key: "GetLibraryStatistics", data: Statistics } | { key: "GetNetworkState", data: NetworkManagerState };
=======
export type CoreResponse = { key: "Success", data: null } | { key: "Error", data: string } | { key: "NodeGetLibraries", data: Array<LibraryConfigWrapped> } | { key: "SysGetVolumes", data: Array<Volume> } | { key: "SysGetLocation", data: LocationResource } | { key: "SysGetLocations", data: Array<LocationResource> } | { key: "LibGetExplorerDir", data: DirectoryWithContents } | { key: "NodeGetState", data: NodeState } | { key: "LocCreate", data: LocationResource } | { key: "JobGetRunning", data: Array<JobReport> } | { key: "JobGetHistory", data: Array<JobReport> } | { key: "GetLibraryStatistics", data: Statistics };
>>>>>>> 44d99ee9
<|MERGE_RESOLUTION|>--- conflicted
+++ resolved
@@ -3,13 +3,8 @@
 import type { JobReport } from "./JobReport";
 import type { LibraryConfigWrapped } from "./LibraryConfigWrapped";
 import type { LocationResource } from "./LocationResource";
-import type { NetworkManagerState } from "./NetworkManagerState";
 import type { NodeState } from "./NodeState";
 import type { Statistics } from "./Statistics";
 import type { Volume } from "./Volume";
 
-<<<<<<< HEAD
-export type CoreResponse = { key: "Success", data: null } | { key: "Error", data: string } | { key: "SysGetVolumes", data: Array<Volume> } | { key: "SysGetLocation", data: LocationResource } | { key: "SysGetLocations", data: Array<LocationResource> } | { key: "LibGetExplorerDir", data: DirectoryWithContents } | { key: "NodeGetState", data: NodeState } | { key: "LocCreate", data: LocationResource } | { key: "JobGetRunning", data: Array<JobReport> } | { key: "JobGetHistory", data: Array<JobReport> } | { key: "GetLibraryStatistics", data: Statistics } | { key: "GetNetworkState", data: NetworkManagerState };
-=======
-export type CoreResponse = { key: "Success", data: null } | { key: "Error", data: string } | { key: "NodeGetLibraries", data: Array<LibraryConfigWrapped> } | { key: "SysGetVolumes", data: Array<Volume> } | { key: "SysGetLocation", data: LocationResource } | { key: "SysGetLocations", data: Array<LocationResource> } | { key: "LibGetExplorerDir", data: DirectoryWithContents } | { key: "NodeGetState", data: NodeState } | { key: "LocCreate", data: LocationResource } | { key: "JobGetRunning", data: Array<JobReport> } | { key: "JobGetHistory", data: Array<JobReport> } | { key: "GetLibraryStatistics", data: Statistics };
->>>>>>> 44d99ee9
+export type CoreResponse = { key: "Success", data: null } | { key: "Error", data: string } | { key: "NodeGetLibraries", data: Array<LibraryConfigWrapped> } | { key: "SysGetVolumes", data: Array<Volume> } | { key: "SysGetLocation", data: LocationResource } | { key: "SysGetLocations", data: Array<LocationResource> } | { key: "LibGetExplorerDir", data: DirectoryWithContents } | { key: "NodeGetState", data: NodeState } | { key: "LocCreate", data: LocationResource } | { key: "JobGetRunning", data: Array<JobReport> } | { key: "JobGetHistory", data: Array<JobReport> } | { key: "GetLibraryStatistics", data: Statistics };