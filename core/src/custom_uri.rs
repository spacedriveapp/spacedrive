use crate::{
	location::file_path_helper::{file_path_to_handle_custom_uri, IsolatedFilePathData},
	p2p::{sync::InstanceState, IdentityOrRemoteIdentity},
	prisma::{file_path, location},
	util::{db::*, InfallibleResponse},
	Node,
};

use std::{
	cmp::min,
	ffi::OsStr,
	fmt::Debug,
	fs::Metadata,
	io::{self, SeekFrom},
	panic::Location,
	path::{Path, PathBuf},
	pin::Pin,
	str::FromStr,
<<<<<<< HEAD
	sync::Arc,
=======
	sync::{atomic::Ordering, Arc},
>>>>>>> 5a0d0396
	task::{Context, Poll},
	time::UNIX_EPOCH,
};

use async_stream::stream;
use axum::{
	body::{self, Body, BoxBody, Bytes, Full, HttpBody, StreamBody},
	extract::{self, State},
	http::{self, header, request, HeaderMap, HeaderValue, Method, Request, Response, StatusCode},
	middleware::{self, Next},
	routing::get,
	Router,
};
<<<<<<< HEAD
use futures::Stream;
=======
use bytes::Bytes;
>>>>>>> 5a0d0396
use http_range::HttpRange;
use mini_moka::sync::Cache;
use pin_project_lite::pin_project;
use sd_file_ext::text::is_text;
use sd_p2p::{spaceblock::Range, spacetunnel::RemoteIdentity};
use tokio::{
	fs::File,
<<<<<<< HEAD
	io::{AsyncRead, AsyncReadExt, AsyncSeekExt, Take},
=======
	io::{AsyncReadExt, AsyncSeekExt, AsyncWrite},
>>>>>>> 5a0d0396
};
use tokio_util::{io::ReaderStream, sync::PollSender};
use tracing::{debug, error};
use uuid::Uuid;

type CacheKey = (Uuid, file_path::id::Type);

#[derive(Debug, Clone)]
struct CacheValue {
	name: PathBuf,
	ext: String,
	file_path_pub_id: Uuid,
	serve_from: ServeFrom,
}

const MAX_TEXT_READ_LENGTH: usize = 10 * 1024; // 10KB

<<<<<<< HEAD
// default capacity 64KiB
const DEFAULT_CAPACITY: usize = 65536;
=======
#[derive(Debug, Clone)]
pub enum ServeFrom {
	/// Serve from the local filesystem
	Local,
	/// Serve from a specific instance
	Remote(RemoteIdentity),
}
>>>>>>> 5a0d0396

#[derive(Clone)]
struct LocalState {
	node: Arc<Node>,

	// This LRU cache allows us to avoid doing a DB lookup on every request.
	// The main advantage of this LRU Cache is for video files. Video files are fetch in multiple chunks and the cache prevents a DB lookup on every chunk reducing the request time from 15-25ms to 1-10ms.
	// TODO: We should listen to events when deleting or moving a location and evict the cache accordingly.
	file_metadata_cache: Cache<CacheKey, CacheValue>,
}

// We are using Axum on all platforms because Tauri's custom URI protocols can't be async!
// TODO(@Oscar): Long-term hopefully this can be moved into rspc but streaming files is a hard thing for rspc to solve (Eg. how does batching work, dyn-safe handler, etc).
pub fn router(node: Arc<Node>) -> Router<()> {
	Router::new()
		.route(
			"/thumbnail/*path",
			get(
				|State(state): State<LocalState>,
				 extract::Path(path): extract::Path<String>,
				 request: Request<Body>| async move {
					let thumbnail_path = state.node.config.data_directory().join("thumbnails");
					let path = thumbnail_path.join(path);

					// Prevent directory traversal attacks (Eg. requesting `../../../etc/passwd`)
					// For now we only support `webp` thumbnails.
					(path.starts_with(&thumbnail_path) && path.extension() == Some(OsStr::new("webp"))).then_some(()).ok_or_else(|| not_found(()))?;

					let file = File::open(&path).await.map_err(|err| {
						InfallibleResponse::builder()
								.status(if err.kind() == io::ErrorKind::NotFound {
									StatusCode::NOT_FOUND
								} else {
									StatusCode::INTERNAL_SERVER_ERROR
								})
								.body(body::boxed(Full::from("")))
					})?;
					let metadata = file.metadata().await;
					serve_file(
						file,
						metadata,
						request.into_parts().0,
						InfallibleResponse::builder().header("Content-Type", HeaderValue::from_static("image/webp")),
					)
					.await
				},
			),
		)
		.route(
			"/file/:lib_id/:loc_id/:path_id",
			get(
				|State(state): State<LocalState>,
				 extract::Path((lib_id, loc_id, path_id)): extract::Path<(
					String,
					String,
					String,
				)>,
				 request: Request<Body>| async move {
					let library_id = Uuid::from_str(&lib_id).map_err(bad_request)?;
					let location_id = loc_id.parse::<location::id::Type>().map_err(bad_request)?;
					let file_path_id = path_id.parse::<file_path::id::Type>().map_err(bad_request)?;

					let lru_cache_key = (library_id, file_path_id);
					let library = state.node.libraries.get_library(&library_id).await.ok_or_else(|| internal_server_error(()))?;

					let CacheValue { name: file_path_full_path, ext: extension, file_path_pub_id, serve_from } = if let Some(entry) =
						state.file_metadata_cache.get(&lru_cache_key)
					{
						entry
					} else {
						let file_path = library
							.db
							.file_path()
							.find_unique(file_path::id::equals(file_path_id))
							// TODO: This query could be seen as a security issue as it could load the private key (`identity`) when we 100% don't need it. We are gonna wanna fix that!
							.select(file_path_to_handle_custom_uri::select())
							.exec()
							.await
							.map_err(internal_server_error)?
							.ok_or_else(|| not_found(()))?;

						let location =
							maybe_missing(&file_path.location, "file_path.location").map_err(internal_server_error)?;
						let path =
							maybe_missing(&location.path, "file_path.location.path").map_err(internal_server_error)?;
						let instance =
							maybe_missing(&location.instance, "file_path.location.instance").map_err(internal_server_error)?;

						let path = Path::new(path).join(
							IsolatedFilePathData::try_from((location_id, &file_path)).map_err(not_found)?
						);

						let identity = IdentityOrRemoteIdentity::from_bytes(&instance.identity).map_err(internal_server_error)?.remote_identity();
						let lru_entry = CacheValue {
							name: path,
							ext: maybe_missing(file_path.extension, "extension").map_err(not_found)?,
							file_path_pub_id: Uuid::from_slice(&file_path.pub_id).map_err(internal_server_error)?,
							serve_from: (identity == library.identity.to_remote_identity()).then_some(ServeFrom::Local).unwrap_or_else(|| ServeFrom::Remote(identity)),
						};

						state
							.file_metadata_cache
							.insert(lru_cache_key, lru_entry.clone());

						lru_entry
					};

					println!("Serving from: {:?}", serve_from); // TODO

					match serve_from {
						ServeFrom::Local => {
							let metadata = file_path_full_path.metadata().map_err(internal_server_error)?;
							(!metadata.is_dir()).then_some(()).ok_or_else(|| not_found(()))?;

							let mut file = File::open(&file_path_full_path).await.map_err(|err| {
								InfallibleResponse::builder()
										.status(if err.kind() == io::ErrorKind::NotFound {
											StatusCode::NOT_FOUND
										} else {
											StatusCode::INTERNAL_SERVER_ERROR
										})
										.body(body::boxed(Full::from("")))
							})?;

							let resp = InfallibleResponse::builder().header("Content-Type", HeaderValue::from_str(&plz_for_the_love_of_all_that_is_good_replace_this_with_the_db_instead_of_adding_variants_to_it(&extension, &mut file, &metadata).await?).map_err(|err| {
								error!("Error converting mime-type into header value: {}", err);
								internal_server_error(())
							})?);

							serve_file(file, Ok(metadata), request.into_parts().0, resp).await
						}
						ServeFrom::Remote(identity) => {
							if !state.node.files_over_p2p_flag.load(Ordering::Relaxed) {
								return Ok(not_found(()))
							}

							// TODO: Support `Range` requests and `ETag` headers

							match state.node.nlm.state().await.get(&library_id).unwrap().instances.get(&identity).unwrap().clone() {
								InstanceState::Discovered(_) | InstanceState::Unavailable => Ok(not_found(())),
								InstanceState::Connected(peer_id) => {
									let (tx, mut rx) = tokio::sync::mpsc::channel::<io::Result<Bytes>>(150);
									// TODO: We only start a thread because of stupid `ManagerStreamAction2` and libp2p's `!Send/!Sync` bounds on a stream.
									let node = state.node.clone();
									tokio::spawn(async move {
										node.p2p
											.request_file(
												peer_id,
												&library,
												file_path_pub_id,
												Range::Full,
												MpscToAsyncWrite(PollSender::new(tx)),
											)
											.await;
									});

									// TODO: Content Type
									Ok(InfallibleResponse::builder()
										.status(StatusCode::OK)
										.body(body::boxed(StreamBody::new(stream! {
											while let Some(item) = rx.recv().await {
												yield item;
											}
										}))))
								}
							}
						},
					}
				},
			),
		)
		.route_layer(middleware::from_fn(cors_middleware))
		.with_state(LocalState {
			node,
			file_metadata_cache: Cache::new(100),
		})
}

#[track_caller]
fn bad_request(err: impl Debug) -> http::Response<BoxBody> {
	debug!("400: Bad Request at {}: {err:?}", Location::caller());

	InfallibleResponse::builder()
		.status(StatusCode::BAD_REQUEST)
		.body(body::boxed(Full::from("")))
}

#[track_caller]
fn not_found(err: impl Debug) -> http::Response<BoxBody> {
	debug!("404: Not Found at {}: {err:?}", Location::caller());

	InfallibleResponse::builder()
		.status(StatusCode::NOT_FOUND)
		.body(body::boxed(Full::from("")))
}

#[track_caller]
fn internal_server_error(err: impl Debug) -> http::Response<BoxBody> {
	debug!(
		"500 - Internal Server Error at {}: {err:?}",
		Location::caller()
	);

	InfallibleResponse::builder()
		.status(StatusCode::INTERNAL_SERVER_ERROR)
		.body(body::boxed(Full::from("")))
}

async fn cors_middleware<B>(req: Request<B>, next: Next<B>) -> Response<BoxBody> {
	if req.method() == Method::OPTIONS {
		return Response::builder()
			.header("Access-Control-Allow-Methods", "GET, HEAD, POST, OPTIONS")
			.header("Access-Control-Allow-Headers", "*")
			.header("Access-Control-Max-Age", "86400")
			.status(StatusCode::OK)
			.body(body::boxed(Full::from("")))
			.expect("Invalid static response!");
	}

	let mut response = next.run(req).await;

	response
		.headers_mut()
		.insert("Access-Control-Allow-Origin", HeaderValue::from_static("*"));

	// https://developer.mozilla.org/en-US/docs/Web/HTTP/Headers/Connection
	response
		.headers_mut()
		.insert("Connection", HeaderValue::from_static("Keep-Alive"));

	response
		.headers_mut()
		.insert("Server", HeaderValue::from_static("Spacedrive"));

	response
}

/// Serve a Tokio file as a HTTP response.
///
/// This function takes care of:
///  - 304 Not Modified using ETag's
///  - Range requests for partial content
///
/// BE AWARE this function does not do any path traversal protection so that's up to the caller!
async fn serve_file(
	mut file: File,
	metadata: io::Result<Metadata>,
	req: request::Parts,
	mut resp: InfallibleResponse,
) -> Result<Response<BoxBody>, Response<BoxBody>> {
	if let Ok(metadata) = metadata {
		// We only accept range queries if `files.metadata() == Ok(_)`
		// https://developer.mozilla.org/en-US/docs/Web/HTTP/Headers/Accept-Ranges
		resp = resp
			.header("Accept-Ranges", HeaderValue::from_static("bytes"))
			.header(
				"Content-Length",
				HeaderValue::from_str(&metadata.len().to_string())
					.expect("number won't fail conversion"),
			);

		// Empty files
		if metadata.len() == 0 {
			return Ok(resp
				.status(StatusCode::OK)
				.header("Content-Length", HeaderValue::from_static("0"))
				.body(body::boxed(Full::from(""))));
		}

		// ETag
		let mut status_code = StatusCode::PARTIAL_CONTENT;
		if let Ok(time) = metadata.modified() {
			let etag_header = format!(
				r#""{}""#,
				// The ETag's can be any value so we just use the modified time to make it easy.
				time.duration_since(UNIX_EPOCH)
					.expect("are you a time traveller? cause that's the only explanation for this error")
					.as_millis()
			);

			// https://developer.mozilla.org/en-US/docs/Web/HTTP/Headers/ETag
			if let Ok(etag_header) = HeaderValue::from_str(&etag_header) {
				resp = resp.header("etag", etag_header);
			} else {
				error!("Failed to convert ETag into header value!");
			}

			// Used for normal requests
			if let Some(etag) = req.headers.get("If-None-Match") {
				if etag.as_bytes() == etag_header.as_bytes() {
					return Ok(resp
						.status(StatusCode::NOT_MODIFIED)
						.body(body::boxed(Full::from(""))));
				}
			}

			// Used checking if the resource has been modified since starting the download
			if let Some(if_range) = req.headers.get("If-Range") {
				// https://developer.mozilla.org/en-US/docs/Web/HTTP/Headers/If-Range
				if if_range.as_bytes() != etag_header.as_bytes() {
					status_code = StatusCode::OK
				}
			}
		};

		// https://developer.mozilla.org/en-US/docs/Web/HTTP/Range_requests
		if req.method == Method::GET {
			if let Some(range) = req.headers.get("range") {
				// TODO: Error handling
				let ranges = HttpRange::parse(range.to_str().map_err(bad_request)?, metadata.len())
					.map_err(bad_request)?;

				// TODO: Multipart requests are not support, yet
				if ranges.len() != 1 {
					return Ok(resp
						.header(
							header::CONTENT_RANGE,
							HeaderValue::from_str(&format!("bytes */{}", metadata.len()))
								.map_err(internal_server_error)?,
						)
						.status(StatusCode::RANGE_NOT_SATISFIABLE)
						.body(body::boxed(Full::from(""))));
				}
				let range = ranges.first().expect("checked above");

				if (range.start + range.length) > metadata.len() {
					return Ok(resp
						.header(
							header::CONTENT_RANGE,
							HeaderValue::from_str(&format!("bytes */{}", metadata.len()))
								.map_err(internal_server_error)?,
						)
						.status(StatusCode::RANGE_NOT_SATISFIABLE)
						.body(body::boxed(Full::from(""))));
				}

				file.seek(SeekFrom::Start(range.start))
					.await
					.map_err(internal_server_error)?;

				return Ok(resp
					.status(status_code)
					.header(
						"Content-Range",
						HeaderValue::from_str(&format!(
							"bytes {}-{}/{}",
							range.start,
							range.start + range.length - 1,
							metadata.len()
						))
						.map_err(internal_server_error)?,
					)
					.header(
						"Content-Length",
						HeaderValue::from_str(&range.length.to_string())
							.map_err(internal_server_error)?,
					)
					.body(body::boxed(AsyncReadBody::with_capacity_limited(
						file,
						DEFAULT_CAPACITY,
						range.length,
					))));
			}
		}
	}

	Ok(resp.body(body::boxed(StreamBody::new(ReaderStream::new(file)))))
}

// TODO: This should be determined from magic bytes when the file is indexed and stored it in the DB on the file path
async fn plz_for_the_love_of_all_that_is_good_replace_this_with_the_db_instead_of_adding_variants_to_it(
	ext: &str,
	file: &mut File,
	metadata: &Metadata,
) -> Result<String, Response<BoxBody>> {
	let mime_type = match ext {
		// AAC audio
		"aac" => "audio/aac",
		// Musical Instrument Digital Interface (MIDI)
		"mid" | "midi" => "audio/midi, audio/x-midi",
		// MP3 audio
		"mp3" => "audio/mpeg",
		// MP4 audio
		"m4a" => "audio/mp4",
		// OGG audio
		"oga" => "audio/ogg",
		// Opus audio
		"opus" => "audio/opus",
		// Waveform Audio Format
		"wav" => "audio/wav",
		// WEBM audio
		"weba" => "audio/webm",
		// AVI: Audio Video Interleave
		"avi" => "video/x-msvideo",
		// MP4 video
		"mp4" | "m4v" => "video/mp4",
		// TODO: Bruh
		#[cfg(not(target_os = "macos"))]
		// TODO: Bruh
		// FIX-ME: This media types break macOS video rendering
		// MPEG transport stream
		"ts" => "video/mp2t",
		// TODO: Bruh
		#[cfg(not(target_os = "macos"))]
		// FIX-ME: This media types break macOS video rendering
		// MPEG Video
		"mpeg" => "video/mpeg",
		// OGG video
		"ogv" => "video/ogg",
		// WEBM video
		"webm" => "video/webm",
		// 3GPP audio/video container (TODO: audio/3gpp if it doesn't contain video)
		"3gp" => "video/3gpp",
		// 3GPP2 audio/video container (TODO: audio/3gpp2 if it doesn't contain video)
		"3g2" => "video/3gpp2",
		// Quicktime movies
		"mov" => "video/quicktime",
		// Windows OS/2 Bitmap Graphics
		"bmp" => "image/bmp",
		// Graphics Interchange Format (GIF)
		"gif" => "image/gif",
		// Icon format
		"ico" => "image/vnd.microsoft.icon",
		// JPEG images
		"jpeg" | "jpg" => "image/jpeg",
		// Portable Network Graphics
		"png" => "image/png",
		// Scalable Vector Graphics (SVG)
		"svg" => "image/svg+xml",
		// Tagged Image File Format (TIFF)
		"tif" | "tiff" => "image/tiff",
		// WEBP image
		"webp" => "image/webp",
		// PDF document
		"pdf" => "application/pdf",
		// HEIF/HEIC images
		"heif" | "heifs" => "image/heif,image/heif-sequence",
		"heic" | "heics" => "image/heic,image/heic-sequence",
		// AVIF images
		"avif" | "avci" | "avcs" => "image/avif",
		_ => "text/plain",
	};

	Ok(if mime_type == "text/plain" {
		let mut text_buf = vec![
			0;
			min(
				metadata.len().try_into().unwrap_or(usize::MAX),
				MAX_TEXT_READ_LENGTH
			)
		];
		if !text_buf.is_empty() {
			file.read_exact(&mut text_buf)
				.await
				.map_err(internal_server_error)?;
			file.seek(SeekFrom::Start(0))
				.await
				.map_err(internal_server_error)?;
		}

		let charset = is_text(&text_buf, text_buf.len() == (metadata.len() as usize)).unwrap_or("");

		// Only browser recognized types, everything else should be text/plain
		// https://www.iana.org/assignments/media-types/media-types.xhtml#table-text
		let mime_type = match ext {
			// HyperText Markup Language
			"html" | "htm" => "text/html",
			// Cascading Style Sheets
			"css" => "text/css",
			// Javascript
			"js" | "mjs" => "text/javascript",
			// Comma-separated values
			"csv" => "text/csv",
			// Markdown
			"md" | "markdown" => "text/markdown",
			// Rich text format
			"rtf" => "text/rtf",
			// Web Video Text Tracks
			"vtt" => "text/vtt",
			// Extensible Markup Language
			"xml" => "text/xml",
			// Text
			"txt" => "text/plain",
			_ => {
				if charset.is_empty() {
					todo!();
					// "TODO: This filetype is not supported because of the missing mime type!",
				};
				mime_type
			}
		};

		format!("{mime_type}; charset={charset}")
	} else {
		mime_type.to_string()
	})
}

<<<<<<< HEAD
// This code was taken from: https://github.com/tower-rs/tower-http/blob/e8eb54966604ea7fa574a2a25e55232f5cfe675b/tower-http/src/services/fs/mod.rs#L30
pin_project! {
	// NOTE: This could potentially be upstreamed to `http-body`.
	/// Adapter that turns an [`impl AsyncRead`][tokio::io::AsyncRead] to an [`impl Body`][http_body::Body].
	#[derive(Debug)]
	pub struct AsyncReadBody<T> {
		#[pin]
		reader: ReaderStream<T>,
	}
}

impl<T> AsyncReadBody<T>
where
	T: AsyncRead,
{
	fn with_capacity_limited(
		read: T,
		capacity: usize,
		max_read_bytes: u64,
	) -> AsyncReadBody<Take<T>> {
		AsyncReadBody {
			reader: ReaderStream::with_capacity(read.take(max_read_bytes), capacity),
		}
	}
}

impl<T> HttpBody for AsyncReadBody<T>
where
	T: AsyncRead,
{
	type Data = Bytes;
	type Error = io::Error;

	fn poll_data(
		self: Pin<&mut Self>,
		cx: &mut Context<'_>,
	) -> Poll<Option<Result<Self::Data, Self::Error>>> {
		self.project().reader.poll_next(cx)
	}

	fn poll_trailers(
		self: Pin<&mut Self>,
		_cx: &mut Context<'_>,
	) -> Poll<Result<Option<HeaderMap>, Self::Error>> {
		Poll::Ready(Ok(None))
=======
/// Allowing wrapping an `mpsc::Sender` into an `AsyncWrite`
pub struct MpscToAsyncWrite(PollSender<io::Result<Bytes>>);

impl AsyncWrite for MpscToAsyncWrite {
	fn poll_write(
		mut self: Pin<&mut Self>,
		cx: &mut Context<'_>,
		buf: &[u8],
	) -> Poll<Result<usize, io::Error>> {
		match self.0.poll_reserve(cx) {
			Poll::Ready(Ok(())) => {
				self.0.send_item(Ok(Bytes::from(buf.to_vec()))).unwrap();
				Poll::Ready(Ok(buf.len()))
			}
			Poll::Ready(Err(_)) => todo!(),
			Poll::Pending => Poll::Pending,
		}
	}

	fn poll_flush(self: Pin<&mut Self>, _cx: &mut Context<'_>) -> Poll<Result<(), io::Error>> {
		Poll::Ready(Ok(()))
	}

	fn poll_shutdown(self: Pin<&mut Self>, _cx: &mut Context<'_>) -> Poll<Result<(), io::Error>> {
		Poll::Ready(Ok(()))
>>>>>>> 5a0d0396
	}
}<|MERGE_RESOLUTION|>--- conflicted
+++ resolved
@@ -16,11 +16,7 @@
 	path::{Path, PathBuf},
 	pin::Pin,
 	str::FromStr,
-<<<<<<< HEAD
-	sync::Arc,
-=======
 	sync::{atomic::Ordering, Arc},
->>>>>>> 5a0d0396
 	task::{Context, Poll},
 	time::UNIX_EPOCH,
 };
@@ -34,11 +30,8 @@
 	routing::get,
 	Router,
 };
-<<<<<<< HEAD
 use futures::Stream;
-=======
 use bytes::Bytes;
->>>>>>> 5a0d0396
 use http_range::HttpRange;
 use mini_moka::sync::Cache;
 use pin_project_lite::pin_project;
@@ -46,11 +39,7 @@
 use sd_p2p::{spaceblock::Range, spacetunnel::RemoteIdentity};
 use tokio::{
 	fs::File,
-<<<<<<< HEAD
-	io::{AsyncRead, AsyncReadExt, AsyncSeekExt, Take},
-=======
-	io::{AsyncReadExt, AsyncSeekExt, AsyncWrite},
->>>>>>> 5a0d0396
+	io::{AsyncRead, AsyncReadExt, AsyncSeekExt, Take, AsyncWrite}
 };
 use tokio_util::{io::ReaderStream, sync::PollSender};
 use tracing::{debug, error};
@@ -68,10 +57,9 @@
 
 const MAX_TEXT_READ_LENGTH: usize = 10 * 1024; // 10KB
 
-<<<<<<< HEAD
 // default capacity 64KiB
 const DEFAULT_CAPACITY: usize = 65536;
-=======
+
 #[derive(Debug, Clone)]
 pub enum ServeFrom {
 	/// Serve from the local filesystem
@@ -79,7 +67,6 @@
 	/// Serve from a specific instance
 	Remote(RemoteIdentity),
 }
->>>>>>> 5a0d0396
 
 #[derive(Clone)]
 struct LocalState {
@@ -578,7 +565,6 @@
 	})
 }
 
-<<<<<<< HEAD
 // This code was taken from: https://github.com/tower-rs/tower-http/blob/e8eb54966604ea7fa574a2a25e55232f5cfe675b/tower-http/src/services/fs/mod.rs#L30
 pin_project! {
 	// NOTE: This could potentially be upstreamed to `http-body`.
@@ -624,7 +610,9 @@
 		_cx: &mut Context<'_>,
 	) -> Poll<Result<Option<HeaderMap>, Self::Error>> {
 		Poll::Ready(Ok(None))
-=======
+  }
+}
+
 /// Allowing wrapping an `mpsc::Sender` into an `AsyncWrite`
 pub struct MpscToAsyncWrite(PollSender<io::Result<Bytes>>);
 
@@ -650,6 +638,5 @@
 
 	fn poll_shutdown(self: Pin<&mut Self>, _cx: &mut Context<'_>) -> Poll<Result<(), io::Error>> {
 		Poll::Ready(Ok(()))
->>>>>>> 5a0d0396
 	}
 }