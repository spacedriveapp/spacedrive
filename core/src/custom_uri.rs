--- conflicted
+++ resolved
@@ -6,21 +6,14 @@
 };
 
 use std::{
-<<<<<<< HEAD
 	ffi::OsStr,
 	io::SeekFrom,
-=======
-	cmp::min,
-	io,
-	mem::take,
->>>>>>> 39549ef7
 	path::{Path, PathBuf},
 	str::FromStr,
 	sync::Arc,
 	time::UNIX_EPOCH,
 };
 
-<<<<<<< HEAD
 use axum::{
 	body::{self, Body, BoxBody, Full, StreamBody},
 	extract::{self, State},
@@ -28,61 +21,18 @@
 	middleware::{self, Next},
 	routing::get,
 	Router,
-=======
-use http_range::HttpRange;
-use httpz::{
-	http::{response::Builder, Method, Response, StatusCode},
-	Endpoint, GenericEndpoint, HttpEndpoint, Request,
->>>>>>> 39549ef7
 };
-use http_body::Limited;
 use http_range::HttpRange;
 use mini_moka::sync::Cache;
-<<<<<<< HEAD
 use tokio::{
 	fs::File,
 	io::{AsyncReadExt, AsyncSeekExt},
-=======
-use once_cell::sync::Lazy;
-use prisma_client_rust::QueryError;
-use sd_file_ext::text::is_text;
-use thiserror::Error;
-use tokio::{
-	fs::{self, File},
-	io::{AsyncReadExt, AsyncSeekExt, SeekFrom},
->>>>>>> 39549ef7
 };
 use tokio_util::io::ReaderStream;
 use uuid::Uuid;
 
 type MetadataCacheKey = (Uuid, file_path::id::Type);
 type NameAndExtension = (PathBuf, String);
-<<<<<<< HEAD
-=======
-static FILE_METADATA_CACHE: Lazy<Cache<MetadataCacheKey, NameAndExtension>> =
-	Lazy::new(|| Cache::new(100));
-
-static MAX_TEXT_READ_LENGHT: usize = 10 * 1024; // 10KB
-
-// TODO: We should listen to events when deleting or moving a location and evict the cache accordingly.
-// TODO: Probs use this cache in rspc queries too!
-
-async fn handler(node: Arc<Node>, req: Request) -> Result<Response<Vec<u8>>, HandleCustomUriError> {
-	let path = req
-		.uri()
-		.path()
-		.strip_prefix('/')
-		.unwrap_or_else(|| req.uri().path())
-		.split('/')
-		.collect::<Vec<_>>();
-
-	match path.first() {
-		Some(&"thumbnail") => handle_thumbnail(&node, &path, &req).await,
-		Some(&"file") => handle_file(&node, &path, &req).await,
-		_ => Err(HandleCustomUriError::BadRequest("Invalid operation!")),
-	}
-}
->>>>>>> 39549ef7
 
 #[derive(Clone)]
 struct LocalState {
@@ -277,7 +227,6 @@
 			resp = resp.header("etag", etag_header);
 		}
 
-<<<<<<< HEAD
 		// https://developer.mozilla.org/en-US/docs/Web/HTTP/Range_requests
 		if req.method == Method::GET {
 			if let Some(range) = req.headers.get("range") {
@@ -315,29 +264,9 @@
 				// 	range.length.try_into().expect("integer overflow"),
 				// )));
 			}
-=======
-	let metadata = fs::metadata(&file_path_full_path)
-		.await
-		.map_err(|e| FileIOError::from((&file_path_full_path, e)))?;
-
-	if metadata.is_dir() {
-		return Err(HandleCustomUriError::BadRequest(
-			"Tried to query a directory",
-		));
-	}
-
-	let content_lenght = metadata.len();
-
-	let mut file = File::open(&file_path_full_path).await.map_err(|err| {
-		if err.kind() == io::ErrorKind::NotFound {
-			HandleCustomUriError::NotFound("file")
-		} else {
-			FileIOError::from((&file_path_full_path, err)).into()
->>>>>>> 39549ef7
 		}
 	}
 
-<<<<<<< HEAD
 	resp.body(body::boxed(StreamBody::new(ReaderStream::new(file))))
 }
 
@@ -346,13 +275,6 @@
 	ext: &str,
 ) -> &'static str {
 	match ext {
-=======
-	let extension = extension.as_str();
-
-	// TODO: This should be determined from magic bytes when the file is indexed and stored it in the DB on the file path
-	// https://developer.mozilla.org/en-US/docs/Web/HTTP/Basics_of_HTTP/MIME_types/Common_types
-	let mime_type = match extension {
->>>>>>> 39549ef7
 		// AAC audio
 		"aac" => "audio/aac",
 		// Musical Instrument Digital Interface (MIDI)
@@ -414,235 +336,10 @@
 		"heic" | "heics" => "image/heic,image/heic-sequence",
 		// AVIF images
 		"avif" | "avci" | "avcs" => "image/avif",
-<<<<<<< HEAD
 		// TEXT document
 		"txt" => "text/plain",
 		_ => {
 			todo!(); // TODO: Error handling
 		}
-=======
-		_ => "text/plain",
-	};
-
-	let mime_type = if mime_type == "text/plain" {
-		let mut text_buf = vec![0; min(content_lenght as usize, MAX_TEXT_READ_LENGHT)];
-		if !text_buf.is_empty() {
-			file.read_exact(&mut text_buf)
-				.await
-				.map_err(|e| FileIOError::from((&file_path_full_path, e)))?;
-			file.seek(SeekFrom::Start(0))
-				.await
-				.map_err(|e| FileIOError::from((&file_path_full_path, e)))?;
-		}
-
-		let charset = is_text(&text_buf, text_buf.len() == (content_lenght as usize)).unwrap_or("");
-
-		// Only browser recognized types, everything else should be text/plain
-		// https://www.iana.org/assignments/media-types/media-types.xhtml#table-text
-		let mime_type = match extension {
-			// HyperText Markup Language
-			"html" | "htm" => "text/html",
-			// Cascading Style Sheets
-			"css" => "text/css",
-			// Javascript
-			"js" | "mjs" => "text/javascript",
-			// Comma-separated values
-			"csv" => "text/csv",
-			// Markdown
-			"md" | "markdown" => "text/markdown",
-			// Rich text format
-			"rtf" => "text/rtf",
-			// Web Video Text Tracks
-			"vtt" => "text/vtt",
-			// Extensible Markup Language
-			"xml" => "text/xml",
-			// Text
-			"txt" => "text/plain",
-			_ => {
-				if charset.is_empty() {
-					return Err(HandleCustomUriError::BadRequest(
-						"TODO: This filetype is not supported because of the missing mime type!",
-					));
-				};
-				mime_type
-			}
-		};
-
-		format!("{mime_type}; charset={charset}")
-	} else {
-		mime_type.to_owned()
-	};
-
-	// GET is the only method for which range handling is defined, according to the spec
-	// https://httpwg.org/specs/rfc9110.html#field.range
-	let range = if method == Method::GET && content_lenght > 0 {
-		if let Some(range) = req.headers().get("range") {
-			range
-				.to_str()
-				.ok()
-				.and_then(|range| HttpRange::parse(range, content_lenght).ok())
-				.ok_or_else(|| {
-					HandleCustomUriError::RangeNotSatisfiable("Error decoding range header!")
-				})
-				.and_then(|range| {
-					// Let's support only 1 range for now
-					if range.len() > 1 {
-						Err(HandleCustomUriError::RangeNotSatisfiable(
-							"Multiple ranges are not supported!",
-						))
-					} else {
-						Ok(range.first().cloned())
-					}
-				})?
-		} else {
-			None
-		}
-	} else {
-		None
-	};
-
-	let mut status_code = 200;
-	let buf = match range {
-		Some(range) => {
-			let file_size = content_lenght;
-			let cropped_length = range.length;
-
-			// TODO: For some reason webkit2gtk doesn't like this at all.
-			// It causes it to only stream random pieces of any given audio file.
-			// TODO: This causes macOS to freeze streaming mp4
-			#[cfg(windows)]
-			let cropped_length = {
-				// prevent max_length;
-				// specially on webview2
-				if mime_type != "application/pdf" && range.length > file_size / 3 {
-					// max size sent (400kb / request)
-					// as it's local file system we can afford to read more often
-					min(file_size - range.start, 1024 * 400)
-				} else {
-					cropped_length
-				}
-			};
-
-			// last byte we are reading, the length of the range include the last byte
-			// who should be skipped on the header
-			let last_byte = range.start + cropped_length - 1;
-
-			// if the webview sent a range header, we need to send a 206 in return
-			status_code = 206;
-
-			// macOS and Windows supports audio and video, linux only supports audio
-			builder = builder
-				.header("Connection", "Keep-Alive")
-				.header("Accept-Ranges", "bytes")
-				.header(
-					"Content-Range",
-					format!("bytes {}-{}/{}", range.start, last_byte, file_size),
-				);
-
-			// FIXME: Add ETag support (caching on the webview)
-
-			read_file(file, cropped_length, Some(range.start))
-				.await
-				.map_err(|e| FileIOError::from((&file_path_full_path, e)))?
-		}
-		_ if method == Method::HEAD => {
-			builder = builder.header("Accept-Ranges", "bytes");
-			vec![]
-		}
-		_ if content_lenght > 0 => read_file(file, content_lenght, None)
-			.await
-			.map_err(|e| FileIOError::from((&file_path_full_path, e)))?,
-		_ => {
-			// Empty file
-			vec![]
-		}
-	};
-
-	Ok(builder
-		.header("Content-type", mime_type)
-		.header("Content-Length", content_lenght)
-		.status(status_code)
-		.body(buf)?)
-}
-
-pub fn create_custom_uri_endpoint(node: Arc<Node>) -> Endpoint<impl HttpEndpoint> {
-	GenericEndpoint::new(
-		"/*any",
-		[Method::HEAD, Method::OPTIONS, Method::GET, Method::POST],
-		move |req: Request| {
-			let node = node.clone();
-			async move { handler(node, req).await.unwrap_or_else(Into::into) }
-		},
-	)
-}
-
-#[derive(Error, Debug)]
-pub enum HandleCustomUriError {
-	#[error("HandleCustomUriError::Http - {0}")]
-	Http(#[from] httpz::http::Error),
-	#[error("HandleCustomUriError::FileIO - {0}")]
-	FileIO(#[from] FileIOError),
-	#[error("HandleCustomUriError::QueryError - {0}")]
-	QueryError(#[from] QueryError),
-	#[error("HandleCustomUriError::BadRequest - {0}")]
-	BadRequest(&'static str),
-	#[error("HandleCustomUriError::RangeNotSatisfiable - invalid range {0}")]
-	RangeNotSatisfiable(&'static str),
-	#[error("HandleCustomUriError::NotFound - resource '{0}'")]
-	NotFound(&'static str),
-	#[error("HandleCustomUriError::MissingField - '{0}'")]
-	MissingField(#[from] MissingFieldError),
-}
-
-impl From<HandleCustomUriError> for Response<Vec<u8>> {
-	fn from(value: HandleCustomUriError) -> Self {
-		let builder = Response::builder().header("Content-Type", "text/plain");
-
-		(match value {
-			HandleCustomUriError::Http(err) => {
-				error!("Error creating http request/response: {:#?}", err);
-				builder
-					.status(StatusCode::INTERNAL_SERVER_ERROR)
-					.body(b"Internal Server Error".to_vec())
-			}
-			HandleCustomUriError::FileIO(err) => {
-				error!("IO error: {:#?}", err);
-				builder
-					.status(StatusCode::INTERNAL_SERVER_ERROR)
-					.body(b"Internal Server Error".to_vec())
-			}
-			HandleCustomUriError::QueryError(err) => {
-				error!("Query error: {:#?}", err);
-				builder
-					.status(StatusCode::INTERNAL_SERVER_ERROR)
-					.body(b"Internal Server Error".to_vec())
-			}
-			HandleCustomUriError::BadRequest(msg) => {
-				error!("Bad request: {}", msg);
-				builder
-					.status(StatusCode::BAD_REQUEST)
-					.body(msg.as_bytes().to_vec())
-			}
-			HandleCustomUriError::RangeNotSatisfiable(msg) => {
-				error!("Invalid Range header in request: {}", msg);
-				builder
-					.status(StatusCode::RANGE_NOT_SATISFIABLE)
-					.body(msg.as_bytes().to_vec())
-			}
-			HandleCustomUriError::NotFound(resource) => builder.status(StatusCode::NOT_FOUND).body(
-				format!("Resource '{resource}' not found")
-					.as_bytes()
-					.to_vec(),
-			),
-			HandleCustomUriError::MissingField(id) => {
-				error!("Location <id = {id}> has no path");
-				builder
-					.status(StatusCode::INTERNAL_SERVER_ERROR)
-					.body(b"Internal Server Error".to_vec())
-			}
-		})
-		// SAFETY: This unwrap is ok as we have an hardcoded the response builders.
-		.expect("internal error building hardcoded HTTP error response")
->>>>>>> 39549ef7
 	}
 }