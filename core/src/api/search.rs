--- conflicted
+++ resolved
@@ -72,11 +72,7 @@
 		.into()
 	}
 
-<<<<<<< HEAD
-	fn to_param(&self) -> file_path::OrderByWithRelationParam {
-=======
 	fn into_param(self) -> file_path::OrderByWithRelationParam {
->>>>>>> 6c82f1f2
 		let dir = self.get_sort_order();
 		use file_path::*;
 		match self {
@@ -150,11 +146,7 @@
 		.into()
 	}
 
-<<<<<<< HEAD
-	fn to_param(&self) -> object::OrderByWithRelationParam {
-=======
 	fn into_param(self) -> object::OrderByWithRelationParam {
->>>>>>> 6c82f1f2
 		let dir = self.get_sort_order();
 		use object::*;
 		match self {
