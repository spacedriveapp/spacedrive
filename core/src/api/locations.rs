--- conflicted
+++ resolved
@@ -1,21 +1,14 @@
 use crate::{
 	invalidate_query,
 	location::{
-		delete_location,
-		file_path_helper::{check_file_path_exists, IsolatedFilePathData},
-		find_location,
-		indexer::rules::IndexerRuleCreateArgs,
-		light_scan_location, location_with_indexer_rules, relink_location, scan_location,
-		LocationCreateArgs, LocationError, LocationUpdateArgs,
+		delete_location, find_location, indexer::rules::IndexerRuleCreateArgs, light_scan_location,
+		location_with_indexer_rules, relink_location, scan_location, LocationCreateArgs,
+		LocationError, LocationUpdateArgs,
 	},
 	prisma::{file_path, indexer_rule, indexer_rules_in_location, location, object, tag},
 };
 
-<<<<<<< HEAD
-use std::{collections::BTreeSet, path::PathBuf};
-=======
 use std::path::PathBuf;
->>>>>>> 04deb621
 
 use rspc::{self, alpha::AlphaRouter, ErrorCode};
 use serde::{Deserialize, Serialize};
@@ -81,105 +74,6 @@
 		})
 		.procedure("getWithRules", {
 			R.with2(library())
-<<<<<<< HEAD
-				.query(|(_, library), args: LocationExplorerArgs| async move {
-					let Library { db, .. } = &library;
-
-					let location = find_location(&library, args.location_id)
-						.exec()
-						.await?
-						.ok_or(LocationError::IdNotFound(args.location_id))?;
-
-					let directory_materialized_path_str = match args.path {
-						Some(path) if !path.is_empty() && path != "/" => {
-							let parent_iso_file_path =
-								IsolatedFilePathData::from_relative_str(location.id, &path);
-							if !check_file_path_exists::<LocationError>(&parent_iso_file_path, db)
-								.await?
-							{
-								return Err(rspc::Error::new(
-									ErrorCode::NotFound,
-									"Directory not found".into(),
-								));
-							}
-
-							parent_iso_file_path.materialized_path_for_children()
-						}
-						Some(_empty) => Some("/".into()),
-						_ => None,
-					};
-
-					let expected_kinds = args
-						.kind
-						.map(|kinds| kinds.into_iter().collect::<BTreeSet<_>>())
-						.unwrap_or_default();
-
-					let (mut file_paths, cursor) = {
-						let limit = args.limit.unwrap_or(100);
-
-						let mut query = db
-							.file_path()
-							.find_many(chain_optional_iter(
-								[file_path::location_id::equals(location.id)],
-								[directory_materialized_path_str
-									.map(file_path::materialized_path::equals)],
-							))
-							.take((limit + 1) as i64);
-
-						if let Some(cursor) = args.cursor {
-							query = query.cursor(file_path::pub_id::equals(cursor));
-						}
-
-						let mut results = query
-							.include(file_path_with_object::include())
-							.exec()
-							.await?;
-
-						let cursor = if results.len() as i32 > limit {
-							results.pop().map(|r| r.pub_id)
-						} else {
-							None
-						};
-
-						(results, cursor)
-					};
-
-					if !expected_kinds.is_empty() {
-						file_paths = file_paths
-							.into_iter()
-							.filter(|file_path| {
-								file_path
-									.object
-									.as_ref()
-									.map(|object| expected_kinds.contains(&object.kind))
-									.unwrap_or(false)
-							})
-							.collect::<Vec<_>>();
-					}
-
-					let mut items = Vec::with_capacity(file_paths.len());
-					for file_path in file_paths {
-						let has_thumbnail = if let Some(cas_id) = &file_path.cas_id {
-							library
-								.thumbnail_exists(cas_id)
-								.await
-								.map_err(LocationError::from)?
-						} else {
-							false
-						};
-
-						items.push(ExplorerItem::Path {
-							has_thumbnail,
-							item: file_path,
-						});
-					}
-
-					Ok(ExplorerData {
-						context: ExplorerContext::Location(location),
-						items,
-						cursor,
-					})
-=======
 				.query(|(_, library), location_id: i32| async move {
 					Ok(library
 						.db
@@ -188,7 +82,6 @@
 						.include(location_with_indexer_rules::include())
 						.exec()
 						.await?)
->>>>>>> 04deb621
 				})
 		})
 		.procedure("create", {
