--- conflicted
+++ resolved
@@ -79,16 +79,9 @@
 			}
 
 			t(|_, mut args: LocationExplorerArgs, library| async move {
-<<<<<<< HEAD
+				let Library { db, .. } = &library;
+
 				let location = find_location(&library, args.location_id)
-					.include(location_with_indexer_rules::include())
-=======
-				let Library { db, .. } = &library;
-
-				let location = db
-					.location()
-					.find_unique(location::id::equals(args.location_id))
->>>>>>> 7c5f760f
 					.exec()
 					.await?
 					.ok_or(LocationError::IdNotFound(args.location_id))?;
@@ -139,7 +132,7 @@
 				}
 
 				Ok(ExplorerData {
-					context: ExplorerContext::Location(location.into()),
+					context: ExplorerContext::Location(location),
 					items,
 				})
 			})
