use crate::{
	invalidate_query,
	job::{job_without_data, JobManager, JobReport, JobStatus},
	location::{find_location, LocationError},
	object::{
		file_identifier::file_identifier_job::FileIdentifierJobInit,
		preview::thumbnailer_job::ThumbnailerJobInit,
		validation::validator_job::ObjectValidatorJobInit,
	},
<<<<<<< HEAD
	prisma::{job, SortOrder},
};

use chrono::{DateTime, Utc};
=======
	prisma::location,
};

use std::path::PathBuf;

>>>>>>> debcb1da
use rspc::alpha::AlphaRouter;
use serde::{Deserialize, Serialize};
use specta::Type;
<<<<<<< HEAD
use std::{
	collections::{hash_map::Entry, HashMap},
	path::PathBuf,
};
=======
>>>>>>> debcb1da
use uuid::Uuid;

use super::{utils::library, CoreEvent, Ctx, R};
use tokio::time::{interval, Duration};

pub(crate) fn mount() -> AlphaRouter<Ctx> {
	R.router()
		.procedure("progress", {
			// Listen for updates from the job manager
			// - the client listens for events containing an updated JobReport
			// - the client replaces its local copy of the JobReport using the index provided by the reports procedure
			// - this should be used with the ephemeral sync engine
			R.with2(library())
				.subscription(|(ctx, _), job_uuid: Uuid| async move {
					let mut event_bus_rx = ctx.event_bus.0.subscribe();
					let mut tick = interval(Duration::from_secs_f64(1.0 / 10.0));

					async_stream::stream! {
						loop {
							let report = loop {
								if let Ok(CoreEvent::JobReportUpdate(report)) = event_bus_rx.recv().await {
									if report.id == job_uuid {
										break report;
									}
								}
							};

							yield report;

							loop {
								tokio::select! { biased;
									_ = tick.tick() => { break; },
									_ = event_bus_rx.recv() => {
										// event was killed by the void
									},
								}
							}
						}
					}
				})
		})
		.procedure("reports", {
			// Reports provides the client with a list of JobReports
			// - we query with a custom select! to avoid returning paused job cache `job.data`
			// - results must include running jobs, and be combined with the in-memory state
			//	  this is to ensure the client will always get the correct initial state
			// - jobs are sorted in to groups by their action
			// - TODO: refactor grouping system to a many-to-many table
			#[derive(Debug, Clone, Serialize, Deserialize, Type)]
			pub struct JobGroup {
				id: String,
				action: String,
				status: JobStatus,
				created_at: DateTime<Utc>,
				jobs: Vec<JobReport>,
			}
			#[derive(Debug, Clone, Serialize, Deserialize, Type)]
			pub struct JobGroups {
				groups: Vec<JobGroup>,
				index: HashMap<String, i32>, // maps job ids to their group index
			}
			R.with2(library())
				.query(|(ctx, library), _: ()| async move {
					let mut groups: HashMap<String, JobGroup> = HashMap::new();

					let job_reports: Vec<JobReport> = library
						.db
						.job()
						.find_many(vec![])
						.order_by(job::date_created::order(SortOrder::Desc))
						.take(100)
						.select(job_without_data::select())
						.exec()
						.await?
						.into_iter()
						.map(JobReport::from)
						.collect();

					let active_reports = ctx.jobs.get_active_reports().await;

					for job in job_reports {
						// action name and group key are computed from the job data
						let (action_name, group_key) = job.get_meta();

						// if the job is running, use the in-memory report
						let memory_job = active_reports.values().find(|j| j.id == job.id);
						let report = match memory_job {
							Some(j) => j,
							None => &job,
						};
						// if we have a group key, handle grouping
						if let Some(group_key) = group_key {
							match groups.entry(group_key) {
								// Create new job group with metadata
								Entry::Vacant(e) => {
									let id = job.parent_id.clone().unwrap_or(job.id.clone());
									let group = JobGroup {
										id: id.to_string(),
										action: action_name.clone(),
										status: job.status.clone(),
										jobs: vec![report.clone()],
										created_at: job.created_at.unwrap_or(Utc::now()),
									};
									e.insert(group);
								}
								// Add to existing job group
								Entry::Occupied(mut e) => {
									let group = e.get_mut();
									group.jobs.insert(0, report.clone()); // inserts at the beginning
								}
							}
						}
					}

					let mut groups_vec: Vec<JobGroup> =
						groups.into_iter().map(|(_, v)| v).collect();
					groups_vec.sort_by(|a, b| b.created_at.cmp(&a.created_at));

					// Update the index after sorting the groups
					let mut index: HashMap<String, i32> = HashMap::new();
					for (i, group) in groups_vec.iter().enumerate() {
						for job in &group.jobs {
							index.insert(job.id.clone().to_string(), i as i32);
						}
					}

					Ok(JobGroups {
						groups: groups_vec,
						index,
					})
				})
		})
		.procedure("isActive", {
			R.with2(library()).query(|(ctx, _), _: ()| async move {
				Ok(ctx.jobs.get_running_reports().await.len() > 0)
			})
		})
		.procedure("clear", {
			R.with2(library())
				.mutation(|(_, library), id: Uuid| async move {
					library
						.db
						.job()
						.delete(job::id::equals(id.as_bytes().to_vec()))
						.exec()
						.await?;

					invalidate_query!(library, "jobs.reports");
					Ok(())
				})
		})
		.procedure("clearAll", {
			R.with2(library())
				.mutation(|(_, library), _: ()| async move {
					library.db.job().delete_many(vec![]).exec().await?;

					invalidate_query!(library, "jobs.reports");
					Ok(())
				})
		})
		// pause job
		.procedure("pause", {
			R.with2(library())
				.mutation(|(ctx, _), id: Uuid| async move {
					JobManager::pause(&ctx.jobs, id).await.map_err(Into::into)
				})
		})
		.procedure("resume", {
			R.with2(library())
				.mutation(|(ctx, _), id: Uuid| async move {
					JobManager::resume(&ctx.jobs, id).await.map_err(Into::into)
				})
		})
		.procedure("generateThumbsForLocation", {
			#[derive(Type, Deserialize)]
			pub struct GenerateThumbsForLocationArgs {
				pub id: location::id::Type,
				pub path: PathBuf,
			}

			R.with2(library()).mutation(
				|(_, library), args: GenerateThumbsForLocationArgs| async move {
					let Some(location) = find_location(&library, args.id).exec().await? else {
						return Err(LocationError::IdNotFound(args.id).into());
					};

					library
						.spawn_job(ThumbnailerJobInit {
							location,
							sub_path: Some(args.path),
						})
						.await
						.map_err(Into::into)
				},
			)
		})
		.procedure("objectValidator", {
			#[derive(Type, Deserialize)]
			pub struct ObjectValidatorArgs {
				pub id: location::id::Type,
				pub path: PathBuf,
			}

			R.with2(library())
				.mutation(|(_, library), args: ObjectValidatorArgs| async move {
					if find_location(&library, args.id).exec().await?.is_none() {
						return Err(LocationError::IdNotFound(args.id).into());
					}

					library
						.spawn_job(ObjectValidatorJobInit {
							location_id: args.id,
							path: args.path,
							background: true,
						})
						.await
						.map_err(Into::into)
				})
		})
		.procedure("identifyUniqueFiles", {
			#[derive(Type, Deserialize)]
			pub struct IdentifyUniqueFilesArgs {
				pub id: location::id::Type,
				pub path: PathBuf,
			}

			R.with2(library())
				.mutation(|(_, library), args: IdentifyUniqueFilesArgs| async move {
					let Some(location) = find_location(&library, args.id).exec().await? else {
						return Err(LocationError::IdNotFound(args.id).into());
					};

					library
						.spawn_job(FileIdentifierJobInit {
							location,
							sub_path: Some(args.path),
						})
						.await
						.map_err(Into::into)
				})
		})
		.procedure("newThumbnail", {
			R.with2(library())
				.subscription(|(ctx, _), _: ()| async move {
					// TODO: Only return event for the library that was subscribed to

					let mut event_bus_rx = ctx.event_bus.0.subscribe();
					async_stream::stream! {
						while let Ok(event) = event_bus_rx.recv().await {
							match event {
								CoreEvent::NewThumbnail { thumb_key } => yield thumb_key,
								_ => {}
							}
						}
					}
				})
		})
}<|MERGE_RESOLUTION|>--- conflicted
+++ resolved
@@ -1,3 +1,8 @@
+use std::{
+	collections::{hash_map::Entry, HashMap},
+	path::PathBuf,
+};
+
 use crate::{
 	invalidate_query,
 	job::{job_without_data, JobManager, JobReport, JobStatus},
@@ -7,28 +12,14 @@
 		preview::thumbnailer_job::ThumbnailerJobInit,
 		validation::validator_job::ObjectValidatorJobInit,
 	},
-<<<<<<< HEAD
-	prisma::{job, SortOrder},
+	prisma::{job, location, SortOrder},
 };
 
 use chrono::{DateTime, Utc};
-=======
-	prisma::location,
-};
-
-use std::path::PathBuf;
-
->>>>>>> debcb1da
 use rspc::alpha::AlphaRouter;
 use serde::{Deserialize, Serialize};
 use specta::Type;
-<<<<<<< HEAD
-use std::{
-	collections::{hash_map::Entry, HashMap},
-	path::PathBuf,
-};
-=======
->>>>>>> debcb1da
+
 use uuid::Uuid;
 
 use super::{utils::library, CoreEvent, Ctx, R};
