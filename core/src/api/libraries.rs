--- conflicted
+++ resolved
@@ -25,37 +25,6 @@
 			)
 		})
 		.procedure("statistics", {
-<<<<<<< HEAD
-			R.with2(library())
-				.query(|(ctx, library), _: ()| async move {
-					let _statistics = library
-						.db
-						.statistics()
-						.find_unique(statistics::id::equals(library.local_id))
-						.exec()
-						.await?;
-
-					// TODO: get from database, not sys
-					let volumes = get_volumes(&ctx);
-					save_volume(&ctx, &library).await?;
-
-					let mut available_capacity: u64 = 0;
-					let mut total_capacity: u64 = 0;
-
-					if let Ok(volumes) = volumes {
-						for volume in volumes {
-							total_capacity += volume.total_capacity;
-							available_capacity += volume.available_capacity;
-						}
-					}
-
-					let library_db_size = get_size(
-						library
-							.config()
-							.data_directory()
-							.join("libraries")
-							.join(&format!("{}.db", library.id)),
-=======
 			R.with2(library()).query(|(_, library), _: ()| async move {
 				// TODO: get from database if library is offline
 				// let _statistics = library
@@ -110,40 +79,10 @@
 						statistics::id::equals(1), // Each library is a database so only one of these ever exists
 						statistics::create(params.clone()),
 						params,
->>>>>>> 3cbdefce
 					)
-					.await
-					.unwrap_or(0);
-
-					let thumbnail_folder_size =
-						get_size(library.config().data_directory().join("thumbnails"))
-							.await
-							.unwrap_or(0);
-
-					use statistics::*;
-					let params = vec![
-						id::set(1), // Each library is a database so only one of these ever exists
-						date_captured::set(Utc::now().into()),
-						total_object_count::set(0),
-						library_db_size::set(library_db_size.to_string()),
-						total_bytes_used::set(0.to_string()),
-						total_bytes_capacity::set(total_capacity.to_string()),
-						total_unique_bytes::set(0.to_string()),
-						total_bytes_free::set(available_capacity.to_string()),
-						preview_media_bytes::set(thumbnail_folder_size.to_string()),
-					];
-
-					Ok(library
-						.db
-						.statistics()
-						.upsert(
-							statistics::id::equals(1), // Each library is a database so only one of these ever exists
-							statistics::create(params.clone()),
-							params,
-						)
-						.exec()
-						.await?)
-				})
+					.exec()
+					.await?)
+			})
 		})
 		.procedure("create", {
 			#[derive(Deserialize, Type)]
