--- conflicted
+++ resolved
@@ -80,13 +80,8 @@
 			#[derive(Deserialize, Type)]
 			pub struct CreateLibraryArgs {
 				name: String,
-<<<<<<< HEAD
 				password: Option<Protected<String>>,
 				tokenized_password: Option<String>,
-				secret_key: Option<Protected<String>>,
-=======
-				password: Protected<String>,
->>>>>>> 1436d779
 				algorithm: Algorithm,
 				hashing_algorithm: HashingAlgorithm,
 			}
@@ -116,12 +111,7 @@
 							..Default::default()
 						},
 						OnboardingConfig {
-<<<<<<< HEAD
 							password,
-							secret_key: args.secret_key,
-=======
-							password: args.password,
->>>>>>> 1436d779
 							algorithm: args.algorithm,
 							hashing_algorithm: args.hashing_algorithm,
 						},
