use rspc::{alpha::AlphaRouter, ErrorCode};
use sd_p2p::PeerId;
use serde::Deserialize;
use specta::Type;
use std::path::PathBuf;
use uuid::Uuid;

use crate::p2p::P2PEvent;

use super::{utils::library, Ctx, R};

pub(crate) fn mount() -> AlphaRouter<Ctx> {
	R.router()
		.procedure("events", {
			R.subscription(|ctx, _: ()| async move {
				let mut rx = ctx.p2p.subscribe();
				async_stream::stream! {
					// TODO: Don't block subscription start
					for peer in ctx.p2p.manager.get_discovered_peers().await {
						yield P2PEvent::DiscoveredPeer {
							peer_id: peer.peer_id,
							metadata: peer.metadata,
						};
					}

					// // TODO: Don't block subscription start
					// for peer in ctx.p2p_manager.get_connected_peers().await.unwrap() {
					// 	// TODO: Send to frontend
					// }


					while let Ok(event) = rx.recv().await {
						yield event;
					}
				}
			})
		})
		.procedure("spacedrop", {
			#[derive(Type, Deserialize)]
			pub struct SpacedropArgs {
				peer_id: PeerId,
				file_path: Vec<String>,
			}

			R.mutation(|ctx, args: SpacedropArgs| async move {
				// TODO: Handle multiple files path and error if zero paths
				ctx.p2p
					.big_bad_spacedrop(
						args.peer_id,
						PathBuf::from(
							args.file_path
								.first()
								.expect("https://linear.app/spacedriveapp/issue/ENG-625/spacedrop-multiple-files"),
						),
					)
					.await
					.map_err(|_| {
						rspc::Error::new(ErrorCode::InternalServerError, "todo".to_string())
					})
			})
		})
		.procedure("acceptSpacedrop", {
			R.mutation(|ctx, (id, path): (Uuid, Option<String>)| async move {
				match path {
					Some(path) => ctx.p2p.accept_spacedrop(id, path).await,
					None => ctx.p2p.reject_spacedrop(id).await,
				}
			})
		})
<<<<<<< HEAD
		.procedure("pair", {
			R.with2(library())
				.mutation(|(ctx, lib), id: PeerId| async move { ctx.p2p.pair(id, lib) })
=======
		.procedure("spacedropProgress", {
			R.subscription(|ctx, id: Uuid| async move {
				ctx.p2p.spacedrop_progress(id).await.ok_or_else(|| {
					rspc::Error::new(ErrorCode::BadRequest, "Spacedrop not found!".into())
				})
			})
>>>>>>> d683d22c
		})
}<|MERGE_RESOLUTION|>--- conflicted
+++ resolved
@@ -67,17 +67,15 @@
 				}
 			})
 		})
-<<<<<<< HEAD
-		.procedure("pair", {
-			R.with2(library())
-				.mutation(|(ctx, lib), id: PeerId| async move { ctx.p2p.pair(id, lib) })
-=======
 		.procedure("spacedropProgress", {
 			R.subscription(|ctx, id: Uuid| async move {
 				ctx.p2p.spacedrop_progress(id).await.ok_or_else(|| {
 					rspc::Error::new(ErrorCode::BadRequest, "Spacedrop not found!".into())
 				})
 			})
->>>>>>> d683d22c
+		})
+		.procedure("pair", {
+			R.with2(library())
+				.mutation(|(ctx, lib), id: PeerId| async move { ctx.p2p.pair(id, lib) })
 		})
 }