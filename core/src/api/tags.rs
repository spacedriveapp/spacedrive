--- conflicted
+++ resolved
@@ -67,8 +67,7 @@
 
 			R.with2(library())
 				.mutation(|(_, library), args: TagAssignArgs| async move {
-<<<<<<< HEAD
-					let Library { db, sync, .. } = &library;
+					let Library { db, sync, .. } = library.as_ref();
 
 					let (tag, objects) = db
 						._batch((
@@ -97,9 +96,6 @@
 							}
 						};
 					}
-=======
-					let Library { db, .. } = library.as_ref();
->>>>>>> 23b0c403
 
 					if args.unassign {
 						let query = db.tag_on_object().delete_many(vec![
