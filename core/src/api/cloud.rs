use crate::{api::libraries::LibraryConfigWrapped, invalidate_query, library::LibraryName};

use reqwest::Response;
use rspc::alpha::AlphaRouter;
use serde::de::DeserializeOwned;

use uuid::Uuid;

use super::{utils::library, Ctx, R};

#[allow(unused)]
async fn parse_json_body<T: DeserializeOwned>(response: Response) -> Result<T, rspc::Error> {
	response.json().await.map_err(|_| {
		rspc::Error::new(
			rspc::ErrorCode::InternalServerError,
			"JSON conversion failed".to_string(),
		)
	})
}

pub(crate) fn mount() -> AlphaRouter<Ctx> {
	R.router()
		.merge("library.", library::mount())
<<<<<<< HEAD
		.procedure("getApiOrigin", {
			R.query(|node, _: ()| async move { Ok(node.env.api_url.lock().await.to_string()) })
		})
		.procedure("setApiOrigin", {
			R.mutation(|node, origin: String| async move {
				let mut origin_env = node.env.api_url.lock().await;
				*origin_env = origin;

				node.config.write(|c| c.auth_token = None).await.ok();

				Ok(())
			})
		})
=======
		.merge("locations.", locations::mount())
>>>>>>> 614c02d2
}

mod library {

	use super::*;

	pub fn mount() -> AlphaRouter<Ctx> {
		R.router()
			.procedure("get", {
				R.with2(library())
					.query(|(node, library), _: ()| async move {
						Ok(
							sd_cloud_api::library::get(node.cloud_api_config().await, library.id)
								.await?,
						)
					})
			})
			.procedure("list", {
				R.query(|node, _: ()| async move {
					Ok(sd_cloud_api::library::list(node.cloud_api_config().await).await?)
				})
			})
			.procedure("create", {
				R.with2(library())
					.mutation(|(node, library), _: ()| async move {
						sd_cloud_api::library::create(
							node.cloud_api_config().await,
							library.id,
							&library.config().await.name,
							library.instance_uuid,
							&library.identity.to_remote_identity(),
						)
						.await?;

						invalidate_query!(library, "cloud.library.get");

						Ok(())
					})
			})
			.procedure("join", {
				R.mutation(|node, library_id: Uuid| async move {
					let Some(cloud_library) =
						sd_cloud_api::library::get(node.cloud_api_config().await, library_id)
							.await?
					else {
						return Err(rspc::Error::new(
							rspc::ErrorCode::NotFound,
							"Library not found".to_string(),
						));
					};

					let library = node
						.libraries
						.create_with_uuid(
							library_id,
							LibraryName::new(cloud_library.name).map_err(|e| {
								rspc::Error::new(
									rspc::ErrorCode::InternalServerError,
									e.to_string(),
								)
							})?,
							None,
							false,
							None,
							&node,
						)
						.await?;

					sd_cloud_api::library::join(
						node.cloud_api_config().await,
						library_id,
						library.instance_uuid,
						&library.identity.to_remote_identity(),
					)
					.await?;

					invalidate_query!(library, "cloud.library.get");
					invalidate_query!(library, "cloud.library.list");

					Ok(LibraryConfigWrapped::from_library(&library).await)
				})
			})
	}
}

mod locations {
	use aws_config::{Region, SdkConfig};
	use aws_credential_types::provider::future;
	use aws_sdk_s3::{
		config::{Credentials, ProvideCredentials, SharedCredentialsProvider},
		primitives::ByteStream,
	};
	use http_body::Full;
	use serde::{Deserialize, Serialize};
	use serde_json::json;
	use specta::Type;

	use crate::util::http::ensure_response;

	use super::*;

	#[derive(Type, Serialize, Deserialize)]
	pub struct CloudLocation {
		id: String,
		name: String,
	}

	#[derive(Debug, Clone, Type, Deserialize)]
	pub struct AuthoriseResponse {
		access_key_id: String,
		secret_access_key: String,
		session_token: String,
	}

	pub fn mount() -> AlphaRouter<Ctx> {
		R.router()
			.procedure("list", {
				R.query(|node, _: ()| async move {
					let api_url = &node.env.api_url;

					node.authed_api_request(node.http.get(&format!("{api_url}/api/v1/locations")))
						.await
						.and_then(ensure_response)
						.map(parse_json_body::<Vec<CloudLocation>>)?
						.await
				})
			})
			.procedure("create", {
				R.mutation(|node, name: String| async move {
					let api_url = &node.env.api_url;

					node.authed_api_request(
						node.http
							.post(&format!("{api_url}/api/v1/locations"))
							.json(&json!({
								"name": name
							})),
					)
					.await
					.and_then(ensure_response)
					.map(parse_json_body::<CloudLocation>)?
					.await
				})
			})
			.procedure("remove", {
				R.mutation(|node, id: String| async move {
					let api_url = &node.env.api_url;

					node.authed_api_request(
						node.http
							.post(&format!("{api_url}/api/v1/locations/delete"))
							.json(&json!({
								"id": id
							})),
					)
					.await
					.and_then(ensure_response)?;

					Ok(())
				})
			})
			// TODO: Remove this
			.procedure("testing", {
				// // TODO: Move this off a static. This is just for debugging.
				// static AUTH_TOKEN: Lazy<Mutex<Option<AuthoriseResponse>>> =
				// 	Lazy::new(|| Mutex::new(None));

				#[derive(Debug)]
				pub struct CredentialsProvider(AuthoriseResponse);

				impl ProvideCredentials for CredentialsProvider {
					fn provide_credentials<'a>(&'a self) -> future::ProvideCredentials<'a>
					where
						Self: 'a,
					{
						future::ProvideCredentials::ready(Ok(Credentials::new(
							self.0.access_key_id.clone(),
							self.0.secret_access_key.clone(),
							Some(self.0.session_token.clone()),
							None, // TODO: Get this from the SD Cloud backend
							"sd-cloud",
						)))
					}

					fn fallback_on_interrupt(&self) -> Option<Credentials> {
						None
					}
				}

				#[derive(Type, Deserialize)]
				pub struct TestingParams {
					id: String,
					path: String,
				}

				R.mutation(|node, params: TestingParams| async move {
					let token = {
						let token = &mut None; // AUTH_TOKEN.lock().await; // TODO: Caching of the token. For now it's annoying when debugging.
						if token.is_none() {
							let api_url = &node.env.api_url;

							*token = Some(
								node.authed_api_request(
									node.http
										.post(&format!("{api_url}/api/v1/locations/authorise"))
										.json(&json!({
											"id": params.id
										})),
								)
								.await
								.and_then(ensure_response)
								.map(parse_json_body::<AuthoriseResponse>)?
								.await?,
							);
						}

						token.clone().expect("Checked above")
					};

					println!("{token:?}"); // TODO

					// TODO: Reuse the client between procedure calls
					let client = aws_sdk_s3::Client::new(
						&SdkConfig::builder()
							.region(Region::new("us-west-1")) // TODO: From cloud config
							.credentials_provider(SharedCredentialsProvider::new(
								CredentialsProvider(token),
							))
							.build(),
					);

					client
						.put_object()
						.bucket("spacedrive-cloud") // TODO: From cloud config
						.key(params.path) // TODO: Proper access control to only the current locations files
						.body(ByteStream::from_body_0_4(Full::from("Hello, world!")))
						.send()
						.await
						.map_err(|err| {
							tracing::error!("S3 error: {err:?}");
							rspc::Error::new(
								rspc::ErrorCode::InternalServerError,
								"Failed to upload to S3".to_string(),
							)
						})?; // TODO: Error handling

					println!("Uploaded file!");

					Ok(())
				})
			})
	}
}<|MERGE_RESOLUTION|>--- conflicted
+++ resolved
@@ -21,7 +21,7 @@
 pub(crate) fn mount() -> AlphaRouter<Ctx> {
 	R.router()
 		.merge("library.", library::mount())
-<<<<<<< HEAD
+		.merge("locations.", locations::mount())
 		.procedure("getApiOrigin", {
 			R.query(|node, _: ()| async move { Ok(node.env.api_url.lock().await.to_string()) })
 		})
@@ -35,9 +35,6 @@
 				Ok(())
 			})
 		})
-=======
-		.merge("locations.", locations::mount())
->>>>>>> 614c02d2
 }
 
 mod library {
