--- conflicted
+++ resolved
@@ -29,12 +29,9 @@
 		(arg.arg, arg.library_id)
 	}
 }
-<<<<<<< HEAD
-pub(crate) fn library() -> impl Middleware<Ctx> + SealedMiddleware<Ctx, NewCtx = (Ctx, Library)> {
-=======
 
-pub(crate) fn library() -> impl MwV3<Ctx, NewCtx = (Ctx, Arc<Library>)> {
->>>>>>> 7215e40a
+pub(crate) fn library() -> impl Middleware<Ctx> + SealedMiddleware<Ctx, NewCtx = (Ctx, Arc<Library>)>
+{
 	MwArgMapperMiddleware::<LibraryArgsLike>::new().mount(|mw, ctx: Ctx, library_id| async move {
 		let library = ctx
 			.library_manager
