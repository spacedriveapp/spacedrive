use crate::api::Router;

use rspc::{internal::specta::DataType, Type};
use serde::Serialize;
use serde_json::Value;
use std::sync::Arc;

#[cfg(debug_assertions)]
use std::sync::Mutex;

/// holds information about all invalidation queries done with the [`invalidate_query!`] macro so we can check they are valid when building the router.
#[cfg(debug_assertions)]
pub(crate) static INVALIDATION_REQUESTS: Mutex<InvalidRequests> =
	Mutex::new(InvalidRequests::new());

#[derive(Debug, Clone, Serialize, Type)]
pub struct InvalidateOperationEvent {
	/// This fields are intentionally private.
	key: &'static str,
	arg: Value,
}

impl InvalidateOperationEvent {
	/// If you are using this function, your doing it wrong.
	pub fn dangerously_create(key: &'static str, arg: Value) -> Self {
		Self { key, arg }
	}
}

/// a request to invalidate a specific resource
#[derive(Debug)]
#[allow(dead_code)]
pub(crate) struct InvalidationRequest {
	pub key: &'static str,
	pub arg_ty: Option<DataType>,
	pub macro_src: &'static str,
}

/// invalidation request for a specific resource
#[derive(Debug, Default)]
#[allow(dead_code)]
pub(crate) struct InvalidRequests {
	pub queries: Vec<InvalidationRequest>,
}

impl InvalidRequests {
<<<<<<< HEAD
	#[allow(dead_code)]
=======
	#[allow(unused)]
>>>>>>> 6e07435a
	const fn new() -> Self {
		Self {
			queries: Vec::new(),
		}
	}

	#[allow(unused_variables)]
	pub(crate) fn validate(r: Arc<Router>) {
		#[cfg(debug_assertions)]
		{
			let invalidate_requests = INVALIDATION_REQUESTS.lock().unwrap();

			let queries = r.queries();
			for req in &invalidate_requests.queries {
				if let Some(query_ty) = queries.get(req.key) {
					if let Some(arg) = &req.arg_ty {
						if &query_ty.ty.arg_ty != arg {
							panic!(
								"Error at '{}': Attempted to invalid query '{}' but the argument type does not match the type defined on the router.",
								req.macro_src, req.key
                        	);
						}
					}
				} else {
					panic!(
						"Error at '{}': Attempted to invalid query '{}' which was not found in the router",
						req.macro_src, req.key
					);
				}
			}
		}
	}
}

/// `invalidate_query` is a macro which stores a list of all of it's invocations so it can ensure all of the queries match the queries attached to the router.
/// This allows invalidate to be type-safe even when the router keys are stringly typed.
/// ```ignore
/// invalidate_query!(
/// library, // crate::library::LibraryContext
/// "version": (), // Name of the query and the type of it
/// () // The arguments
/// );
/// ```
#[macro_export]
#[allow(clippy::crate_in_macro_def)]
macro_rules! invalidate_query {
	($ctx:expr, $key:literal) => {{
		let _: &crate::library::LibraryContext = &$ctx; // Assert the context is the correct type

		#[cfg(debug_assertions)]
		{
			#[ctor::ctor]
			fn invalidate() {
				crate::api::utils::INVALIDATION_REQUESTS
					.lock()
					.unwrap()
					.queries
					.push(crate::api::utils::InvalidationRequest {
						key: $key,
						arg_ty: None,
                        macro_src: concat!(file!(), ":", line!()),
					})
			}
		}

		// The error are ignored here because they aren't mission critical. If they fail the UI might be outdated for a bit.
		crate::api::utils::InvalidateOperationEvent::dangerously_create($key, serde_json::Value::Null)
	}};
	($ctx:expr, $key:literal: $arg_ty:ty, $arg:expr $(,)?) => {{
		let _: $arg_ty = $arg; // Assert the type the user provided is correct
		let ctx: &crate::library::LibraryContext = &$ctx; // Assert the context is the correct type

		#[cfg(debug_assertions)]
		{
			#[ctor::ctor]
			fn invalidate() {
				crate::api::utils::INVALIDATION_REQUESTS
					.lock()
					.unwrap()
					.queries
					.push(crate::api::utils::InvalidationRequest {
						key: $key,
						arg_ty: Some(<$arg_ty as rspc::internal::specta::Type>::reference(rspc::internal::specta::DefOpts {
                            parent_inline: false,
                            type_map: &mut rspc::internal::specta::TypeDefs::new(),
                        }, &[])),
                        macro_src: concat!(file!(), ":", line!()),
					})
			}
		}

		// The error are ignored here because they aren't mission critical. If they fail the UI might be outdated for a bit.
		let _ = serde_json::to_value($arg)
			.map(|v|
				ctx.emit(crate::api::CoreEvent::InvalidateOperation(
					crate::api::utils::InvalidateOperationEvent::dangerously_create($key, v),
				))
			)
			.map_err(|_| {
				tracing::warn!("Failed to serialize invalidate query event!");
			});
	}};
}<|MERGE_RESOLUTION|>--- conflicted
+++ resolved
@@ -44,11 +44,7 @@
 }
 
 impl InvalidRequests {
-<<<<<<< HEAD
-	#[allow(dead_code)]
-=======
 	#[allow(unused)]
->>>>>>> 6e07435a
 	const fn new() -> Self {
 		Self {
 			queries: Vec::new(),
