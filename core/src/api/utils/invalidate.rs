--- conflicted
+++ resolved
@@ -249,15 +249,9 @@
 							},
 							// Given human reaction time of ~250 milli this should be a good ballance.
 							_ = tokio::time::sleep(Duration::from_millis(200)) => {
-<<<<<<< HEAD
 								let events = buf.drain().map(|(_k, v)| v).collect::<Vec<_>>();
 								if !events.is_empty() {
 									match tx.send(events) {
-=======
-								let x = buf.drain().map(|(_k, v)| v).collect::<Vec<_>>();
-								if !x.is_empty() {
-									match tx.send(x) {
->>>>>>> c7d182e1
 										Ok(_) => {},
 										// All receivers are shutdown means that all clients are disconnected.
 										Err(_) => {
