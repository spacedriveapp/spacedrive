--- conflicted
+++ resolved
@@ -1,19 +1,12 @@
-<<<<<<< HEAD
 use crate::api::Router;
 
-=======
+use rspc::{internal::specta::DataType, Type};
+use serde::Serialize;
+use serde_json::Value;
 use std::sync::Arc;
 
 #[cfg(debug_assertions)]
 use std::sync::Mutex;
-
-#[cfg(debug_assertions)]
-use once_cell::sync::OnceCell;
->>>>>>> c7441d1d
-use rspc::{internal::specta::DataType, Type};
-use serde::Serialize;
-use serde_json::Value;
-use std::sync::{Arc, Mutex};
 
 /// holds information about all invalidation queries done with the [`invalidate_query!`] macro so we can check they are valid when building the router.
 #[cfg(debug_assertions)]
