use std::collections::HashSet;

use crate::{
	invalidate_query,
	node::config::{DeletePreferences, P2PDiscoveryState, Port},
};

use sd_prisma::prisma::{device, location};

use rspc::{alpha::AlphaRouter, ErrorCode};
use sd_utils::uuid_to_bytes;
use serde::Deserialize;
use specta::Type;
use tracing::error;
use uuid::Uuid;

use super::{locations::ExplorerItem, utils::library, Ctx, R};

pub(crate) fn mount() -> AlphaRouter<Ctx> {
	R.router()
		.procedure("edit", {
			#[derive(Deserialize, Type)]
			pub struct ChangeNodeNameArgs {
				pub name: Option<String>,
				pub p2p_port: Option<Port>,
				pub p2p_disabled: Option<bool>,
				pub p2p_ipv6_disabled: Option<bool>,
				pub p2p_relay_disabled: Option<bool>,
				pub p2p_discovery: Option<P2PDiscoveryState>,
				pub p2p_remote_access: Option<bool>,
				pub p2p_manual_peers: Option<HashSet<String>>,
<<<<<<< HEAD
				pub delete_prefs: Option<DeletePreferences>,
=======
>>>>>>> c8882039
			}
			R.mutation(|node, args: ChangeNodeNameArgs| async move {
				if let Some(name) = &args.name {
					if name.is_empty() || name.len() > 250 {
						return Err(rspc::Error::new(
							ErrorCode::BadRequest,
							"invalid node name".into(),
						));
					}
				}

				node.config
					.write(|config| {
						if let Some(name) = args.name {
							config.name = name;
						}

						if let Some(port) = args.p2p_port {
							config.p2p.port = port;
						};
						if let Some(enabled) = args.p2p_disabled {
							config.p2p.disabled = enabled;
						};
						if let Some(enabled) = args.p2p_ipv6_disabled {
							config.p2p.disable_ipv6 = enabled;
						};
						if let Some(enabled) = args.p2p_relay_disabled {
							config.p2p.disable_relay = enabled;
						};
						if let Some(discovery) = args.p2p_discovery {
							config.p2p.discovery = discovery;
						};
						if let Some(remote_access) = args.p2p_remote_access {
							config.p2p.enable_remote_access = remote_access;
						};
						if let Some(manual_peers) = args.p2p_manual_peers {
							config.p2p.manual_peers = manual_peers;
						};
<<<<<<< HEAD
						if let Some(delete_prefs) = args.delete_prefs {
							config.delete_preferences = delete_prefs;
						}
=======
>>>>>>> c8882039
					})
					.await
					.map_err(|e| {
						error!(?e, "Failed to write config;");
						rspc::Error::new(
							ErrorCode::InternalServerError,
							"error updating config".into(),
						)
					})?;

				// This is a no-op if the config didn't change
				node.p2p.on_node_config_change().await;

				invalidate_query!(node; node, "nodeState");

				Ok(())
			})
		})
		// TODO: add pagination!! and maybe ordering etc
		.procedure("listLocations", {
			R.with2(library())
				// TODO: I don't like this. `node_id` should probs be a machine hash or something cause `node_id` is dynamic in the context of P2P and what does it mean for removable media to be owned by a node?
				.query(|(_, library), device_pub_id: Option<Uuid>| async move {
					Ok(library
						.db
						.location()
						.find_many(
							device_pub_id
								.map(|id| {
									vec![location::device::is(vec![device::pub_id::equals(
										uuid_to_bytes(&id),
									)])]
								})
								.unwrap_or_default(),
						)
						.exec()
						.await?
						.into_iter()
						.map(|location| ExplorerItem::Location { item: location })
						.collect::<Vec<_>>())
				})
		})
		.procedure("updateThumbnailerPreferences", {
			#[derive(Deserialize, Type)]
			pub struct UpdateThumbnailerPreferences {
				// pub background_processing_percentage: u8, // 0-100
			}
			R.mutation(
				|node, UpdateThumbnailerPreferences { .. }: UpdateThumbnailerPreferences| async move {
					node.config
						.update_preferences(|_| {
							// TODO(fogodev): introduce configurable workers count to task system
						})
						.await
						.map_err(|e| {
							error!(?e, "Failed to update thumbnailer preferences;");
							rspc::Error::with_cause(
								ErrorCode::InternalServerError,
								"Failed to update thumbnailer preferences".to_string(),
								e,
							)
						})
				},
			)
		})
}<|MERGE_RESOLUTION|>--- conflicted
+++ resolved
@@ -29,10 +29,7 @@
 				pub p2p_discovery: Option<P2PDiscoveryState>,
 				pub p2p_remote_access: Option<bool>,
 				pub p2p_manual_peers: Option<HashSet<String>>,
-<<<<<<< HEAD
 				pub delete_prefs: Option<DeletePreferences>,
-=======
->>>>>>> c8882039
 			}
 			R.mutation(|node, args: ChangeNodeNameArgs| async move {
 				if let Some(name) = &args.name {
@@ -71,12 +68,9 @@
 						if let Some(manual_peers) = args.p2p_manual_peers {
 							config.p2p.manual_peers = manual_peers;
 						};
-<<<<<<< HEAD
 						if let Some(delete_prefs) = args.delete_prefs {
 							config.delete_preferences = delete_prefs;
 						}
-=======
->>>>>>> c8882039
 					})
 					.await
 					.map_err(|e| {
