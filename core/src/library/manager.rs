use crate::{
	invalidate_query,
	location::{indexer, LocationManagerError},
	node::{NodeConfig, Platform},
<<<<<<< HEAD
	object::tag,
=======
	object::{
		orphan_remover::OrphanRemoverActor, preview::THUMBNAIL_CACHE_DIR_NAME, tag,
		thumbnail_remover::ThumbnailRemoverActor,
	},
>>>>>>> 03e71e98
	prisma::location,
	util::{
		db::{self, MissingFieldError},
		error::{FileIOError, NonUtf8PathError},
		migrator::{Migrate, MigratorError},
		MaybeUndefined,
	},
	NodeContext,
};

use std::{
	path::{Path, PathBuf},
	str::FromStr,
	sync::Arc,
};

use chrono::Utc;
use sd_p2p::spacetunnel::{Identity, IdentityErr};
use sd_prisma::prisma::instance;
use thiserror::Error;
use tokio::{fs, io, sync::RwLock, try_join};
use tracing::{debug, error, info, warn};
use uuid::Uuid;

use super::{Library, LibraryConfig, LibraryConfigWrapped, LibraryName};

/// LibraryManager is a singleton that manages all libraries for a node.
pub struct LibraryManager {
	/// libraries_dir holds the path to the directory where libraries are stored.
	libraries_dir: PathBuf,
	/// libraries holds the list of libraries which are currently loaded into the node.
	libraries: RwLock<Vec<Library>>,
	/// node_context holds the context for the node which this library manager is running on.
	pub node_context: Arc<NodeContext>,
}

#[derive(Error, Debug)]
pub enum LibraryManagerError {
	#[error(transparent)]
	FileIO(#[from] FileIOError),
	#[error("error serializing or deserializing the JSON in the config file: {0}")]
	Json(#[from] serde_json::Error),
	#[error("database error: {0}")]
	Database(#[from] prisma_client_rust::QueryError),
	#[error("library not found error")]
	LibraryNotFound,
	#[error("error migrating the config file: {0}")]
	Migration(String),
	#[error("failed to parse uuid: {0}")]
	Uuid(#[from] uuid::Error),
	#[error("failed to run indexer rules seeder: {0}")]
	IndexerRulesSeeder(#[from] indexer::rules::seed::SeederError),
	// #[error("failed to initialise the key manager: {0}")]
	// KeyManager(#[from] sd_crypto::Error),
	#[error("failed to run library migrations: {0}")]
	MigratorError(#[from] MigratorError),
	#[error("error migrating the library: {0}")]
	MigrationError(#[from] db::MigrationError),
	#[error("invalid library configuration: {0}")]
	InvalidConfig(String),
	#[error(transparent)]
	NonUtf8Path(#[from] NonUtf8PathError),
	#[error("failed to watch locations: {0}")]
	LocationWatcher(#[from] LocationManagerError),
	#[error("failed to parse library p2p identity: {0}")]
	Identity(#[from] IdentityErr),
	#[error("current instance with id '{0}' was not found in the database")]
	CurrentInstanceNotFound(String),
	#[error("missing-field: {0}")]
	MissingField(#[from] MissingFieldError),
}

impl From<LibraryManagerError> for rspc::Error {
	fn from(error: LibraryManagerError) -> Self {
		rspc::Error::with_cause(
			rspc::ErrorCode::InternalServerError,
			error.to_string(),
			error,
		)
	}
}

impl LibraryManager {
	pub(crate) async fn new(
		libraries_dir: PathBuf,
		node_context: NodeContext,
	) -> Result<Arc<Self>, LibraryManagerError> {
		let node_context = Arc::new(node_context);

		fs::create_dir_all(&libraries_dir)
			.await
			.map_err(|e| FileIOError::from((&libraries_dir, e)))?;

		let mut read_dir = fs::read_dir(&libraries_dir)
			.await
			.map_err(|e| FileIOError::from((&libraries_dir, e)))?;

		let this = Arc::new(Self {
			libraries_dir: libraries_dir.clone(),
			libraries: Default::default(),
			node_context,
		});

		while let Some(entry) = read_dir
			.next_entry()
			.await
			.map_err(|e| FileIOError::from((&libraries_dir, e)))?
		{
			let config_path = entry.path();
			if config_path
				.extension()
				.map(|ext| ext == "sdlibrary")
				.unwrap_or(false)
				&& entry
					.metadata()
					.await
					.map_err(|e| FileIOError::from((&config_path, e)))?
					.is_file()
			{
				let Some(Ok(library_id)) = config_path
				.file_stem()
				.and_then(|v| v.to_str().map(Uuid::from_str))
			else {
				warn!("Attempted to load library from path '{}' but it has an invalid filename. Skipping...", config_path.display());
					continue;
			};

				let db_path = config_path.with_extension("db");
				match fs::metadata(&db_path).await {
					Ok(_) => {}
					Err(e) if e.kind() == io::ErrorKind::NotFound => {
						warn!(
					"Found library '{}' but no matching database file was found. Skipping...",
						config_path.display()
					);
						continue;
					}
					Err(e) => return Err(FileIOError::from((db_path, e)).into()),
				}

				this.load(library_id, &db_path, config_path, None, true)
					.await?;
			}
		}

		Ok(this)
	}

	/// create creates a new library with the given config and mounts it into the running [LibraryManager].
	pub(crate) async fn create(
		self: &Arc<Self>,
		name: LibraryName,
		description: Option<String>,
		node_cfg: NodeConfig,
	) -> Result<LibraryConfigWrapped, LibraryManagerError> {
		self.create_with_uuid(Uuid::new_v4(), name, description, node_cfg, true)
			.await
	}

	pub(crate) async fn create_with_uuid(
		self: &Arc<Self>,
		id: Uuid,
		name: LibraryName,
		description: Option<String>,
		node_cfg: NodeConfig,
		should_seed: bool,
	) -> Result<LibraryConfigWrapped, LibraryManagerError> {
		if name.as_ref().is_empty() || name.as_ref().chars().all(|x| x.is_whitespace()) {
			return Err(LibraryManagerError::InvalidConfig(
				"name cannot be empty".to_string(),
			));
		}

		let config = LibraryConfig {
			name,
			description,
			instance_id: 0, // First instance will always be zero
		};

		let config_path = self.libraries_dir.join(format!("{id}.sdlibrary"));
		config.save(&config_path)?;

		debug!(
			"Created library '{}' config at '{}'",
			id,
			config_path.display()
		);

		let now = Utc::now().fixed_offset();
		let library = self
			.load(
				id,
				self.libraries_dir.join(format!("{id}.db")),
				config_path,
				Some(instance::Create {
					pub_id: Uuid::new_v4().as_bytes().to_vec(),
					identity: Identity::new().to_bytes(),
					node_id: node_cfg.id.as_bytes().to_vec(),
					node_name: node_cfg.name.clone(),
					node_platform: Platform::current() as i32,
					last_seen: now,
					date_created: now,
					timestamp: Default::default(), // TODO: Source this properly!
					_params: vec![instance::id::set(config.instance_id)],
				}),
				should_seed,
			)
			.await?;

		debug!("Loaded library '{id:?}'");

		if should_seed {
			tag::seed::new_library(&library).await?;
			indexer::rules::seed::new_or_existing_library(&library).await?;
			debug!("Seeded library '{id:?}'");
		}

		invalidate_query!(library, "library.list");

		debug!("Pushed library into manager '{id:?}'");

		Ok(LibraryConfigWrapped { uuid: id, config })
	}

	pub(crate) async fn get_all_libraries(&self) -> Vec<Library> {
		self.libraries.read().await.clone()
	}

	pub(crate) async fn get_all_libraries_config(&self) -> Vec<LibraryConfigWrapped> {
		self.libraries
			.read()
			.await
			.iter()
			.map(|lib| LibraryConfigWrapped {
				config: lib.config.clone(),
				uuid: lib.id,
			})
			.collect()
	}

	pub(crate) async fn get_all_instances(&self) -> Vec<instance::Data> {
		vec![] // TODO: Cache in memory
	}

	pub(crate) async fn edit(
		&self,
		id: Uuid,
		name: Option<LibraryName>,
		description: MaybeUndefined<String>,
	) -> Result<(), LibraryManagerError> {
		// check library is valid
		let mut libraries = self.libraries.write().await;
		let library = libraries
			.iter_mut()
			.find(|lib| lib.id == id)
			.ok_or(LibraryManagerError::LibraryNotFound)?;

		// update the library
		if let Some(name) = name {
			library.config.name = name;
		}
		match description {
			MaybeUndefined::Undefined => {}
			MaybeUndefined::Null => library.config.description = None,
			MaybeUndefined::Value(description) => library.config.description = Some(description),
		}

		LibraryConfig::save(
			&library.config,
			&self.libraries_dir.join(format!("{id}.sdlibrary")),
		)?;

		invalidate_query!(library, "library.list");

		for library in libraries.iter() {
			for location in library
				.db
				.location()
				.find_many(vec![])
				.exec()
				.await
				.unwrap_or_else(|e| {
					error!(
						"Failed to get locations from database for location manager: {:#?}",
						e
					);
					vec![]
				}) {
				if let Err(e) = self
					.node_context
					.location_manager
					.add(location.id, library.clone())
					.await
				{
					error!("Failed to add location to location manager: {:#?}", e);
				}
			}
		}

		Ok(())
	}

	pub async fn delete(&self, id: Uuid) -> Result<(), LibraryManagerError> {
		let libraries = self.libraries.read().await;

		let library = libraries
			.iter()
			.find(|l| l.id == id)
			.ok_or(LibraryManagerError::LibraryNotFound)?;

		let db_path = self.libraries_dir.join(format!("{}.db", library.id));
		let sd_lib_path = self.libraries_dir.join(format!("{}.sdlibrary", library.id));

		try_join!(
			async {
				fs::remove_file(&db_path)
					.await
					.map_err(|e| LibraryManagerError::FileIO(FileIOError::from((db_path, e))))
			},
			async {
				fs::remove_file(&sd_lib_path)
					.await
					.map_err(|e| LibraryManagerError::FileIO(FileIOError::from((sd_lib_path, e))))
			},
		)?;

		invalidate_query!(library, "library.list");

		self.libraries.write().await.retain(|l| l.id != id);

		Ok(())
	}

	// get_ctx will return the library context for the given library id.
	pub async fn get_library(&self, library_id: Uuid) -> Option<Library> {
		self.libraries
			.read()
			.await
			.iter()
			.find(|lib| lib.id == library_id)
			.map(Clone::clone)
	}

	/// load the library from a given path
	async fn load(
		self: &Arc<Self>,
		id: Uuid,
		db_path: impl AsRef<Path>,
		config_path: PathBuf,
		create: Option<instance::Create>,
		should_seed: bool,
	) -> Result<Library, LibraryManagerError> {
		let db_path = db_path.as_ref();
		let db_url = format!(
			"file:{}?socket_timeout=15&connection_limit=1",
			db_path.as_os_str().to_str().ok_or_else(|| {
				LibraryManagerError::NonUtf8Path(NonUtf8PathError(db_path.into()))
			})?
		);
		let db = Arc::new(db::load_and_migrate(&db_url).await?);

		if let Some(create) = create {
			create.to_query(&db).exec().await?;
		}

		let node_config = self.node_context.config.get().await;
		let config =
			LibraryConfig::load_and_migrate(&config_path, &(node_config.clone(), db.clone()))
				.await?;

		let instance = db
			.instance()
			.find_unique(instance::id::equals(config.instance_id))
			.exec()
			.await?
			.ok_or_else(|| {
				LibraryManagerError::CurrentInstanceNotFound(config.instance_id.to_string())
			})?;
		let identity = Arc::new(Identity::from_bytes(&instance.identity)?);

		let instance_id = Uuid::from_slice(&instance.pub_id)?;
		let curr_platform = Platform::current() as i32;
		let instance_node_id = Uuid::from_slice(&instance.node_id)?;
		if instance_node_id != node_config.id
			|| instance.node_platform != curr_platform
			|| instance.node_name != node_config.name
		{
			info!(
				"Detected that the library '{}' has changed node from '{}' to '{}'. Reconciling node data...",
				id, instance_node_id, node_config.id
			);

			db.instance()
				.update(
					instance::id::equals(instance.id),
					vec![
						instance::node_id::set(node_config.id.as_bytes().to_vec()),
						instance::node_platform::set(curr_platform),
						instance::node_name::set(node_config.name),
					],
				)
				.exec()
				.await?;
		}

		// TODO: Move this reconciliation into P2P and do reconciliation of both local and remote nodes.

		// let key_manager = Arc::new(KeyManager::new(vec![]).await?);
		// seed_keymanager(&db, &key_manager).await?;

		let library = Library::new(
			id,
			instance_id,
			config,
			identity.clone(),
			// key_manager,
<<<<<<< HEAD
=======
			sync: Arc::new(sync_manager),
			orphan_remover: OrphanRemoverActor::spawn(db.clone()),
			thumbnail_remover: ThumbnailRemoverActor::spawn(
				db.clone(),
				node_context
					.config
					.data_directory()
					.join(THUMBNAIL_CACHE_DIR_NAME),
			),
>>>>>>> 03e71e98
			db,
			self.clone(),
		);

		if should_seed {
			library.orphan_remover.invoke().await;
			indexer::rules::seed::new_or_existing_library(&library).await?;
		}

		for location in library
			.db
			.location()
			.find_many(vec![
				// TODO(N): This isn't gonna work with removable media and this will likely permanently break if the DB is restored from a backup.
				location::instance_id::equals(Some(instance.id)),
			])
			.exec()
			.await?
		{
			if let Err(e) = library
				.node_context
				.location_manager
				.add(location.id, library.clone())
				.await
			{
				error!("Failed to watch location on startup: {e}");
			};
		}

		if let Err(e) = library
			.node_context
			.job_manager
			.clone()
			.cold_resume(&library)
			.await
		{
			error!("Failed to resume jobs for library. {:#?}", e);
		}

		Ok(library)
	}
}<|MERGE_RESOLUTION|>--- conflicted
+++ resolved
@@ -2,14 +2,7 @@
 	invalidate_query,
 	location::{indexer, LocationManagerError},
 	node::{NodeConfig, Platform},
-<<<<<<< HEAD
 	object::tag,
-=======
-	object::{
-		orphan_remover::OrphanRemoverActor, preview::THUMBNAIL_CACHE_DIR_NAME, tag,
-		thumbnail_remover::ThumbnailRemoverActor,
-	},
->>>>>>> 03e71e98
 	prisma::location,
 	util::{
 		db::{self, MissingFieldError},
@@ -250,9 +243,9 @@
 			.collect()
 	}
 
-	pub(crate) async fn get_all_instances(&self) -> Vec<instance::Data> {
-		vec![] // TODO: Cache in memory
-	}
+	// pub(crate) async fn get_all_instances(&self) -> Vec<instance::Data> {
+	// 	vec![] // TODO: Cache in memory
+	// }
 
 	pub(crate) async fn edit(
 		&self,
@@ -426,18 +419,6 @@
 			config,
 			identity.clone(),
 			// key_manager,
-<<<<<<< HEAD
-=======
-			sync: Arc::new(sync_manager),
-			orphan_remover: OrphanRemoverActor::spawn(db.clone()),
-			thumbnail_remover: ThumbnailRemoverActor::spawn(
-				db.clone(),
-				node_context
-					.config
-					.data_directory()
-					.join(THUMBNAIL_CACHE_DIR_NAME),
-			),
->>>>>>> 03e71e98
 			db,
 			self.clone(),
 		);
