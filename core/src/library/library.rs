use crate::{
	api::{
		notifications::{Notification, NotificationData, NotificationId},
		CoreEvent,
	},
	location::{
		file_path_helper::{file_path_to_full_path, IsolatedFilePathData},
		LocationManager,
	},
	node::NodeConfigManager,
	object::{
<<<<<<< HEAD
		orphan_remover::OrphanRemoverActor, preview::get_thumbnail_path,
		thumbnail_remover::ThumbnailRemoverActorProxy,
=======
		orphan_remover::OrphanRemoverActor,
		preview::{get_thumbnail_path, THUMBNAIL_CACHE_DIR_NAME},
		thumbnail_remover::ThumbnailRemoverActor,
>>>>>>> 7e4ed2b5
	},
	prisma::{file_path, location, PrismaClient},
	util::{db::maybe_missing, error::FileIOError},
	NodeContext,
};

use std::{
	collections::HashMap,
	fmt::{Debug, Formatter},
	path::{Path, PathBuf},
	sync::Arc,
};

use chrono::{DateTime, Utc};
use sd_core_sync::{SyncManager, SyncMessage};
use sd_p2p::spacetunnel::Identity;
use sd_prisma::prisma::notification;
use tokio::{fs, io};
use tracing::warn;
use uuid::Uuid;

use super::{LibraryConfig, LibraryManager, LibraryManagerError};

/// LibraryContext holds context for a library which can be passed around the application.
pub struct Library {
	/// id holds the ID of the current library.
	pub id: Uuid,
	/// config holds the configuration of the current library.
	pub config: LibraryConfig,
	/// db holds the database client for the current library.
	pub db: Arc<PrismaClient>,
	pub sync: Arc<sd_core_sync::SyncManager>,
	/// key manager that provides encryption keys to functions that require them
	// pub key_manager: Arc<KeyManager>,
	/// node_context holds the node context for the node which this library is running on.
	pub node_context: Arc<NodeContext>,
	/// p2p identity
	pub identity: Arc<Identity>,
	pub orphan_remover: OrphanRemoverActor,
	pub thumbnail_remover_proxy: ThumbnailRemoverActorProxy,
}

impl Debug for Library {
	fn fmt(&self, f: &mut Formatter<'_>) -> std::fmt::Result {
		// Rolling out this implementation because `NodeContext` contains a DynJob which is
		// troublesome to implement Debug trait
		f.debug_struct("LibraryContext")
			.field("id", &self.id)
			.field("config", &self.config)
			.field("db", &self.db)
			.finish()
	}
}

impl Library {
	pub fn new(
		id: Uuid,
		instance_id: Uuid,
		config: LibraryConfig,
		identity: Arc<Identity>,
		db: Arc<PrismaClient>,
		library_manager: Arc<LibraryManager>,
		// node_context: Arc<NodeContext>,
	) -> Self {
		let (sync_manager, mut sync_rx) = SyncManager::new(&db, instance_id);
		let node_context = library_manager.node_context.clone();

		let library = Self {
			orphan_remover: OrphanRemoverActor::spawn(db.clone()),
			thumbnail_remover: ThumbnailRemoverActor::spawn(
				db.clone(),
				node_context
					.config
					.data_directory()
					.join(THUMBNAIL_CACHE_DIR_NAME),
			),
			id,
			db,
			config,
			node_context,
			// key_manager,
			sync: Arc::new(sync_manager),
			identity: identity.clone(),
		};

		tokio::spawn({
			async move {
				while let Ok(op) = sync_rx.recv().await {
					let SyncMessage::Created(op) = op else { continue; };

					library_manager
						.node_context
						.p2p
						.broadcast_sync_events(id, &identity, vec![op], &library_manager)
						.await;
				}
			}
		});

		library
	}

	pub(crate) fn emit(&self, event: CoreEvent) {
		if let Err(e) = self.node_context.event_bus_tx.send(event) {
			warn!("Error sending event to event bus: {e:?}");
		}
	}

	pub(crate) fn config(&self) -> Arc<NodeConfigManager> {
		self.node_context.config.clone()
	}

	pub(crate) fn location_manager(&self) -> &Arc<LocationManager> {
		&self.node_context.location_manager
	}

	pub async fn thumbnail_exists(&self, cas_id: &str) -> Result<bool, FileIOError> {
		let thumb_path = get_thumbnail_path(self, cas_id);

		match fs::metadata(&thumb_path).await {
			Ok(_) => Ok(true),
			Err(e) if e.kind() == io::ErrorKind::NotFound => Ok(false),
			Err(e) => Err(FileIOError::from((thumb_path, e))),
		}
	}

	/// Returns the full path of a file
	pub async fn get_file_paths(
		&self,
		ids: Vec<file_path::id::Type>,
	) -> Result<HashMap<file_path::id::Type, Option<PathBuf>>, LibraryManagerError> {
		let mut out = ids
			.iter()
			.copied()
			.map(|id| (id, None))
			.collect::<HashMap<_, _>>();

		out.extend(
			self.db
				.file_path()
				.find_many(vec![
					// TODO(N): This isn't gonna work with removable media and this will likely permanently break if the DB is restored from a backup.
					file_path::location::is(vec![location::instance_id::equals(Some(
						self.config.instance_id,
					))]),
					file_path::id::in_vec(ids),
				])
				.select(file_path_to_full_path::select())
				.exec()
				.await?
				.into_iter()
				.flat_map(|file_path| {
					let location = maybe_missing(&file_path.location, "file_path.location")?;

					Ok::<_, LibraryManagerError>((
						file_path.id,
						location
							.path
							.as_ref()
							.map(|location_path| {
								IsolatedFilePathData::try_from((location.id, &file_path))
									.map(|data| Path::new(&location_path).join(data))
							})
							.transpose()?,
					))
				}),
		);

		Ok(out)
	}

	/// Create a new notification which will be stored into the DB and emitted to the UI.
	pub async fn emit_notification(&self, data: NotificationData, expires: Option<DateTime<Utc>>) {
		let result = match self
			.db
			.notification()
			.create(
				match rmp_serde::to_vec(&data).map_err(|err| err.to_string()) {
					Ok(data) => data,
					Err(err) => {
						warn!(
							"Failed to serialize notification data for library '{}': {}",
							self.id, err
						);
						return;
					}
				},
				expires
					.map(|e| vec![notification::expires_at::set(Some(e.fixed_offset()))])
					.unwrap_or_else(Vec::new),
			)
			.exec()
			.await
		{
			Ok(result) => result,
			Err(err) => {
				warn!(
					"Failed to create notification in library '{}': {}",
					self.id, err
				);
				return;
			}
		};

		self.node_context
			.notifications
			.0
			.send(Notification {
				id: NotificationId::Library(self.id, result.id as u32),
				data,
				read: false,
				expires,
			})
			.ok();
	}
}<|MERGE_RESOLUTION|>--- conflicted
+++ resolved
@@ -9,14 +9,8 @@
 	},
 	node::NodeConfigManager,
 	object::{
-<<<<<<< HEAD
 		orphan_remover::OrphanRemoverActor, preview::get_thumbnail_path,
 		thumbnail_remover::ThumbnailRemoverActorProxy,
-=======
-		orphan_remover::OrphanRemoverActor,
-		preview::{get_thumbnail_path, THUMBNAIL_CACHE_DIR_NAME},
-		thumbnail_remover::ThumbnailRemoverActor,
->>>>>>> 7e4ed2b5
 	},
 	prisma::{file_path, location, PrismaClient},
 	util::{db::maybe_missing, error::FileIOError},
@@ -86,13 +80,7 @@
 
 		let library = Self {
 			orphan_remover: OrphanRemoverActor::spawn(db.clone()),
-			thumbnail_remover: ThumbnailRemoverActor::spawn(
-				db.clone(),
-				node_context
-					.config
-					.data_directory()
-					.join(THUMBNAIL_CACHE_DIR_NAME),
-			),
+			thumbnail_remover_proxy: library_manager.thumbnail_remover_proxy(),
 			id,
 			db,
 			config,
