use crate::{
	api::{utils::InvalidateOperationEvent, CoreEvent},
	library::Library,
<<<<<<< HEAD
	p2p::operations,
=======
	object::media::old_thumbnail::WEBP_EXTENSION,
	p2p::operations::{self, request_file},
>>>>>>> 468bc946
	util::InfallibleResponse,
	Node,
};

use async_stream::stream;
use bytes::Bytes;
use mpsc_to_async_write::MpscToAsyncWrite;
use sd_core_file_path_helper::IsolatedFilePathData;
use sd_core_heavy_lifting::media_processor::WEBP_EXTENSION;
use sd_core_prisma_helpers::file_path_to_handle_custom_uri;

use sd_file_ext::text::is_text;
use sd_p2p::{RemoteIdentity, P2P};
use sd_p2p_block::Range;
use sd_prisma::prisma::{file_path, location};
use sd_utils::db::maybe_missing;
use tokio_util::sync::PollSender;

use std::{
	cmp::min,
	ffi::OsStr,
	fmt::Debug,
	fs::Metadata,
	path::{Path, PathBuf},
	str::FromStr,
	sync::Arc,
};

use axum::{
	body::{self, Body, BoxBody, Full, StreamBody},
	extract::{self, State},
	http::{HeaderMap, HeaderValue, Request, Response, StatusCode},
	middleware,
	response::IntoResponse,
	routing::get,
	Router,
};
use http_body::combinators::UnsyncBoxBody;
use hyper::{header, upgrade::OnUpgrade};
use mini_moka::sync::Cache;
use tokio::{
	fs::{self, File},
	io::{self, copy_bidirectional, AsyncReadExt, AsyncSeekExt, SeekFrom},
};
use tracing::{error, warn};
use uuid::Uuid;

use self::{serve_file::serve_file, utils::*};

mod async_read_body;
mod mpsc_to_async_write;
mod serve_file;
mod utils;

type CacheKey = (Uuid, file_path::id::Type);

#[derive(Debug, Clone)]
struct CacheValue {
	name: PathBuf,
	ext: String,
	file_path_pub_id: Uuid,
	serve_from: ServeFrom,
}

const MAX_TEXT_READ_LENGTH: usize = 10 * 1024; // 10KB

#[derive(Debug, Clone)]
pub enum ServeFrom {
	/// Serve from the local filesystem
	Local,
	/// Serve from a specific instance
	Remote {
		library_identity: RemoteIdentity,
		node_identity: RemoteIdentity,
		library: Arc<Library>,
	},
}

#[derive(Clone)]
pub struct LocalState {
	node: Arc<Node>,

	// This LRU cache allows us to avoid doing a DB lookup on every request.
	// The main advantage of this LRU Cache is for video files. Video files are fetch in multiple chunks and the cache prevents a DB lookup on every chunk reducing the request time from 15-25ms to 1-10ms.
	// TODO: We should listen to events when deleting or moving a location and evict the cache accordingly.
	file_metadata_cache: Arc<Cache<CacheKey, CacheValue>>,
}

type ExtractedPath = extract::Path<(String, String, String)>;

async fn request_to_remote_node(
	p2p: Arc<P2P>,
	identity: RemoteIdentity,
	mut request: Request<Body>,
) -> Response<UnsyncBoxBody<bytes::Bytes, axum::Error>> {
	let request_upgrade_header = request.headers().get(header::UPGRADE).cloned();
	let maybe_client_upgrade = request.extensions_mut().remove::<OnUpgrade>();

	let mut response = match operations::remote_rspc(p2p.clone(), identity, request).await {
		Ok(v) => v,
		Err(e) => {
			warn!(%identity, ?e, "Error doing remote rspc query with;");
			return StatusCode::BAD_GATEWAY.into_response();
		}
	};
	if response.status() == StatusCode::SWITCHING_PROTOCOLS {
		if response.headers().get(header::UPGRADE) != request_upgrade_header.as_ref() {
			return StatusCode::BAD_REQUEST.into_response();
		}

		let Some(request_upgraded) = maybe_client_upgrade else {
			return StatusCode::BAD_REQUEST.into_response();
		};
		let Some(response_upgraded) = response.extensions_mut().remove::<OnUpgrade>() else {
			return StatusCode::BAD_REQUEST.into_response();
		};

		tokio::spawn(async move {
			let Ok(mut request_upgraded) = request_upgraded.await.map_err(|e| {
				warn!(?e, "Error upgrading websocket request;");
			}) else {
				return;
			};
			let Ok(mut response_upgraded) = response_upgraded.await.map_err(|e| {
				warn!(?e, "Error upgrading websocket response;");
			}) else {
				return;
			};

			copy_bidirectional(&mut request_upgraded, &mut response_upgraded)
				.await
				.map_err(|e| {
					warn!(?e, "Error upgrading websocket response;");
				})
				.ok();
		});
	}

	response.into_response()
}

async fn get_or_init_lru_entry(
	state: &LocalState,
	extract::Path((lib_id, loc_id, path_id)): ExtractedPath,
) -> Result<(CacheValue, Arc<Library>), Response<BoxBody>> {
	let library_id = Uuid::from_str(&lib_id).map_err(bad_request)?;
	let location_id = loc_id.parse::<location::id::Type>().map_err(bad_request)?;
	let file_path_id = path_id
		.parse::<file_path::id::Type>()
		.map_err(bad_request)?;

	let lru_cache_key = (library_id, file_path_id);
	let library = state
		.node
		.libraries
		.get_library(&library_id)
		.await
		.ok_or_else(|| internal_server_error(()))?;

	if let Some(entry) = state.file_metadata_cache.get(&lru_cache_key) {
		Ok((entry, library))
	} else {
		let file_path = library
			.db
			.file_path()
			.find_unique(file_path::id::equals(file_path_id))
			// TODO: This query could be seen as a security issue as it could load the private key (`identity`) when we 100% don't need it. We are gonna wanna fix that!
			.select(file_path_to_handle_custom_uri::select())
			.exec()
			.await
			.map_err(internal_server_error)?
			.ok_or_else(|| not_found(()))?;

		let location = maybe_missing(&file_path.location, "file_path.location")
			.map_err(internal_server_error)?;
		let path = maybe_missing(&location.path, "file_path.location.path")
			.map_err(internal_server_error)?;
		let instance = maybe_missing(&location.instance, "file_path.location.instance")
			.map_err(internal_server_error)?;

		let path = Path::new(path)
			.join(IsolatedFilePathData::try_from((location_id, &file_path)).map_err(not_found)?);

		let library_identity =
			RemoteIdentity::from_bytes(&instance.remote_identity).map_err(internal_server_error)?;

		let node_identity = RemoteIdentity::from_bytes(
			instance
				.node_remote_identity
				.as_ref()
				.expect("node_remote_identity is required"),
		)
		.map_err(internal_server_error)?;

		let lru_entry = CacheValue {
			name: path,
			ext: maybe_missing(file_path.extension, "extension").map_err(not_found)?,
			file_path_pub_id: Uuid::from_slice(&file_path.pub_id).map_err(internal_server_error)?,
			serve_from: if library_identity == library.identity.to_remote_identity() {
				ServeFrom::Local
			} else {
				ServeFrom::Remote {
					library_identity,
					node_identity,
					library: library.clone(),
				}
			},
		};

		state
			.file_metadata_cache
			.insert(lru_cache_key, lru_entry.clone());

		Ok((lru_entry, library))
	}
}

pub fn base_router() -> Router<LocalState> {
	Router::new()
		.route(
			"/thumbnail/*path",
			get(
				|State(state): State<LocalState>,
				 extract::Path(path): extract::Path<String>,
				 request: Request<Body>| async move {
					let thumbnail_path = state.node.config.data_directory().join("thumbnails");
					let path = thumbnail_path.join(path);

					// Prevent directory traversal attacks (Eg. requesting `../../../etc/passwd`)
					// For now we only support `webp` thumbnails.
					(path.starts_with(&thumbnail_path)
						&& path.extension() == Some(WEBP_EXTENSION.as_ref()))
					.then_some(())
					.ok_or_else(|| not_found(()))?;

					let file = File::open(&path).await.map_err(|e| {
						InfallibleResponse::builder()
							.status(if e.kind() == io::ErrorKind::NotFound {
								StatusCode::NOT_FOUND
							} else {
								StatusCode::INTERNAL_SERVER_ERROR
							})
							.body(body::boxed(Full::from("")))
					})?;
					let metadata = file.metadata().await;
					serve_file(
						file,
						metadata,
						request.into_parts().0,
						InfallibleResponse::builder()
							.header("Content-Type", HeaderValue::from_static("image/webp")),
					)
					.await
				},
			),
		)
		.route(
			"/file/:lib_id/:loc_id/:path_id",
			get(
				|State(state): State<LocalState>, path: ExtractedPath, request: Request<Body>| async move {
					let (
						CacheValue {
							name: file_path_full_path,
							ext: extension,
							file_path_pub_id,
							serve_from,
							..
						},
						library,
					) = get_or_init_lru_entry(&state, path).await?;

					match serve_from {
						ServeFrom::Local => {
							let metadata = fs::metadata(&file_path_full_path)
								.await
								.map_err(internal_server_error)?;
							(!metadata.is_dir())
								.then_some(())
								.ok_or_else(|| not_found(()))?;

							let mut file =
								File::open(&file_path_full_path).await.map_err(|e| {
									InfallibleResponse::builder()
										.status(if e.kind() == io::ErrorKind::NotFound {
											StatusCode::NOT_FOUND
										} else {
											StatusCode::INTERNAL_SERVER_ERROR
										})
										.body(body::boxed(Full::from("")))
								})?;

							let resp = InfallibleResponse::builder().header(
								"Content-Type",
								HeaderValue::from_str(
									&infer_the_mime_type(&extension, &mut file, &metadata).await?,
								)
								.map_err(|e| {
									error!(?e, "Error converting mime-type into header value;");
									internal_server_error(())
								})?,
							);

							serve_file(file, Ok(metadata), request.into_parts().0, resp).await
						}
						ServeFrom::Remote {
							library_identity: _,
							node_identity,
							library,
						} => {
							// TODO: Support `Range` requests and `ETag` headers

							let (tx, mut rx) = tokio::sync::mpsc::channel::<io::Result<Bytes>>(150);
							request_file(
								state.node.p2p.p2p.clone(),
								node_identity,
								&library.identity,
								file_path_pub_id,
								Range::Full,
								MpscToAsyncWrite::new(PollSender::new(tx)),
							)
							.await
							.map_err(|err| {
								error!("Error requesting file {file_path_pub_id:?} from node {:?}: {err:?}", library.identity.to_remote_identity());
								internal_server_error(())
							})?;

							// TODO: Content Type
							Ok(InfallibleResponse::builder().status(StatusCode::OK).body(
								body::boxed(StreamBody::new(stream! {
									while let Some(item) = rx.recv().await {
										yield item;
									}
								})),
							))
						}
					}
				},
			),
		)
		.route(
			"/local-file-by-path/:path",
			get(
				|extract::Path(path): extract::Path<String>, request: Request<Body>| async move {
					let path = PathBuf::from(path);

					let metadata = fs::metadata(&path).await.map_err(internal_server_error)?;
					(!metadata.is_dir())
						.then_some(())
						.ok_or_else(|| not_found(()))?;

					let mut file = File::open(&path).await.map_err(|e| {
						InfallibleResponse::builder()
							.status(if e.kind() == io::ErrorKind::NotFound {
								StatusCode::NOT_FOUND
							} else {
								StatusCode::INTERNAL_SERVER_ERROR
							})
							.body(body::boxed(Full::from("")))
					})?;

					let resp = InfallibleResponse::builder().header(
						"Content-Type",
						HeaderValue::from_str(&match path.extension().and_then(OsStr::to_str) {
							None => "text/plain".to_string(),
							Some(ext) => infer_the_mime_type(ext, &mut file, &metadata).await?,
						})
						.map_err(|e| {
							error!(?e, "Error converting mime-type into header value;");
							internal_server_error(())
						})?,
					);

					serve_file(file, Ok(metadata), request.into_parts().0, resp).await
				},
			),
		)
}

pub fn with_state(node: Arc<Node>) -> LocalState {
	let file_metadata_cache = Arc::new(Cache::new(150));

	tokio::spawn({
		let file_metadata_cache = file_metadata_cache.clone();
		let mut tx = node.event_bus.0.subscribe();
		async move {
			while let Ok(event) = tx.recv().await {
				if let CoreEvent::InvalidateOperation(e) = event {
					match e {
						InvalidateOperationEvent::Single(event) => {
							// TODO: This is inefficient as any change will invalidate who cache. We need the new invalidation system!!!
							// TODO: It's also error prone and a fine-grained resource based invalidation system would avoid that.
							if event.key == "search.objects" || event.key == "search.paths" {
								file_metadata_cache.invalidate_all();
							}
						}
						InvalidateOperationEvent::All => {
							file_metadata_cache.invalidate_all();
						}
					}
				}
			}
		}
	});

	LocalState {
		node,
		file_metadata_cache,
	}
}

// We are using Axum on all platforms because Tauri's custom URI protocols can't be async!
pub fn router(node: Arc<Node>) -> Router<()> {
	Router::new()
		.route(
			"/remote/:identity/*path",
			get(
				|State(state): State<LocalState>,
				 extract::Path((identity, rest)): extract::Path<(String, String)>,
				 mut request: Request<Body>| async move {
					let identity = match RemoteIdentity::from_str(&identity) {
						Ok(identity) => identity,
						Err(e) => {
							warn!(%identity, ?e, "Error parsing identity;");
							return (StatusCode::BAD_REQUEST, HeaderMap::new(), vec![])
								.into_response();
						}
					};

					*request.uri_mut() = format!("/{rest}")
						.parse()
						.expect("url was validated by Axum");

					request_to_remote_node(state.node.p2p.p2p.clone(), identity, request).await
				},
			),
		)
		.merge(base_router())
		.route_layer(middleware::from_fn(cors_middleware))
		.with_state(with_state(node))
}

// TODO: This should possibly be determined from magic bytes when the file is indexed and stored it in the DB on the file path
async fn infer_the_mime_type(
	ext: &str,
	file: &mut File,
	metadata: &Metadata,
) -> Result<String, Response<BoxBody>> {
	let ext = ext.to_lowercase();
	let mime_type = match ext.as_str() {
		// AAC audio
		"aac" => "audio/aac",
		// Musical Instrument Digital Interface (MIDI)
		"mid" | "midi" => "audio/midi, audio/x-midi",
		// MP3 audio
		"mp3" => "audio/mpeg",
		// MP4 audio
		"m4a" => "audio/mp4",
		// OGG audio
		"oga" => "audio/ogg",
		// Opus audio
		"opus" => "audio/opus",
		// Waveform Audio Format
		"wav" => "audio/wav",
		// WEBM audio
		"weba" => "audio/webm",
		// AVI: Audio Video Interleave
		"avi" => "video/x-msvideo",
		// MP4 video
		"mp4" | "m4v" => "video/mp4",
		// TODO: Bruh
		#[cfg(not(target_os = "macos"))]
		// TODO: Bruh
		// FIX-ME: This media types break macOS video rendering
		// MPEG transport stream
		"ts" => "video/mp2t",
		// TODO: Bruh
		#[cfg(not(target_os = "macos"))]
		// FIX-ME: This media types break macOS video rendering
		// MPEG Video
		"mpeg" => "video/mpeg",
		// OGG video
		"ogv" => "video/ogg",
		// WEBM video
		"webm" => "video/webm",
		// 3GPP audio/video container (TODO: audio/3gpp if it doesn't contain video)
		"3gp" => "video/3gpp",
		// 3GPP2 audio/video container (TODO: audio/3gpp2 if it doesn't contain video)
		"3g2" => "video/3gpp2",
		// Quicktime movies
		"mov" => "video/quicktime",
		// Windows OS/2 Bitmap Graphics
		"bmp" => "image/bmp",
		// Graphics Interchange Format (GIF)
		"gif" => "image/gif",
		// Icon format
		"ico" => "image/vnd.microsoft.icon",
		// JPEG images
		"jpeg" | "jpg" => "image/jpeg",
		// Portable Network Graphics
		"png" => "image/png",
		// Scalable Vector Graphics (SVG)
		"svg" => "image/svg+xml",
		// Tagged Image File Format (TIFF)
		"tif" | "tiff" => "image/tiff",
		// WEBP image
		"webp" => "image/webp",
		// PDF document
		"pdf" => "application/pdf",
		// HEIF images
		"heif" => "image/heif",
		// HEIF images sequence (animated)
		"heifs" => "image/heif-sequence",
		// HEIC images
		"heic" | "hif" => "image/heic",
		// HEIC images sequence (animated)
		"heics" => "image/heic-sequence",
		// AV1 in HEIF images
		"avif" => "image/avif",
		// AV1 in HEIF images sequence (DEPRECATED: https://github.com/AOMediaCodec/av1-avif/pull/86/files)
		"avifs" => "image/avif-sequence",
		// AVC in HEIF images
		"avci" => "image/avci",
		// AVC in HEIF images sequence (animated)
		"avcs" => "image/avcs",
		_ => "text/plain",
	};

	Ok(if mime_type == "text/plain" {
		let mut text_buf = vec![
			0;
			min(
				metadata.len().try_into().unwrap_or(usize::MAX),
				MAX_TEXT_READ_LENGTH
			)
		];
		if !text_buf.is_empty() {
			file.read_exact(&mut text_buf)
				.await
				.map_err(internal_server_error)?;
			file.seek(SeekFrom::Start(0))
				.await
				.map_err(internal_server_error)?;
		}

		let charset = is_text(&text_buf, text_buf.len() == (metadata.len() as usize)).unwrap_or("");

		// Only browser recognized types, everything else should be text/plain
		// https://www.iana.org/assignments/media-types/media-types.xhtml#table-text
		let mime_type = match ext.as_str() {
			// HyperText Markup Language
			"html" | "htm" => "text/html",
			// Cascading Style Sheets
			"css" => "text/css",
			// Javascript
			"js" | "mjs" => "text/javascript",
			// Comma-separated values
			"csv" => "text/csv",
			// Markdown
			"md" | "markdown" => "text/markdown",
			// Rich text format
			"rtf" => "text/rtf",
			// Web Video Text Tracks
			"vtt" => "text/vtt",
			// Extensible Markup Language
			"xml" => "text/xml",
			// Text
			"txt" => "text/plain",
			_ => {
				if charset.is_empty() {
					// "TODO: This filetype is not supported because of the missing mime type!",
					return Err(not_implemented(()));
				};
				mime_type
			}
		};

		format!("{mime_type}; charset={charset}")
	} else {
		mime_type.to_string()
	})
}<|MERGE_RESOLUTION|>--- conflicted
+++ resolved
@@ -1,19 +1,11 @@
 use crate::{
 	api::{utils::InvalidateOperationEvent, CoreEvent},
 	library::Library,
-<<<<<<< HEAD
-	p2p::operations,
-=======
-	object::media::old_thumbnail::WEBP_EXTENSION,
 	p2p::operations::{self, request_file},
->>>>>>> 468bc946
 	util::InfallibleResponse,
 	Node,
 };
 
-use async_stream::stream;
-use bytes::Bytes;
-use mpsc_to_async_write::MpscToAsyncWrite;
 use sd_core_file_path_helper::IsolatedFilePathData;
 use sd_core_heavy_lifting::media_processor::WEBP_EXTENSION;
 use sd_core_prisma_helpers::file_path_to_handle_custom_uri;
@@ -35,6 +27,7 @@
 	sync::Arc,
 };
 
+use async_stream::stream;
 use axum::{
 	body::{self, Body, BoxBody, Full, StreamBody},
 	extract::{self, State},
@@ -44,6 +37,7 @@
 	routing::get,
 	Router,
 };
+use bytes::Bytes;
 use http_body::combinators::UnsyncBoxBody;
 use hyper::{header, upgrade::OnUpgrade};
 use mini_moka::sync::Cache;
@@ -61,6 +55,8 @@
 mod serve_file;
 mod utils;
 
+use mpsc_to_async_write::MpscToAsyncWrite;
+
 type CacheKey = (Uuid, file_path::id::Type);
 
 #[derive(Debug, Clone)]
@@ -79,8 +75,8 @@
 	Local,
 	/// Serve from a specific instance
 	Remote {
-		library_identity: RemoteIdentity,
-		node_identity: RemoteIdentity,
+		library_identity: Box<RemoteIdentity>,
+		node_identity: Box<RemoteIdentity>,
 		library: Arc<Library>,
 	},
 }
@@ -209,8 +205,8 @@
 				ServeFrom::Local
 			} else {
 				ServeFrom::Remote {
-					library_identity,
-					node_identity,
+					library_identity: Box::new(library_identity),
+					node_identity: Box::new(node_identity),
 					library: library.clone(),
 				}
 			},
@@ -275,7 +271,7 @@
 							serve_from,
 							..
 						},
-						library,
+						_library,
 					) = get_or_init_lru_entry(&state, path).await?;
 
 					match serve_from {
@@ -287,16 +283,15 @@
 								.then_some(())
 								.ok_or_else(|| not_found(()))?;
 
-							let mut file =
-								File::open(&file_path_full_path).await.map_err(|e| {
-									InfallibleResponse::builder()
-										.status(if e.kind() == io::ErrorKind::NotFound {
-											StatusCode::NOT_FOUND
-										} else {
-											StatusCode::INTERNAL_SERVER_ERROR
-										})
-										.body(body::boxed(Full::from("")))
-								})?;
+							let mut file = File::open(&file_path_full_path).await.map_err(|e| {
+								InfallibleResponse::builder()
+									.status(if e.kind() == io::ErrorKind::NotFound {
+										StatusCode::NOT_FOUND
+									} else {
+										StatusCode::INTERNAL_SERVER_ERROR
+									})
+									.body(body::boxed(Full::from("")))
+							})?;
 
 							let resp = InfallibleResponse::builder().header(
 								"Content-Type",
@@ -321,15 +316,20 @@
 							let (tx, mut rx) = tokio::sync::mpsc::channel::<io::Result<Bytes>>(150);
 							request_file(
 								state.node.p2p.p2p.clone(),
-								node_identity,
+								*node_identity,
 								&library.identity,
 								file_path_pub_id,
 								Range::Full,
 								MpscToAsyncWrite::new(PollSender::new(tx)),
 							)
 							.await
-							.map_err(|err| {
-								error!("Error requesting file {file_path_pub_id:?} from node {:?}: {err:?}", library.identity.to_remote_identity());
+							.map_err(|e| {
+								error!(
+									%file_path_pub_id,
+									node_identity = ?library.identity.to_remote_identity(),
+									?e,
+									"Error requesting file from other node;",
+								);
 								internal_server_error(())
 							})?;
 
