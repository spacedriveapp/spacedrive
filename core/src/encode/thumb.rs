--- conflicted
+++ resolved
@@ -41,7 +41,8 @@
 	root_path: PathBuf,
 }
 
-<<<<<<< HEAD
+file_path::include!(pub file_path_with_file { file });
+
 #[derive(Debug, Serialize, Deserialize, Clone, Copy)]
 enum ThumbnailJobStepKind {
 	Image,
@@ -51,22 +52,15 @@
 
 #[derive(Debug, Serialize, Deserialize)]
 pub struct ThumbnailJobStep {
-	file: file_path::Data,
+	file: file_path_with_file::Data,
 	kind: ThumbnailJobStepKind,
 }
-=======
-file_path::include!(pub image_path_with_file { file });
->>>>>>> 41963524
 
 #[async_trait::async_trait]
 impl StatefulJob for ThumbnailJob {
 	type Init = ThumbnailJobInit;
 	type Data = ThumbnailJobState;
-<<<<<<< HEAD
 	type Step = ThumbnailJobStep;
-=======
-	type Step = image_path_with_file::Data;
->>>>>>> 41963524
 
 	fn name(&self) -> &'static str {
 		THUMBNAIL_JOB_NAME
@@ -191,30 +185,13 @@
 		trace!("image_file {:?}", step);
 
 		// get cas_id, if none found skip
-<<<<<<< HEAD
-		let cas_id = match step.file.file() {
-			Ok(file) => {
-				if let Some(f) = file {
-					f.cas_id.clone()
-				} else {
-					warn!(
-						"skipping thumbnail generation for {}",
-						step.file.materialized_path
-					);
-					return Ok(());
-				}
-			}
-			Err(_) => {
-				error!("Error getting cas_id {:?}", step.file.materialized_path);
-=======
-		let cas_id = match &step.file {
+		let cas_id = match &step.file.file {
 			Some(f) => f.cas_id.clone(),
 			_ => {
 				warn!(
 					"skipping thumbnail generation for {}",
-					step.materialized_path
+					step.file.materialized_path
 				);
->>>>>>> 41963524
 				return Ok(());
 			}
 		};
@@ -397,13 +374,9 @@
 	ctx: &LibraryContext,
 	location_id: i32,
 	path: impl AsRef<Path>,
-<<<<<<< HEAD
 	extensions: Vec<String>,
 	kind: ThumbnailJobStepKind,
 ) -> Result<Vec<ThumbnailJobStep>, JobError> {
-=======
-) -> Result<Vec<image_path_with_file::Data>, JobError> {
->>>>>>> 41963524
 	let mut params = vec![
 		file_path::location_id::equals(location_id),
 		file_path::extension::in_vec(extensions),
@@ -419,7 +392,7 @@
 		.db
 		.file_path()
 		.find_many(params)
-		.include(image_path_with_file::include())
+		.include(file_path_with_file::include())
 		.exec()
 		.await?
 		.into_iter()
