--- conflicted
+++ resolved
@@ -124,13 +124,10 @@
 	YourAppIsOutdated,
 	#[error("Type '{0}' as generic `Migrator::T` must be serialiable to a Serde object!")]
 	InvalidType(&'static str),
-<<<<<<< HEAD
 	#[error("{0}")]
 	Database(#[from] prisma_client_rust::QueryError),
-=======
 	#[error("We detected a Spacedrive config from a super early version of the app!")]
 	HasSuperLegacyConfig,
->>>>>>> 41933c8b
 	#[error("custom migration error: {0}")]
 	Custom(String),
 }
