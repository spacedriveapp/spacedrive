use crate::{
	prisma::{file_path, location},
	util::error::NonUtf8PathError,
};

use std::{
	borrow::Cow,
	fmt,
	path::{Path, MAIN_SEPARATOR},
	sync::OnceLock,
};

use regex::RegexSet;
use serde::{Deserialize, Serialize};

use super::{
	file_path_for_file_identifier, file_path_for_object_validator, file_path_for_thumbnailer,
	file_path_to_full_path, file_path_to_handle_custom_uri, file_path_to_isolate,
	file_path_to_isolate_with_id, file_path_with_object, FilePathError,
};

static FORBIDDEN_FILE_NAMES: OnceLock<RegexSet> = OnceLock::new();

#[derive(Serialize, Deserialize, Debug, Hash, Eq, PartialEq)]
#[non_exhaustive]
pub struct IsolatedFilePathData<'a> {
<<<<<<< HEAD
	pub location_id: LocationId,
	pub materialized_path: Cow<'a, str>,
	pub is_dir: bool,
	pub name: Cow<'a, str>,
	pub extension: Cow<'a, str>,
	pub relative_path: Cow<'a, str>,
=======
	pub(in crate::location) location_id: location::id::Type,
	pub(in crate::location) materialized_path: Cow<'a, str>,
	pub(in crate::location) is_dir: bool,
	pub(in crate::location) name: Cow<'a, str>,
	pub(in crate::location) extension: Cow<'a, str>,
	pub(in crate::location) relative_path: Cow<'a, str>,
>>>>>>> e693c7a5
}

impl IsolatedFilePathData<'static> {
	pub fn new(
		location_id: location::id::Type,
		location_path: impl AsRef<Path>,
		full_path: impl AsRef<Path>,
		is_dir: bool,
	) -> Result<Self, FilePathError> {
		let full_path = full_path.as_ref();
		let location_path = location_path.as_ref();

		let extension = (!is_dir)
			.then(|| {
				full_path
					.extension()
					.unwrap_or_default()
					.to_str()
					.unwrap_or_default()
					// Coerce extension to lowercase to make it case-insensitive
					.to_lowercase()
			})
			.unwrap_or_default();

		Ok(Self {
			is_dir,
			location_id,
			materialized_path: Cow::Owned(extract_normalized_materialized_path_str(
				location_id,
				location_path,
				full_path,
			)?),
			name: Cow::Owned(
				(location_path != full_path)
					.then(|| Self::prepare_name(full_path).to_string())
					.unwrap_or_default(),
			),
			extension: Cow::Owned(extension),
			relative_path: Cow::Owned(extract_relative_path(
				location_id,
				location_path,
				full_path,
			)?),
		})
	}
}

impl<'a> IsolatedFilePathData<'a> {
<<<<<<< HEAD
=======
	pub fn location_id(&self) -> location::id::Type {
		self.location_id
	}

	pub fn name(&'a self) -> &'a str {
		&self.name
	}

	pub fn extension(&'a self) -> &'a str {
		&self.extension
	}

>>>>>>> e693c7a5
	pub fn parent(&'a self) -> Self {
		let (parent_path_str, name, relative_path) = if self.materialized_path == "/" {
			("/", "", "")
		} else {
			let trailing_slash_idx = self.materialized_path.len() - 1;
			let last_slash_idx = self.materialized_path[..trailing_slash_idx]
				.rfind('/')
				.expect("malformed materialized path at `parent` method");

			(
				&self.materialized_path[..last_slash_idx + 1],
				&self.materialized_path[last_slash_idx + 1..trailing_slash_idx],
				&self.materialized_path[1..trailing_slash_idx],
			)
		};

		Self {
			is_dir: true,
			location_id: self.location_id,
			relative_path: Cow::Borrowed(relative_path),
			materialized_path: Cow::Borrowed(parent_path_str),
			name: Cow::Borrowed(name),
			extension: Cow::Borrowed(""),
		}
	}

	pub fn from_relative_str(
		location_id: location::id::Type,
		relative_file_path_str: &'a str,
	) -> Self {
		let is_dir = relative_file_path_str.ends_with('/');

		let (materialized_path, maybe_name, maybe_extension) =
			Self::separate_path_name_and_extension_from_str(relative_file_path_str, is_dir);

		Self {
			location_id,
			materialized_path: Cow::Borrowed(materialized_path),
			is_dir,
			name: maybe_name.map(Cow::Borrowed).unwrap_or_default(),
			extension: maybe_extension.map(Cow::Borrowed).unwrap_or_default(),
			relative_path: Cow::Borrowed(relative_file_path_str),
		}
	}

	pub fn full_name(&self) -> String {
		if self.extension.is_empty() {
			self.name.to_string()
		} else {
			format!("{}.{}", self.name, self.extension)
		}
	}

	pub fn materialized_path_for_children(&self) -> Option<String> {
		if self.materialized_path == "/" && self.name.is_empty() && self.is_dir {
			// We're at the root file_path
			Some("/".to_string())
		} else {
			self.is_dir
				.then(|| format!("{}{}/", self.materialized_path, self.name))
		}
	}

	pub fn separate_name_and_extension_from_str(
		source: &'a str,
	) -> Result<(&'a str, &'a str), FilePathError> {
		if source.contains(MAIN_SEPARATOR) {
			return Err(FilePathError::InvalidFilenameAndExtension(
				source.to_string(),
			));
		}

		if let Some(last_dot_idx) = source.rfind('.') {
			if last_dot_idx == 0 {
				// The dot is the first character, so it's a hidden file
				Ok((source, ""))
			} else {
				Ok((&source[..last_dot_idx], &source[last_dot_idx + 1..]))
			}
		} else {
			// It's a file without extension
			Ok((source, ""))
		}
	}

	pub fn accept_file_name(name: &str) -> bool {
		let reg = {
			// Maybe we should enforce windows more restrictive rules on all platforms?
			#[cfg(target_os = "windows")]
			{
				FORBIDDEN_FILE_NAMES.get_or_init(|| {
					RegexSet::new([
						r"(?i)^(CON|PRN|AUX|NUL|COM[1-9]|LPT[1-9])(\.\w+)*$",
						r#"[<>:"/\\|?*\u0000-\u0031]"#,
					])
					.expect("this regex should always be valid")
				})
			}

			#[cfg(not(target_os = "windows"))]
			{
				FORBIDDEN_FILE_NAMES.get_or_init(|| {
					RegexSet::new([r"/|\x00"]).expect("this regex should always be valid")
				})
			}
		};

		!reg.is_match(name)
	}

	pub fn separate_path_name_and_extension_from_str(
		source: &'a str,
		is_dir: bool,
	) -> (
		&'a str,         // Materialized path
		Option<&'a str>, // Maybe a name
		Option<&'a str>, // Maybe an extension
	) {
		let length = source.len();

		if length == 1 {
			// The case for the root path
			(source, None, None)
		} else if is_dir {
			let last_char_idx = if source.ends_with('/') {
				length - 1
			} else {
				length
			};

			let first_name_char_idx = source[..last_char_idx].rfind('/').unwrap_or(0) + 1;
			(
				&source[..first_name_char_idx],
				Some(&source[first_name_char_idx..last_char_idx]),
				None,
			)
		} else {
			let first_name_char_idx = source.rfind('/').unwrap_or(0) + 1;
			let end_idx = first_name_char_idx - 1;
			if let Some(last_dot_relative_idx) = source[first_name_char_idx..].rfind('.') {
				let last_dot_idx = first_name_char_idx + last_dot_relative_idx;
				(
					&source[..end_idx],
					Some(&source[first_name_char_idx..last_dot_idx]),
					Some(&source[last_dot_idx + 1..]),
				)
			} else {
				(
					&source[..end_idx],
					Some(&source[first_name_char_idx..]),
					None,
				)
			}
		}
	}

	fn prepare_name(path: &Path) -> &str {
		// Not using `impl AsRef<Path>` here because it's an private method
		path.file_stem()
			.unwrap_or_default()
			.to_str()
			.unwrap_or_default()
	}

<<<<<<< HEAD
	pub fn from_db_data(
		location_id: LocationId,
		is_dir: bool,
		materialized_path: Cow<'a, str>,
		name: Cow<'a, str>,
		extension: Cow<'a, str>,
=======
	fn from_db_data(
		location_id: location::id::Type,
		db_materialized_path: &'a str,
		db_is_dir: bool,
		db_name: &'a str,
		db_extension: &'a str,
>>>>>>> e693c7a5
	) -> Self {
		Self {
			relative_path: Cow::Owned(assemble_relative_path(
				&materialized_path,
				&name,
				&extension,
				is_dir,
			)),
			location_id,
			materialized_path,
			is_dir,
			name,
			extension,
		}
	}
}

impl AsRef<Path> for IsolatedFilePathData<'_> {
	fn as_ref(&self) -> &Path {
		Path::new(self.relative_path.as_ref())
	}
}

impl From<IsolatedFilePathData<'static>> for file_path::UniqueWhereParam {
	fn from(path: IsolatedFilePathData<'static>) -> Self {
		Self::LocationIdMaterializedPathNameExtensionEquals(
			path.location_id,
			path.materialized_path.into_owned(),
			path.name.into_owned(),
			path.extension.into_owned(),
		)
	}
}

impl From<IsolatedFilePathData<'static>> for file_path::WhereParam {
	fn from(path: IsolatedFilePathData<'static>) -> Self {
		Self::And(vec![
			file_path::location_id::equals(Some(path.location_id)),
			file_path::materialized_path::equals(Some(path.materialized_path.into_owned())),
			file_path::name::equals(Some(path.name.into_owned())),
			file_path::extension::equals(Some(path.extension.into_owned())),
		])
	}
}

impl From<&IsolatedFilePathData<'_>> for file_path::UniqueWhereParam {
	fn from(path: &IsolatedFilePathData<'_>) -> Self {
		Self::LocationIdMaterializedPathNameExtensionEquals(
			path.location_id,
			path.materialized_path.to_string(),
			path.name.to_string(),
			path.extension.to_string(),
		)
	}
}

impl From<&IsolatedFilePathData<'_>> for file_path::WhereParam {
	fn from(path: &IsolatedFilePathData<'_>) -> Self {
		Self::And(vec![
			file_path::location_id::equals(Some(path.location_id)),
			file_path::materialized_path::equals(Some(path.materialized_path.to_string())),
			file_path::name::equals(Some(path.name.to_string())),
			file_path::extension::equals(Some(path.extension.to_string())),
		])
	}
}

impl fmt::Display for IsolatedFilePathData<'_> {
	fn fmt(&self, f: &mut fmt::Formatter<'_>) -> fmt::Result {
		write!(f, "{}", self.relative_path)
	}
}

#[macro_use]
mod macros {
	macro_rules! impl_from_db {
		($($file_path_kind:ident),+ $(,)?) => {
			$(
				impl ::std::convert::TryFrom<$file_path_kind::Data> for $crate::
					location::
					file_path_helper::
					isolated_file_path_data::
					IsolatedFilePathData<'static>
				{
                    type Error = $crate::util::db::MissingFieldError;

					fn try_from(path: $file_path_kind::Data) -> Result<Self, Self::Error> {
                        use $crate::util::db::maybe_missing;
                        use ::std::borrow::Cow;

                        Ok(Self::from_db_data(
                            maybe_missing(path.location_id, "file_path.location_id")?,
                            maybe_missing(path.is_dir, "file_path.is_dir")?,
                            Cow::Owned(maybe_missing(path.materialized_path, "file_path.materialized_path")?),
                            Cow::Owned(maybe_missing(path.name, "file_path.name")?),
                            Cow::Owned(maybe_missing(path.extension, "file_path.extension")?)
                        ))
					}
				}

				impl<'a> ::std::convert::TryFrom<&'a $file_path_kind::Data> for $crate::
					location::
					file_path_helper::
					isolated_file_path_data::
					IsolatedFilePathData<'a>
				{
                    type Error = $crate::util::db::MissingFieldError;

					fn try_from(path: &'a $file_path_kind::Data) -> Result<Self, Self::Error> {
                        use $crate::util::db::maybe_missing;
                        use ::std::borrow::Cow;

						Ok(Self::from_db_data(
							maybe_missing(path.location_id, "file_path.location_id")?,
                            maybe_missing(path.is_dir, "file_path.is_dir")?,
							Cow::Borrowed(maybe_missing(&path.materialized_path, "file_path.materialized_path")?),
							Cow::Borrowed(maybe_missing(&path.name, "file_path.name")?),
							Cow::Borrowed(maybe_missing(&path.extension, "file_path.extension")?)
						))
					}
				}
			)+
		};
	}

	macro_rules! impl_from_db_without_location_id {
		($($file_path_kind:ident),+ $(,)?) => {
			$(
<<<<<<< HEAD
				impl ::std::convert::TryFrom<($crate::location::LocationId, $file_path_kind::Data)> for $crate::
=======
				impl ::std::convert::From<($crate::prisma::location::id::Type, $file_path_kind::Data)> for $crate::
>>>>>>> e693c7a5
					location::
					file_path_helper::
					isolated_file_path_data::
					IsolatedFilePathData<'static>
				{
<<<<<<< HEAD
                    type Error = $crate::util::db::MissingFieldError;

					fn try_from((location_id, path): ($crate::location::LocationId, $file_path_kind::Data)) -> Result<Self, Self::Error> {
                        use $crate::util::db::maybe_missing;
                        use ::std::borrow::Cow;

                        Ok(Self::from_db_data(
                            location_id,
                            maybe_missing(path.is_dir, "file_path.is_dir")?,
                            Cow::Owned(maybe_missing(path.materialized_path, "file_path.materialized_path")?),
                            Cow::Owned(maybe_missing(path.name, "file_path.name")?),
                            Cow::Owned(maybe_missing(path.extension, "file_path.extension")?)
                        ))
					}
				}

				impl<'a> ::std::convert::TryFrom<($crate::location::LocationId, &'a $file_path_kind::Data)> for $crate::
=======
					fn from((location_id, path): ($crate::prisma::location::id::Type, $file_path_kind::Data)) -> Self {
						Self {
							location_id,
							relative_path: Cow::Owned(
								$crate::
								location::
								file_path_helper::
								isolated_file_path_data::
								assemble_relative_path(
									&path.materialized_path,
									&path.name,
									&path.extension,
									path.is_dir,
								)
							),
							materialized_path: Cow::Owned(path.materialized_path),
							is_dir: path.is_dir,
							name: Cow::Owned(path.name),
							extension: Cow::Owned(path.extension),
						}
					}
				}

				impl<'a> ::std::convert::From<($crate::prisma::location::id::Type, &'a $file_path_kind::Data)> for $crate::
>>>>>>> e693c7a5
					location::
					file_path_helper::
					isolated_file_path_data::
					IsolatedFilePathData<'a>
				{
<<<<<<< HEAD
                    type Error = $crate::util::db::MissingFieldError;

					fn try_from((location_id, path): ($crate::location::LocationId, &'a $file_path_kind::Data)) -> Result<Self, Self::Error> {
                        use $crate::util::db::maybe_missing;
                        use ::std::borrow::Cow;

						Ok(Self::from_db_data(
=======
					fn from((location_id, path): ($crate::prisma::location::id::Type, &'a $file_path_kind::Data)) -> Self {
						Self::from_db_data(
>>>>>>> e693c7a5
							location_id,
                            maybe_missing(path.is_dir, "file_path.is_dir")?,
							Cow::Borrowed(maybe_missing(&path.materialized_path, "file_path.materialized_path")?),
							Cow::Borrowed(maybe_missing(&path.name, "file_path.name")?),
							Cow::Borrowed(maybe_missing(&path.extension, "file_path.extension")?)
						))
					}
				}
			)+
		};
	}
}

impl_from_db!(
	file_path,
	file_path_to_isolate,
	file_path_to_isolate_with_id,
	file_path_with_object
);

impl_from_db_without_location_id!(
	file_path_for_file_identifier,
	file_path_to_full_path,
	file_path_for_thumbnailer,
	file_path_for_object_validator,
	file_path_to_handle_custom_uri
);

fn extract_relative_path(
	location_id: location::id::Type,
	location_path: impl AsRef<Path>,
	path: impl AsRef<Path>,
) -> Result<String, FilePathError> {
	let path = path.as_ref();

	path.strip_prefix(location_path)
		.map_err(|_| FilePathError::UnableToExtractMaterializedPath {
			location_id,
			path: path.into(),
		})
		.and_then(|relative| {
			relative
				.to_str()
				.map(|relative_str| relative_str.replace('\\', "/"))
				.ok_or_else(|| NonUtf8PathError(path.into()).into())
		})
}

/// This function separates a file path from a location path, and normalizes replacing '\' with '/'
/// to be consistent between Windows and Unix like systems
pub fn extract_normalized_materialized_path_str(
	location_id: location::id::Type,
	location_path: impl AsRef<Path>,
	path: impl AsRef<Path>,
) -> Result<String, FilePathError> {
	let path = path.as_ref();

	path.strip_prefix(location_path)
		.map_err(|_| FilePathError::UnableToExtractMaterializedPath {
			location_id,
			path: path.into(),
		})?
		.parent()
		.map(|materialized_path| {
			materialized_path
				.to_str()
				.map(|materialized_path_str| {
					if !materialized_path_str.is_empty() {
						format!("/{}/", materialized_path_str.replace('\\', "/"))
					} else {
						"/".to_string()
					}
				})
				.ok_or_else(|| NonUtf8PathError(path.into()))
		})
		.unwrap_or_else(|| Ok("/".to_string()))
		.map_err(Into::into)
}

fn assemble_relative_path(
	materialized_path: &str,
	name: &str,
	extension: &str,
	is_dir: bool,
) -> String {
	match (is_dir, extension) {
		(false, extension) if !extension.is_empty() => {
			format!("{}{}.{}", &materialized_path[1..], name, extension)
		}
		(_, _) => format!("{}{}", &materialized_path[1..], name),
	}
}

#[cfg(test)]
#[allow(clippy::unwrap_used)]
mod tests {
	use super::*;

	fn expected(
		materialized_path: &'static str,
		is_dir: bool,
		name: &'static str,
		extension: &'static str,
		relative_path: &'static str,
	) -> IsolatedFilePathData<'static> {
		IsolatedFilePathData {
			location_id: 1,
			materialized_path: materialized_path.into(),
			is_dir,
			name: name.into(),
			extension: extension.into(),
			relative_path: relative_path.into(),
		}
	}

	#[test]
	fn new_method() {
		let tester = |full_path, is_dir, expected, msg| {
			let actual =
				IsolatedFilePathData::new(1, "/spacedrive/location", full_path, is_dir).unwrap();
			assert_eq!(actual, expected, "{msg}");
		};

		tester(
			"/spacedrive/location",
			true,
			expected("/", true, "", "", ""),
			"the location root directory",
		);

		tester(
			"/spacedrive/location/file.txt",
			false,
			expected("/", false, "file", "txt", "file.txt"),
			"a file in the root directory",
		);

		tester(
			"/spacedrive/location/dir",
			true,
			expected("/", true, "dir", "", "dir"),
			"a directory in the root directory",
		);

		tester(
			"/spacedrive/location/dir/file.txt",
			false,
			expected("/dir/", false, "file", "txt", "dir/file.txt"),
			"a directory with a file inside",
		);

		tester(
			"/spacedrive/location/dir/dir2",
			true,
			expected("/dir/", true, "dir2", "", "dir/dir2"),
			"a directory in a directory",
		);

		tester(
			"/spacedrive/location/dir/dir2/dir3",
			true,
			expected("/dir/dir2/", true, "dir3", "", "dir/dir2/dir3"),
			"3 level of directories",
		);

		tester(
			"/spacedrive/location/dir/dir2/dir3/file.txt",
			false,
			expected(
				"/dir/dir2/dir3/",
				false,
				"file",
				"txt",
				"dir/dir2/dir3/file.txt",
			),
			"a file inside a third level directory",
		);
	}

	#[test]
	fn parent_method() {
		let tester = |full_path, is_dir, expected, msg| {
			let child =
				IsolatedFilePathData::new(1, "/spacedrive/location", full_path, is_dir).unwrap();

			let actual = child.parent();
			assert_eq!(actual, expected, "{msg}");
		};

		tester(
			"/spacedrive/location",
			true,
			expected("/", true, "", "", ""),
			"the location root directory",
		);

		tester(
			"/spacedrive/location/file.txt",
			false,
			expected("/", true, "", "", ""),
			"a file in the root directory",
		);

		tester(
			"/spacedrive/location/dir",
			true,
			expected("/", true, "", "", ""),
			"a directory in the root directory",
		);

		tester(
			"/spacedrive/location/dir/file.txt",
			false,
			expected("/", true, "dir", "", "dir"),
			"a directory with a file inside",
		);

		tester(
			"/spacedrive/location/dir/dir2",
			true,
			expected("/", true, "dir", "", "dir"),
			"a directory in a directory",
		);

		tester(
			"/spacedrive/location/dir/dir2/dir3",
			true,
			expected("/dir/", true, "dir2", "", "dir/dir2"),
			"3 level of directories",
		);

		tester(
			"/spacedrive/location/dir/dir2/dir3/file.txt",
			false,
			expected("/dir/dir2/", true, "dir3", "", "dir/dir2/dir3"),
			"a file inside a third level directory",
		);
	}

	#[test]
	fn extract_normalized_materialized_path() {
		let tester = |path, expected, msg| {
			let actual =
				extract_normalized_materialized_path_str(1, "/spacedrive/location", path).unwrap();
			assert_eq!(actual, expected, "{msg}");
		};

		tester("/spacedrive/location", "/", "the location root directory");
		tester(
			"/spacedrive/location/file.txt",
			"/",
			"a file in the root directory",
		);
		tester(
			"/spacedrive/location/dir",
			"/",
			"a directory in the root directory",
		);
		tester(
			"/spacedrive/location/dir/file.txt",
			"/dir/",
			"a directory with a file inside",
		);
		tester(
			"/spacedrive/location/dir/dir2",
			"/dir/",
			"a directory in a directory",
		);
		tester(
			"/spacedrive/location/dir/dir2/dir3",
			"/dir/dir2/",
			"3 level of directories",
		);
		tester(
			"/spacedrive/location/dir/dir2/dir3/file.txt",
			"/dir/dir2/dir3/",
			"a file inside a third level directory",
		);
	}
}<|MERGE_RESOLUTION|>--- conflicted
+++ resolved
@@ -24,21 +24,12 @@
 #[derive(Serialize, Deserialize, Debug, Hash, Eq, PartialEq)]
 #[non_exhaustive]
 pub struct IsolatedFilePathData<'a> {
-<<<<<<< HEAD
-	pub location_id: LocationId,
+	pub location_id: location::id::Type,
 	pub materialized_path: Cow<'a, str>,
 	pub is_dir: bool,
 	pub name: Cow<'a, str>,
 	pub extension: Cow<'a, str>,
 	pub relative_path: Cow<'a, str>,
-=======
-	pub(in crate::location) location_id: location::id::Type,
-	pub(in crate::location) materialized_path: Cow<'a, str>,
-	pub(in crate::location) is_dir: bool,
-	pub(in crate::location) name: Cow<'a, str>,
-	pub(in crate::location) extension: Cow<'a, str>,
-	pub(in crate::location) relative_path: Cow<'a, str>,
->>>>>>> e693c7a5
 }
 
 impl IsolatedFilePathData<'static> {
@@ -87,21 +78,6 @@
 }
 
 impl<'a> IsolatedFilePathData<'a> {
-<<<<<<< HEAD
-=======
-	pub fn location_id(&self) -> location::id::Type {
-		self.location_id
-	}
-
-	pub fn name(&'a self) -> &'a str {
-		&self.name
-	}
-
-	pub fn extension(&'a self) -> &'a str {
-		&self.extension
-	}
-
->>>>>>> e693c7a5
 	pub fn parent(&'a self) -> Self {
 		let (parent_path_str, name, relative_path) = if self.materialized_path == "/" {
 			("/", "", "")
@@ -266,21 +242,12 @@
 			.unwrap_or_default()
 	}
 
-<<<<<<< HEAD
 	pub fn from_db_data(
-		location_id: LocationId,
+		location_id: location::id::Type,
 		is_dir: bool,
 		materialized_path: Cow<'a, str>,
 		name: Cow<'a, str>,
 		extension: Cow<'a, str>,
-=======
-	fn from_db_data(
-		location_id: location::id::Type,
-		db_materialized_path: &'a str,
-		db_is_dir: bool,
-		db_name: &'a str,
-		db_extension: &'a str,
->>>>>>> e693c7a5
 	) -> Self {
 		Self {
 			relative_path: Cow::Owned(assemble_relative_path(
@@ -409,20 +376,15 @@
 	macro_rules! impl_from_db_without_location_id {
 		($($file_path_kind:ident),+ $(,)?) => {
 			$(
-<<<<<<< HEAD
-				impl ::std::convert::TryFrom<($crate::location::LocationId, $file_path_kind::Data)> for $crate::
-=======
-				impl ::std::convert::From<($crate::prisma::location::id::Type, $file_path_kind::Data)> for $crate::
->>>>>>> e693c7a5
+				impl ::std::convert::TryFrom<($crate::prisma::location::id::Type, $file_path_kind::Data)> for $crate::
 					location::
 					file_path_helper::
 					isolated_file_path_data::
 					IsolatedFilePathData<'static>
 				{
-<<<<<<< HEAD
                     type Error = $crate::util::db::MissingFieldError;
 
-					fn try_from((location_id, path): ($crate::location::LocationId, $file_path_kind::Data)) -> Result<Self, Self::Error> {
+					fn try_from((location_id, path): ($crate::prisma::location::id::Type, $file_path_kind::Data)) -> Result<Self, Self::Error> {
                         use $crate::util::db::maybe_missing;
                         use ::std::borrow::Cow;
 
@@ -436,50 +398,19 @@
 					}
 				}
 
-				impl<'a> ::std::convert::TryFrom<($crate::location::LocationId, &'a $file_path_kind::Data)> for $crate::
-=======
-					fn from((location_id, path): ($crate::prisma::location::id::Type, $file_path_kind::Data)) -> Self {
-						Self {
-							location_id,
-							relative_path: Cow::Owned(
-								$crate::
-								location::
-								file_path_helper::
-								isolated_file_path_data::
-								assemble_relative_path(
-									&path.materialized_path,
-									&path.name,
-									&path.extension,
-									path.is_dir,
-								)
-							),
-							materialized_path: Cow::Owned(path.materialized_path),
-							is_dir: path.is_dir,
-							name: Cow::Owned(path.name),
-							extension: Cow::Owned(path.extension),
-						}
-					}
-				}
-
-				impl<'a> ::std::convert::From<($crate::prisma::location::id::Type, &'a $file_path_kind::Data)> for $crate::
->>>>>>> e693c7a5
+				impl<'a> ::std::convert::TryFrom<($crate::prisma::location::id::Type, &'a $file_path_kind::Data)> for $crate::
 					location::
 					file_path_helper::
 					isolated_file_path_data::
 					IsolatedFilePathData<'a>
 				{
-<<<<<<< HEAD
                     type Error = $crate::util::db::MissingFieldError;
 
-					fn try_from((location_id, path): ($crate::location::LocationId, &'a $file_path_kind::Data)) -> Result<Self, Self::Error> {
+					fn try_from((location_id, path): ($crate::prisma::location::id::Type, &'a $file_path_kind::Data)) -> Result<Self, Self::Error> {
                         use $crate::util::db::maybe_missing;
                         use ::std::borrow::Cow;
 
-						Ok(Self::from_db_data(
-=======
-					fn from((location_id, path): ($crate::prisma::location::id::Type, &'a $file_path_kind::Data)) -> Self {
 						Self::from_db_data(
->>>>>>> e693c7a5
 							location_id,
                             maybe_missing(path.is_dir, "file_path.is_dir")?,
 							Cow::Borrowed(maybe_missing(&path.materialized_path, "file_path.materialized_path")?),
