--- conflicted
+++ resolved
@@ -73,17 +73,9 @@
 pub struct IndexerJobStepEntry {
 	full_path: PathBuf,
 	materialized_path: MaterializedPath<'static>,
-<<<<<<< HEAD
-	created_at: DateTime<Utc>,
 	file_pub_id: Uuid,
-	parent_id: Option<Uuid>,
-	inode: u64,
-	device: u64,
-=======
-	file_id: i32,
-	parent_id: Option<i32>,
+	parent_id: Option<(i32, Uuid)>,
 	metadata: FilePathMetadata,
->>>>>>> 1e05226e
 }
 
 impl IndexerJobData {
@@ -182,23 +174,27 @@
 						("name", json!(name.clone())),
 						("is_dir", json!(is_dir)),
 						("extension", json!(extension.clone())),
-<<<<<<< HEAD
-						("inode", json!(entry.inode.to_le_bytes())),
-						("device", json!(entry.device.to_le_bytes())),
-						("parent_id", json!(entry.parent_id.clone())),
-						("date_created", json!(entry.created_at)),
-=======
+						("inode", json!(entry.metadata.inode.to_le_bytes())),
+						("device", json!(entry.metadata.device.to_le_bytes())),
 						(
 							"size_in_bytes",
 							json!(entry.metadata.size_in_bytes.to_string()),
 						),
-						("inode", json!(entry.metadata.inode.to_le_bytes())),
-						("device", json!(entry.metadata.device.to_le_bytes())),
-						("parent_id", json!(entry.parent_id)),
 						("date_created", json!(entry.metadata.created_at)),
 						("date_modified", json!(entry.metadata.modified_at)),
->>>>>>> 1e05226e
-					],
+					]
+					.into_iter()
+					.map(Some)
+					.chain([entry.parent_id.map(|(_, pub_id)| {
+						(
+							"parent",
+							json!(sync::file_path::SyncId {
+								pub_id: pub_id.as_bytes().to_vec()
+							}),
+						)
+					})])
+					.flatten()
+					.collect::<Vec<_>>(),
 				),
 				file_path::create_unchecked(
 					entry.file_pub_id.as_bytes().to_vec(),
@@ -206,31 +202,21 @@
 					materialized_path.into_owned(),
 					name.into_owned(),
 					extension.into_owned(),
-<<<<<<< HEAD
-					entry.inode.to_le_bytes().into(),
-					entry.device.to_le_bytes().into(),
-					[
-						is_dir::set(is_dir),
-						date_created::set(entry.created_at.into()),
-					]
-					.into_iter()
-					.map(Some)
-					.chain([entry
-						.parent_id
-						.map(|id| parent::connect(pub_id::equals(id.as_bytes().to_vec())))])
-					.flatten()
-					.collect(),
-=======
 					entry.metadata.inode.to_le_bytes().into(),
 					entry.metadata.device.to_le_bytes().into(),
 					vec![
 						is_dir::set(is_dir),
 						size_in_bytes::set(entry.metadata.size_in_bytes.to_string()),
-						parent_id::set(entry.parent_id),
+						parent_id::set(entry.parent_id.map(|(id, _)| id)),
 						date_created::set(entry.metadata.created_at.into()),
 						date_modified::set(entry.metadata.modified_at.into()),
-					],
->>>>>>> 1e05226e
+					], // .into_iter()
+					   // .map(Some)
+					   // .chain([entry
+					   // 	.parent_id
+					   // 	.map(|id| parent::connect(pub_id::equals(id.as_bytes().to_vec())))])
+					   // .flatten()
+					   // .collect(),
 				),
 			)
 		})
