--- conflicted
+++ resolved
@@ -170,33 +170,18 @@
 						pub_id: uuid_to_bytes(entry.pub_id),
 					},
 					[
-<<<<<<< HEAD
-						("materialized_path", json!(materialized_path)),
-						("name", json!(name)),
-						("is_dir", json!(*is_dir)),
-						("extension", json!(extension)),
-=======
-						(materialized_path::NAME, json!(materialized_path.clone())),
-						(name::NAME, json!(name.clone())),
-						(is_dir::NAME, json!(is_dir)),
-						(extension::NAME, json!(extension.clone())),
->>>>>>> 1db757c1
+						(materialized_path::NAME, json!(materialized_path)),
+						(name::NAME, json!(name)),
+						(is_dir::NAME, json!(*is_dir)),
+						(extension::NAME, json!(extension)),
 						(
 							size_in_bytes::NAME,
 							json!(entry.metadata.size_in_bytes.to_string()),
 						),
-<<<<<<< HEAD
-						("inode", json!(entry.metadata.inode.to_le_bytes())),
-						("device", json!(entry.metadata.device.to_le_bytes())),
-						("date_created", json!(entry.metadata.created_at)),
-						("date_modified", json!(entry.metadata.modified_at)),
-=======
 						(inode::NAME, json!(entry.metadata.inode.to_le_bytes())),
 						(device::NAME, json!(entry.metadata.device.to_le_bytes())),
-						(parent_id::NAME, json!(entry.parent_id)),
 						(date_created::NAME, json!(entry.metadata.created_at)),
 						(date_modified::NAME, json!(entry.metadata.modified_at)),
->>>>>>> 1db757c1
 					],
 				),
 				file_path::create_unchecked(
