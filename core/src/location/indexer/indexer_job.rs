--- conflicted
+++ resolved
@@ -1,20 +1,12 @@
 use crate::{
-<<<<<<< HEAD
 	job::{JobError, JobResult, JobState, StatefulJob, WorkerContext},
-	library::LibraryContext,
+	library::Library,
 	location::file_path_helper::{
 		ensure_sub_path_is_directory, ensure_sub_path_is_in_location,
 		file_path_just_id_materialized_path, find_many_file_paths_by_full_path,
 		get_existing_file_path_id, MaterializedPath,
 	},
 	prisma::location,
-=======
-	job::{JobError, JobReportUpdate, JobResult, JobState, StatefulJob, WorkerContext},
-	library::Library,
-	location::indexer::rules::RuleKind,
-	prisma::{file_path, location},
-	sync,
->>>>>>> 7c5f760f
 };
 
 use std::{collections::HashMap, path::Path};
@@ -53,25 +45,21 @@
 
 	/// Creates a vector of valid path buffers from a directory, chunked into batches of `BATCH_SIZE`.
 	async fn init(&self, ctx: WorkerContext, state: &mut JobState<Self>) -> Result<(), JobError> {
-		let LibraryContext {
+		let Library {
 			last_file_path_id_manager,
 			db,
 			..
-		} = &ctx.library_ctx;
+		} = &ctx.library;
 
 		let location_id = state.init.location.id;
 		let location_path = Path::new(&state.init.location.path);
 
 		// grab the next id so we can increment in memory for batch inserting
-<<<<<<< HEAD
 		let first_file_id = last_file_path_id_manager
 			.get_max_file_path_id(location_id, db)
 			.await
 			.map_err(IndexerError::from)?
 			+ 1;
-=======
-		let first_file_id = get_max_file_path_id(&ctx.library).await?;
->>>>>>> 7c5f760f
 
 		let mut indexer_rules_by_kind: HashMap<RuleKind, Vec<IndexerRule>> =
 			HashMap::with_capacity(state.init.location.indexer_rules.len());
@@ -250,7 +238,6 @@
 		ctx: WorkerContext,
 		state: &mut JobState<Self>,
 	) -> Result<(), JobError> {
-<<<<<<< HEAD
 		execute_indexer_step(&state.init.location, &state.steps[0], ctx)
 			.await
 			.map(|indexed_paths| {
@@ -260,89 +247,6 @@
 					.expect("critical error: missing data on job state")
 					.indexed_paths = indexed_paths;
 			})
-=======
-		let Library { sync, db, .. } = &ctx.library;
-
-		let location = &state.init.location;
-
-		let (sync_stuff, paths): (Vec<_>, Vec<_>) = state.steps[0]
-			.iter()
-			.map(|entry| {
-				let name;
-				let extension;
-
-				// if 'entry.path' is a directory, set extension to an empty string to
-				// avoid periods in folder names being interpreted as file extensions
-				if entry.is_dir {
-					extension = "".to_string();
-					name = extract_name(entry.path.file_name());
-				} else {
-					// if the 'entry.path' is not a directory, then get the extension and name.
-					extension = extract_name(entry.path.extension()).to_lowercase();
-					name = extract_name(entry.path.file_stem());
-				}
-
-				let mut materialized_path = entry
-					.path
-					.strip_prefix(&location.path)
-					.unwrap()
-					.to_str()
-					.expect("Found non-UTF-8 path")
-					.to_string();
-
-				if entry.is_dir && !materialized_path.ends_with('/') {
-					materialized_path += "/";
-				}
-
-				use file_path::*;
-
-				(
-					sync.unique_shared_create(
-						sync::file_path::SyncId {
-							id: entry.file_id,
-							location: sync::location::SyncId {
-								pub_id: state.init.location.pub_id.clone(),
-							},
-						},
-						[
-							("materialized_path", json!(materialized_path.clone())),
-							("name", json!(name.clone())),
-							("is_dir", json!(entry.is_dir)),
-							("extension", json!(extension.clone())),
-							("parent_id", json!(entry.parent_id)),
-							("date_created", json!(entry.created_at)),
-						],
-					),
-					file_path::create_unchecked(
-						entry.file_id,
-						location.id,
-						materialized_path,
-						name,
-						extension,
-						vec![
-							is_dir::set(entry.is_dir),
-							parent_id::set(entry.parent_id),
-							date_created::set(entry.created_at.into()),
-						],
-					),
-				)
-			})
-			.unzip();
-
-		let count = sync
-			.write_ops(
-				db,
-				(
-					sync_stuff,
-					db.file_path().create_many(paths).skip_duplicates(),
-				),
-			)
-			.await?;
-
-		info!("Inserted {count} records");
-
-		Ok(())
->>>>>>> 7c5f760f
 	}
 
 	/// Logs some metadata about the indexer job
