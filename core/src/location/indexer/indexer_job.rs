--- conflicted
+++ resolved
@@ -110,11 +110,7 @@
 			walk(
 				&to_walk_path,
 				&indexer_rules,
-<<<<<<< HEAD
 				update_notifier_fn(ctx),
-=======
-				update_notifier_fn(BATCH_SIZE, ctx),
->>>>>>> 4e8e0fdb
 				file_paths_db_fetcher_fn!(&db),
 				to_remove_db_fetcher_fn!(location_id, location_path, &db),
 				iso_file_path_factory(location_id, location_path),
@@ -152,15 +148,10 @@
 
 		IndexerJobData::on_scan_progress(
 			ctx,
-<<<<<<< HEAD
 			vec![
 				ScanProgress::ChunkCount(state.steps.len() - to_walk_count),
 				ScanProgress::Message(format!(
 					"Starting saving {total_paths} files or directories, \
-=======
-			vec![ScanProgress::Message(format!(
-				"Starting saving {total_paths} files or directories, \
->>>>>>> 4e8e0fdb
 					there still {to_walk_count} directories to index",
 				)),
 			],
@@ -234,11 +225,7 @@
 					keep_walking(
 						to_walk_entry,
 						&data.indexer_rules,
-<<<<<<< HEAD
 						update_notifier_fn(ctx),
-=======
-						update_notifier_fn(BATCH_SIZE, ctx),
->>>>>>> 4e8e0fdb
 						file_paths_db_fetcher_fn!(&db),
 						to_remove_db_fetcher_fn!(location_id, location_path, &db),
 						iso_file_path_factory(location_id, location_path),
