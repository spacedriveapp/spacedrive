--- conflicted
+++ resolved
@@ -218,15 +218,7 @@
 		ctx: WorkerContext,
 		state: &mut JobState<Self>,
 	) -> Result<(), JobError> {
-<<<<<<< HEAD
-		let data = &state
-			.data
-			.as_ref()
-			.expect("critical error: missing data on job state");
 		let LibraryContext { sync, db, .. } = &ctx.library_ctx;
-=======
-		let db = &ctx.library_ctx.db;
->>>>>>> ac2f7a2c
 
 		let location = &state.init.location;
 
