--- conflicted
+++ resolved
@@ -370,29 +370,9 @@
 
 				[
 					(
-<<<<<<< HEAD
-						("date_modified", json!(date)),
-						file_path::date_modified::set(date),
-					)
-				},
-				{
-					// TODO: Should this be a skip rather than a null-set?
-					let checksum = if file_path.integrity_checksum.is_some() {
-						// If a checksum was already computed, we need to recompute it
-						Some(
-							file_checksum(full_path)
-								.await
-								.map_err(|e| FileIOError::from((full_path, e)))?,
-						)
-					} else {
-						None
-					};
-
-=======
 						(cas_id::NAME, json!(old_cas_id)),
 						cas_id::set(Some(old_cas_id.clone())),
 					),
->>>>>>> 1db757c1
 					(
 						(size_in_bytes::NAME, json!(fs_metadata.len().to_string())),
 						size_in_bytes::set(fs_metadata.len().to_string()),
@@ -406,7 +386,11 @@
 						// TODO: Should this be a skip rather than a null-set?
 						let checksum = if file_path.integrity_checksum.is_some() {
 							// If a checksum was already computed, we need to recompute it
-							Some(file_checksum(full_path).await?)
+							Some(
+								file_checksum(full_path)
+									.await
+									.map_err(|e| FileIOError::from((full_path, e)))?,
+							)
 						} else {
 							None
 						};
