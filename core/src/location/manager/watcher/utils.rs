use crate::{
	invalidate_query,
	library::Library,
	location::{
		delete_directory,
		file_path_helper::{
			check_file_path_exists, create_file_path, file_path_with_object,
			filter_existing_file_path_params,
			isolated_file_path_data::extract_normalized_materialized_path_str,
			loose_find_existing_file_path_params, FilePathError, FilePathMetadata,
			IsolatedFilePathData, MetadataExt,
		},
		find_location, generate_thumbnail, location_with_indexer_rules,
		manager::LocationManagerError,
		scan_location_sub_path,
	},
	object::{
<<<<<<< HEAD
		file_identifier::FileMetadata,
		media::{
			media_data_extractor::{can_extract_media_data_for_image, extract_media_data},
			media_data_image_to_query,
			thumbnail::{
				can_generate_thumbnail_for_image, generate_image_thumbnail, get_thumbnail_path,
			},
		},
		validation::hash::file_checksum,
=======
		file_identifier::FileMetadata, preview::get_thumbnail_path, validation::hash::file_checksum,
>>>>>>> 982ed8b1
	},
	prisma::{file_path, location, object},
	util::{
		db::{device_from_db, device_to_db, inode_from_db, inode_to_db, maybe_missing},
		error::FileIOError,
	},
	Node,
};

#[cfg(target_family = "unix")]
use crate::location::file_path_helper::get_inode_and_device;

#[cfg(target_family = "windows")]
use crate::location::file_path_helper::get_inode_and_device_from_path;

use std::{
	collections::HashSet,
	ffi::OsStr,
	fs::Metadata,
	path::{Path, PathBuf},
	sync::Arc,
};

<<<<<<< HEAD
use sd_file_ext::{extensions::ImageExtension, kind::ObjectKind};

=======
>>>>>>> 982ed8b1
use chrono::{DateTime, Local, Utc};
use notify::Event;
use prisma_client_rust::{raw, PrismaValue};
use sd_prisma::prisma_sync;
use sd_sync::OperationFactory;
use serde_json::json;
use tokio::{fs, io::ErrorKind};
use tracing::{debug, trace, warn};
use uuid::Uuid;

use super::INodeAndDevice;

pub(super) fn check_event(event: &Event, ignore_paths: &HashSet<PathBuf>) -> bool {
	// if path includes .DS_Store, .spacedrive file creation or is in the `ignore_paths` set, we ignore
	!event.paths.iter().any(|p| {
		p.file_name()
			.and_then(OsStr::to_str)
			.map_or(false, |name| name == ".DS_Store" || name == ".spacedrive")
			|| ignore_paths.contains(p)
	})
}

pub(super) async fn create_dir(
	location_id: location::id::Type,
	path: impl AsRef<Path>,
	metadata: &Metadata,
	node: &Arc<Node>,
	library: &Arc<Library>,
) -> Result<(), LocationManagerError> {
	let location = find_location(library, location_id)
		.include(location_with_indexer_rules::include())
		.exec()
		.await?
		.ok_or(LocationManagerError::MissingLocation(location_id))?;

	let path = path.as_ref();

	let location_path = maybe_missing(&location.path, "location.path")?;

	trace!(
		"Location: <root_path ='{}'> creating directory: {}",
		location_path,
		path.display()
	);

	let iso_file_path = IsolatedFilePathData::new(location.id, location_path, path, true)?;

	let (inode, device) = {
		#[cfg(target_family = "unix")]
		{
			get_inode_and_device(metadata)?
		}

		#[cfg(target_family = "windows")]
		{
			// FIXME: This is a workaround for Windows, because we can't get the inode and device from the metadata
			let _ = metadata; // To avoid unused variable warning
			get_inode_and_device_from_path(path).await?
		}
	};

	let parent_iso_file_path = iso_file_path.parent();
	if !parent_iso_file_path.is_root()
		&& !check_file_path_exists::<FilePathError>(&parent_iso_file_path, &library.db).await?
	{
		warn!(
			"Watcher found a directory without parent: {}",
			&iso_file_path
		);
		return Ok(());
	};

	let children_materialized_path = iso_file_path
		.materialized_path_for_children()
		.expect("We're in the create dir function lol");

	debug!("Creating path: {}", iso_file_path);

	create_file_path(
		library,
		iso_file_path,
		None,
		FilePathMetadata {
			inode,
			device,
			size_in_bytes: metadata.len(),
			created_at: metadata.created_or_now().into(),
			modified_at: metadata.modified_or_now().into(),
		},
	)
	.await?;

	// scan the new directory
	scan_location_sub_path(node, library, location, &children_materialized_path).await?;

	invalidate_query!(library, "search.paths");

	Ok(())
}

pub(super) async fn create_file(
	location_id: location::id::Type,
	path: impl AsRef<Path>,
	metadata: &Metadata,
	node: &Arc<Node>,
	library: &Arc<Library>,
) -> Result<(), LocationManagerError> {
	inner_create_file(
		location_id,
		extract_location_path(location_id, library).await?,
		path,
		metadata,
		node,
		library,
	)
	.await
}

async fn inner_create_file(
	location_id: location::id::Type,
	location_path: impl AsRef<Path>,
	path: impl AsRef<Path>,
	metadata: &Metadata,
	node: &Arc<Node>,
	library: &Arc<Library>,
) -> Result<(), LocationManagerError> {
	let path = path.as_ref();
	let location_path = location_path.as_ref();

	trace!(
		"Location: <root_path ='{}'> creating file: {}",
		location_path.display(),
		path.display()
	);

	let db = &library.db;

	let iso_file_path = IsolatedFilePathData::new(location_id, location_path, path, false)?;
	let extension = iso_file_path.extension.to_string();

	let (inode, device) = {
		#[cfg(target_family = "unix")]
		{
			get_inode_and_device(metadata)?
		}

		#[cfg(target_family = "windows")]
		{
			// FIXME: This is a workaround for Windows, because we can't get the inode and device from the metadata
			let _ = metadata; // To avoid unused variable warning
			get_inode_and_device_from_path(path).await?
		}
	};

	// First we check if already exist a file with these same inode and device numbers
	// if it does, we just update it
	if let Some(file_path) = db
		.file_path()
		.find_unique(file_path::location_id_inode_device(
			location_id,
			inode.to_le_bytes().to_vec(),
			device.to_le_bytes().to_vec(),
		))
		.include(file_path_with_object::include())
		.exec()
		.await?
	{
		trace!(
			"File already exists with that inode and device: {}",
			iso_file_path
		);
		return inner_update_file(location_path, &file_path, path, node, library, None).await;

	// If we can't find an existing file with the same inode and device, we check if there is a file with the same path
	} else if let Some(file_path) = db
		.file_path()
		.find_unique(file_path::location_id_materialized_path_name_extension(
			location_id,
			iso_file_path.materialized_path.to_string(),
			iso_file_path.name.to_string(),
			iso_file_path.extension.to_string(),
		))
		.include(file_path_with_object::include())
		.exec()
		.await?
	{
		trace!(
			"File already exists with that iso_file_path: {}",
			iso_file_path
		);
		return inner_update_file(
			location_path,
			&file_path,
			path,
			node,
			library,
			Some((inode, device)),
		)
		.await;
	}

	let parent_iso_file_path = iso_file_path.parent();
	if !parent_iso_file_path.is_root()
		&& !check_file_path_exists::<FilePathError>(&parent_iso_file_path, &library.db).await?
	{
		warn!("Watcher found a file without parent: {}", &iso_file_path);
		return Ok(());
	};

	// generate provisional object
	let FileMetadata {
		cas_id,
		kind,
		fs_metadata,
	} = FileMetadata::new(&location_path, &iso_file_path).await?;

	debug!("Creating path: {}", iso_file_path);

	let created_file = create_file_path(
		library,
		iso_file_path,
		Some(cas_id.clone()),
		FilePathMetadata {
			inode,
			device,
			size_in_bytes: metadata.len(),
			created_at: metadata.created_or_now().into(),
			modified_at: metadata.modified_or_now().into(),
		},
	)
	.await?;

	object::select!(object_just_id { id });

	let existing_object = db
		.object()
		.find_first(vec![object::file_paths::some(vec![
			file_path::cas_id::equals(Some(cas_id.clone())),
			file_path::pub_id::not(created_file.pub_id.clone()),
		])])
		.select(object_just_id::select())
		.exec()
		.await?;

	let object = if let Some(object) = existing_object {
		object
	} else {
		db.object()
			.create(
				Uuid::new_v4().as_bytes().to_vec(),
				vec![
					object::date_created::set(Some(
						DateTime::<Local>::from(fs_metadata.created_or_now()).into(),
					)),
					object::kind::set(Some(kind as i32)),
				],
			)
			.select(object_just_id::select())
			.exec()
			.await?
	};

	db.file_path()
		.update(
			file_path::pub_id::equals(created_file.pub_id),
			vec![file_path::object::connect(object::id::equals(object.id))],
		)
		.exec()
		.await?;

	if !extension.is_empty() && matches!(kind, ObjectKind::Image | ObjectKind::Video) {
		// Running in a detached task as thumbnail generation can take a while and we don't want to block the watcher
		let inner_path = path.to_path_buf();
		let node = node.clone();
		let inner_extension = extension.clone();
		tokio::spawn(async move {
			generate_thumbnail(&inner_extension, &cas_id, inner_path, &node).await;
		});

		// TODO: Currently we only extract media data for images, remove this if later
		if matches!(kind, ObjectKind::Image) {
			if let Ok(image_extension) = ImageExtension::from_str(&extension) {
				if can_extract_media_data_for_image(&image_extension) {
					if let Ok(media_data) = extract_media_data(path)
						.await
						.map_err(|e| error!("Failed to extract media data: {e:#?}"))
					{
						if let Ok(media_data_params) =
							media_data_image_to_query(media_data, object.id).map_err(|e| {
								error!("Failed to prepare media data create params: {e:#?}")
							}) {
							db.media_data()
								.create_many(vec![media_data_params])
								.exec()
								.await?;
						}
					}
				}
			}
		}
	}

	invalidate_query!(library, "search.paths");

	Ok(())
}

pub(super) async fn create_dir_or_file(
	location_id: location::id::Type,
	path: impl AsRef<Path>,
	node: &Arc<Node>,
	library: &Arc<Library>,
) -> Result<Metadata, LocationManagerError> {
	let path = path.as_ref();
	let metadata = fs::metadata(path)
		.await
		.map_err(|e| FileIOError::from((path, e)))?;

	if metadata.is_dir() {
		create_dir(location_id, path, &metadata, node, library).await
	} else {
		create_file(location_id, path, &metadata, node, library).await
	}
	.map(|_| metadata)
}

pub(super) async fn update_file(
	location_id: location::id::Type,
	full_path: impl AsRef<Path>,
	node: &Arc<Node>,
	library: &Arc<Library>,
) -> Result<(), LocationManagerError> {
	let full_path = full_path.as_ref();
	let location_path = extract_location_path(location_id, library).await?;

	if let Some(ref file_path) = library
		.db
		.file_path()
		.find_first(filter_existing_file_path_params(
			&IsolatedFilePathData::new(location_id, &location_path, full_path, false)?,
		))
		// include object for orphan check
		.include(file_path_with_object::include())
		.exec()
		.await?
	{
		inner_update_file(location_path, file_path, full_path, node, library, None).await
	} else {
		inner_create_file(
			location_id,
			location_path,
			full_path,
			&fs::metadata(full_path)
				.await
				.map_err(|e| FileIOError::from((full_path, e)))?,
			node,
			library,
		)
		.await
	}
	.map(|_| invalidate_query!(library, "search.paths"))
}

async fn inner_update_file(
	location_path: impl AsRef<Path>,
	file_path: &file_path_with_object::Data,
	full_path: impl AsRef<Path>,
	node: &Arc<Node>,
	library @ Library { db, sync, .. }: &Library,
	maybe_new_inode_and_device: Option<INodeAndDevice>,
) -> Result<(), LocationManagerError> {
	let full_path = full_path.as_ref();
	let location_path = location_path.as_ref();

	let (current_inode, current_device) = (
		inode_from_db(&maybe_missing(file_path.inode.as_ref(), "file_path.inode")?[0..8]),
		device_from_db(&maybe_missing(file_path.device.as_ref(), "file_path.device")?[0..8]),
	);

	trace!(
		"Location: <root_path ='{}'> updating file: {}",
		location_path.display(),
		full_path.display()
	);

	let iso_file_path = IsolatedFilePathData::try_from(file_path)?;

	let FileMetadata {
		cas_id,
		fs_metadata,
		kind,
	} = FileMetadata::new(&location_path, &iso_file_path).await?;

	let (inode, device) = if let Some((inode, device)) = maybe_new_inode_and_device {
		(inode, device)
	} else {
		#[cfg(target_family = "unix")]
		{
			get_inode_and_device(&fs_metadata)?
		}

		#[cfg(target_family = "windows")]
		{
			// FIXME: This is a workaround for Windows, because we can't get the inode and device from the metadata
			get_inode_and_device_from_path(full_path).await?
		}
	};

	let (maybe_new_inode, maybe_new_device) =
		match (current_inode == inode, current_device == device) {
			(true, true) => (None, None),
			(true, false) => (None, Some(device)),
			(false, true) => (Some(inode), None),
			(false, false) => (Some(inode), Some(device)),
		};

	if let Some(old_cas_id) = &file_path.cas_id {
		if old_cas_id != &cas_id {
			let (sync_params, db_params): (Vec<_>, Vec<_>) = {
				use file_path::*;

				[
					(
						(cas_id::NAME, json!(old_cas_id)),
						Some(cas_id::set(Some(old_cas_id.clone()))),
					),
					(
						(
							size_in_bytes_bytes::NAME,
							json!(fs_metadata.len().to_be_bytes().to_vec()),
						),
						Some(size_in_bytes_bytes::set(Some(
							fs_metadata.len().to_be_bytes().to_vec(),
						))),
					),
					{
						let date = DateTime::<Utc>::from(fs_metadata.modified_or_now()).into();

						(
							(date_modified::NAME, json!(date)),
							Some(date_modified::set(Some(date))),
						)
					},
					{
						// TODO: Should this be a skip rather than a null-set?
						let checksum = if file_path.integrity_checksum.is_some() {
							// If a checksum was already computed, we need to recompute it
							Some(
								file_checksum(full_path)
									.await
									.map_err(|e| FileIOError::from((full_path, e)))?,
							)
						} else {
							None
						};

						(
							(integrity_checksum::NAME, json!(checksum)),
							Some(integrity_checksum::set(checksum)),
						)
					},
					{
						if let Some(new_inode) = maybe_new_inode {
							(
								(inode::NAME, json!(new_inode)),
								Some(inode::set(Some(inode_to_db(new_inode)))),
							)
						} else {
							((inode::NAME, serde_json::Value::Null), None)
						}
					},
					{
						if let Some(new_device) = maybe_new_device {
							(
								(device::NAME, json!(new_device)),
								Some(device::set(Some(device_to_db(new_device)))),
							)
						} else {
							((device::NAME, serde_json::Value::Null), None)
						}
					},
				]
				.into_iter()
				.filter_map(|(sync_param, maybe_db_param)| {
					maybe_db_param.map(|db_param| (sync_param, db_param))
				})
				.unzip()
			};

			// file content changed
			sync.write_ops(
				db,
				(
					sync_params
						.into_iter()
						.map(|(field, value)| {
							sync.shared_update(
								prisma_sync::file_path::SyncId {
									pub_id: file_path.pub_id.clone(),
								},
								field,
								value,
							)
						})
						.collect(),
					db.file_path().update(
						file_path::pub_id::equals(file_path.pub_id.clone()),
						db_params,
					),
				),
			)
			.await?;

			if let Some(ref object) = file_path.object {
				// if this file had a thumbnail previously, we update it to match the new content
				if library.thumbnail_exists(node, old_cas_id).await? {
					if let Some(ext) = file_path.extension.clone() {
						// Running in a detached task as thumbnail generation can take a while and we don't want to block the watcher
						let inner_path = full_path.to_path_buf();
						let inner_node = node.clone();
						tokio::spawn(async move {
							generate_thumbnail(&ext, &cas_id, inner_path, &inner_node).await;
						});

						// remove the old thumbnail as we're generating a new one
						let thumb_path = get_thumbnail_path(node, old_cas_id);
						fs::remove_file(&thumb_path)
							.await
							.map_err(|e| FileIOError::from((thumb_path, e)))?;
					}
				}

				let int_kind = kind as i32;

				if object.kind.map(|k| k != int_kind).unwrap_or_default() {
					sync.write_op(
						db,
						sync.shared_update(
							prisma_sync::object::SyncId {
								pub_id: object.pub_id.clone(),
							},
							object::kind::NAME,
							json!(int_kind),
						),
						db.object().update(
							object::id::equals(object.id),
							vec![object::kind::set(Some(int_kind))],
						),
					)
					.await?;
				}

				// TODO: Change this if to include ObjectKind::Video in the future
				if let Some(ext) = &file_path.extension {
					if let Ok(image_extension) = ImageExtension::from_str(ext) {
						if can_extract_media_data_for_image(&image_extension)
							&& matches!(kind, ObjectKind::Image)
						{
							if let Ok(media_data) = extract_media_data(full_path)
								.await
								.map_err(|e| error!("Failed to extract media data: {e:#?}"))
							{
								if let Ok(media_data_params) =
									media_data_image_to_query(media_data, object.id).map_err(|e| {
										error!("Failed to prepare media data create params: {e:#?}")
									}) {
									db.media_data()
										.create_many(vec![media_data_params])
										.exec()
										.await?;
								}
							}
						}
					}
				}
			}

			invalidate_query!(library, "search.paths");
		}
	}

	Ok(())
}

pub(super) async fn rename(
	location_id: location::id::Type,
	new_path: impl AsRef<Path>,
	old_path: impl AsRef<Path>,
	new_path_metadata: Metadata,
	library: &Library,
) -> Result<(), LocationManagerError> {
	let location_path = extract_location_path(location_id, library).await?;
	let old_path = old_path.as_ref();
	let new_path = new_path.as_ref();
	let Library { db, .. } = library;

	let old_path_materialized_str =
		extract_normalized_materialized_path_str(location_id, &location_path, old_path)?;

	let new_path_materialized_str =
		extract_normalized_materialized_path_str(location_id, &location_path, new_path)?;

	// Renaming a file could potentially be a move to another directory, so we check if our parent changed
	if old_path_materialized_str != new_path_materialized_str
		&& !check_file_path_exists::<FilePathError>(
			&IsolatedFilePathData::new(location_id, &location_path, new_path, true)?.parent(),
			db,
		)
		.await?
	{
		return Err(LocationManagerError::MoveError {
			path: new_path.into(),
			reason: "parent directory does not exist".into(),
		});
	}

	if let Some(file_path) = db
		.file_path()
		.find_first(loose_find_existing_file_path_params(
			location_id,
			&location_path,
			old_path,
		)?)
		.exec()
		.await?
	{
		let is_dir = maybe_missing(file_path.is_dir, "file_path.is_dir")?;

		let new = IsolatedFilePathData::new(location_id, &location_path, new_path, is_dir)?;

		// If the renamed path is a directory, we have to update every successor
		if is_dir {
			let old = IsolatedFilePathData::new(location_id, &location_path, old_path, is_dir)?;
			// TODO: Fetch all file_paths that will be updated and dispatch sync events

			let updated = library
				.db
				._execute_raw(raw!(
					"UPDATE file_path \
						SET materialized_path = REPLACE(materialized_path, {}, {}) \
						WHERE location_id = {}",
					PrismaValue::String(format!("{}/{}/", old.materialized_path, old.name)),
					PrismaValue::String(format!("{}/{}/", new.materialized_path, new.name)),
					PrismaValue::Int(location_id as i64)
				))
				.exec()
				.await?;
			trace!("Updated {updated} file_paths");
		}

		library
			.db
			.file_path()
			.update(
				file_path::pub_id::equals(file_path.pub_id),
				vec![
					file_path::materialized_path::set(Some(new_path_materialized_str)),
					file_path::name::set(Some(new.name.to_string())),
					file_path::extension::set(Some(new.extension.to_string())),
					file_path::date_modified::set(Some(
						DateTime::<Utc>::from(new_path_metadata.modified_or_now()).into(),
					)),
				],
			)
			.exec()
			.await?;

		invalidate_query!(library, "search.paths");
	}

	Ok(())
}

pub(super) async fn remove(
	location_id: location::id::Type,
	full_path: impl AsRef<Path>,
	library: &Library,
) -> Result<(), LocationManagerError> {
	let full_path = full_path.as_ref();
	let location_path = extract_location_path(location_id, library).await?;

	// if it doesn't exist either way, then we don't care
	let Some(file_path) = library.db
		.file_path()
		.find_first(loose_find_existing_file_path_params(
		location_id, &location_path, full_path,
		)?)
		.exec()
		.await? else {
			return Ok(());
	};

	remove_by_file_path(location_id, full_path, &file_path, library).await
}

pub(super) async fn remove_by_file_path(
	location_id: location::id::Type,
	path: impl AsRef<Path>,
	file_path: &file_path::Data,
	library: &Library,
) -> Result<(), LocationManagerError> {
	// check file still exists on disk
	match fs::metadata(path.as_ref()).await {
		Ok(_) => {
			todo!("file has changed in some way, re-identify it")
		}
		Err(e) if e.kind() == ErrorKind::NotFound => {
			let db = &library.db;

			let is_dir = maybe_missing(file_path.is_dir, "file_path.is_dir")?;

			// if is doesn't, we can remove it safely from our db
			if is_dir {
				delete_directory(
					library,
					location_id,
					Some(&IsolatedFilePathData::try_from(file_path)?),
				)
				.await?;
			} else {
				db.file_path()
					.delete(file_path::pub_id::equals(file_path.pub_id.clone()))
					.exec()
					.await?;

				if let Some(object_id) = file_path.object_id {
					db.object()
						.delete_many(vec![
							object::id::equals(object_id),
							// https://www.prisma.io/docs/reference/api-reference/prisma-client-reference#none
							object::file_paths::none(vec![]),
						])
						.exec()
						.await?;
				}
			}
		}
		Err(e) => return Err(FileIOError::from((path, e)).into()),
	}

	invalidate_query!(library, "search.paths");

	Ok(())
}

<<<<<<< HEAD
async fn generate_thumbnail(
	extension: &str,
	cas_id: &str,
	path: impl AsRef<Path>,
	node: &Arc<Node>,
) {
	let path = path.as_ref();
	let output_path = get_thumbnail_path(node, cas_id);

	if let Err(e) = fs::metadata(&output_path).await {
		if e.kind() != ErrorKind::NotFound {
			error!(
				"Failed to check if thumbnail exists, but we will try to generate it anyway: {e}"
			);
		}
	// Otherwise we good, thumbnail doesn't exist so we can generate it
	} else {
		debug!(
			"Skipping thumbnail generation for {} because it already exists",
			path.display()
		);
		return;
	}

	if let Ok(extension) = ImageExtension::from_str(extension) {
		if can_generate_thumbnail_for_image(&extension) {
			if let Err(e) = generate_image_thumbnail(path, &output_path).await {
				error!("Failed to image thumbnail on location manager: {e:#?}");
			}
		}
	}

	#[cfg(feature = "ffmpeg")]
	{
		use crate::object::media::thumbnail::{
			can_generate_thumbnail_for_video, generate_video_thumbnail,
		};
		use sd_file_ext::extensions::VideoExtension;

		if let Ok(extension) = VideoExtension::from_str(extension) {
			if can_generate_thumbnail_for_video(&extension) {
				if let Err(e) = generate_video_thumbnail(path, &output_path).await {
					error!("Failed to video thumbnail on location manager: {e:#?}");
				}
			}
		}
	}
}

=======
>>>>>>> 982ed8b1
pub(super) async fn extract_inode_and_device_from_path(
	location_id: location::id::Type,
	path: impl AsRef<Path>,
	library: &Library,
) -> Result<INodeAndDevice, LocationManagerError> {
	let path = path.as_ref();
	let location = find_location(library, location_id)
		.select(location::select!({ path }))
		.exec()
		.await?
		.ok_or(LocationManagerError::MissingLocation(location_id))?;

	let location_path = maybe_missing(&location.path, "location.path")?;

	library
		.db
		.file_path()
		.find_first(loose_find_existing_file_path_params(
			location_id,
			location_path,
			path,
		)?)
		.select(file_path::select!({ inode device }))
		.exec()
		.await?
		.map_or(
			Err(FilePathError::NotFound(path.into()).into()),
			|file_path| {
				Ok((
					inode_from_db(
						&maybe_missing(file_path.inode.as_ref(), "file_path.inode")?[0..8],
					),
					device_from_db(
						&maybe_missing(file_path.device.as_ref(), "file_path.device")?[0..8],
					),
				))
			},
		)
}

pub(super) async fn extract_location_path(
	location_id: location::id::Type,
	library: &Library,
) -> Result<PathBuf, LocationManagerError> {
	find_location(library, location_id)
		.select(location::select!({ path }))
		.exec()
		.await?
		.map_or(
			Err(LocationManagerError::MissingLocation(location_id)),
			// NOTE: The following usage of `PathBuf` doesn't incur a new allocation so it's fine
			|location| Ok(maybe_missing(location.path, "location.path")?.into()),
		)
}<|MERGE_RESOLUTION|>--- conflicted
+++ resolved
@@ -15,19 +15,13 @@
 		scan_location_sub_path,
 	},
 	object::{
-<<<<<<< HEAD
 		file_identifier::FileMetadata,
 		media::{
 			media_data_extractor::{can_extract_media_data_for_image, extract_media_data},
 			media_data_image_to_query,
-			thumbnail::{
-				can_generate_thumbnail_for_image, generate_image_thumbnail, get_thumbnail_path,
-			},
+			thumbnail::get_thumbnail_path,
 		},
 		validation::hash::file_checksum,
-=======
-		file_identifier::FileMetadata, preview::get_thumbnail_path, validation::hash::file_checksum,
->>>>>>> 982ed8b1
 	},
 	prisma::{file_path, location, object},
 	util::{
@@ -48,14 +42,12 @@
 	ffi::OsStr,
 	fs::Metadata,
 	path::{Path, PathBuf},
+	str::FromStr,
 	sync::Arc,
 };
 
-<<<<<<< HEAD
 use sd_file_ext::{extensions::ImageExtension, kind::ObjectKind};
 
-=======
->>>>>>> 982ed8b1
 use chrono::{DateTime, Local, Utc};
 use notify::Event;
 use prisma_client_rust::{raw, PrismaValue};
@@ -63,7 +55,7 @@
 use sd_sync::OperationFactory;
 use serde_json::json;
 use tokio::{fs, io::ErrorKind};
-use tracing::{debug, trace, warn};
+use tracing::{debug, error, trace, warn};
 use uuid::Uuid;
 
 use super::INodeAndDevice;
@@ -801,58 +793,6 @@
 	Ok(())
 }
 
-<<<<<<< HEAD
-async fn generate_thumbnail(
-	extension: &str,
-	cas_id: &str,
-	path: impl AsRef<Path>,
-	node: &Arc<Node>,
-) {
-	let path = path.as_ref();
-	let output_path = get_thumbnail_path(node, cas_id);
-
-	if let Err(e) = fs::metadata(&output_path).await {
-		if e.kind() != ErrorKind::NotFound {
-			error!(
-				"Failed to check if thumbnail exists, but we will try to generate it anyway: {e}"
-			);
-		}
-	// Otherwise we good, thumbnail doesn't exist so we can generate it
-	} else {
-		debug!(
-			"Skipping thumbnail generation for {} because it already exists",
-			path.display()
-		);
-		return;
-	}
-
-	if let Ok(extension) = ImageExtension::from_str(extension) {
-		if can_generate_thumbnail_for_image(&extension) {
-			if let Err(e) = generate_image_thumbnail(path, &output_path).await {
-				error!("Failed to image thumbnail on location manager: {e:#?}");
-			}
-		}
-	}
-
-	#[cfg(feature = "ffmpeg")]
-	{
-		use crate::object::media::thumbnail::{
-			can_generate_thumbnail_for_video, generate_video_thumbnail,
-		};
-		use sd_file_ext::extensions::VideoExtension;
-
-		if let Ok(extension) = VideoExtension::from_str(extension) {
-			if can_generate_thumbnail_for_video(&extension) {
-				if let Err(e) = generate_video_thumbnail(path, &output_path).await {
-					error!("Failed to video thumbnail on location manager: {e:#?}");
-				}
-			}
-		}
-	}
-}
-
-=======
->>>>>>> 982ed8b1
 pub(super) async fn extract_inode_and_device_from_path(
 	location_id: location::id::Type,
 	path: impl AsRef<Path>,
