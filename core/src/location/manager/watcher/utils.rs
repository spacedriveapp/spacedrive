--- conflicted
+++ resolved
@@ -65,11 +65,7 @@
 	let materialized_path =
 		MaterializedPath::new(location.id, &location.path, &event.paths[0], true)?;
 
-<<<<<<< HEAD
-	let parent_directory = get_parent_dir(&materialized_path, &library_ctx.db).await?;
-=======
-	let parent_directory = get_parent_dir(location.id, &subpath, library).await?;
->>>>>>> 7c5f760f
+	let parent_directory = get_parent_dir(&materialized_path, &library.db).await?;
 
 	trace!("parent_directory: {:?}", parent_directory);
 
@@ -78,34 +74,14 @@
         return Ok(())
 	};
 
-<<<<<<< HEAD
-	let created_path = library_ctx
+	let created_path = library
 		.last_file_path_id_manager
 		.create_file_path(
-			&library_ctx.db,
+			&library.db,
 			materialized_path,
 			Some(parent_directory.id),
 		)
 		.await?;
-=======
-	let created_path = create_file_path(
-		library,
-		location.id,
-		subpath
-			.to_str()
-			.map(str::to_string)
-			.expect("Found non-UTF-8 path"),
-		subpath
-			.file_stem()
-			.and_then(OsStr::to_str)
-			.map(str::to_string)
-			.expect("Found non-UTF-8 path"),
-		"".to_string(),
-		Some(parent_directory.id),
-		true,
-	)
-	.await?;
->>>>>>> 7c5f760f
 
 	info!("Created path: {}", created_path.materialized_path);
 
@@ -136,48 +112,20 @@
 	let materialized_path = MaterializedPath::new(location.id, &location.path, full_path, false)?;
 
 	let Some(parent_directory) =
-<<<<<<< HEAD
-		get_parent_dir(&materialized_path, &library_ctx.db).await?
-=======
-		get_parent_dir(location.id, &materialized_path, library).await?
->>>>>>> 7c5f760f
+		get_parent_dir(&materialized_path, &library.db).await?
     else {
 		warn!("Watcher found a path without parent");
         return Ok(())
     };
 
-<<<<<<< HEAD
-	let created_file = library_ctx
+	let created_file = library
 		.last_file_path_id_manager
 		.create_file_path(
-			&library_ctx.db,
+			&library.db,
 			materialized_path,
 			Some(parent_directory.id),
 		)
 		.await?;
-=======
-	let created_file = create_file_path(
-		library,
-		location.id,
-		materialized_path
-			.to_str()
-			.expect("Found non-UTF-8 path")
-			.to_string(),
-		materialized_path
-			.file_stem()
-			.unwrap_or_default()
-			.to_str()
-			.expect("Found non-UTF-8 path")
-			.to_string(),
-		materialized_path
-			.extension()
-			.map(|ext| ext.to_str().expect("Found non-UTF-8 path").to_string())
-			.unwrap_or_default(),
-		Some(parent_directory.id),
-		false,
-	)
-	.await?;
->>>>>>> 7c5f760f
 
 	info!("Created path: {}", created_file.materialized_path);
 
@@ -252,16 +200,11 @@
 	event: &Event,
 	library: &Library,
 ) -> Result<(), LocationManagerError> {
-<<<<<<< HEAD
 	if let Some(ref file_path) = get_existing_file_path_with_object(
 		MaterializedPath::new(location.id, &location.path, &event.paths[0], false)?,
-		&library_ctx.db,
+		&library.db,
 	)
 	.await?
-=======
-	if let Some(ref file_path) =
-		get_existing_file_path(location, &event.paths[0], false, library).await?
->>>>>>> 7c5f760f
 	{
 		inner_update_file(location, file_path, event, library).await
 	} else {
@@ -275,18 +218,12 @@
 	event: &Event,
 	library: &Library,
 ) -> Result<(), LocationManagerError> {
-<<<<<<< HEAD
-	if location.node_id == library_ctx.node_local_id {
+	if location.node_id == library.node_local_id {
 		if let Some(ref file_path) = get_existing_file_path_with_object(
 			MaterializedPath::new(location.id, &location.path, &event.paths[0], false)?,
-			&library_ctx.db,
+			&library.db,
 		)
 		.await?
-=======
-	if location.node_id == library.node_local_id {
-		if let Some(ref file_path) =
-			get_existing_file_path(location, &event.paths[0], false, library).await?
->>>>>>> 7c5f760f
 		{
 			let ret = inner_update_file(location, file_path, event, library).await;
 			invalidate_query!(library, "locations.getExplorerData");
@@ -378,13 +315,8 @@
 pub(super) async fn rename(
 	new_path: impl AsRef<Path>,
 	old_path: impl AsRef<Path>,
-<<<<<<< HEAD
-	location: &location_with_indexer_rules::Data,
-	library_ctx: &LibraryContext,
-=======
-	location: &indexer_job_location::Data,
-	library: &Library,
->>>>>>> 7c5f760f
+	location: &location_with_indexer_rules::Data,
+	library: &Library,
 ) -> Result<(), LocationManagerError> {
 	let mut old_path_materialized =
 		extract_materialized_path(location.id, &location.path, old_path.as_ref())?
@@ -399,13 +331,8 @@
 		.expect("Found non-UTF-8 path")
 		.to_string();
 
-<<<<<<< HEAD
 	if let Some(file_path) =
-		get_existing_file_or_directory(location, old_path, &library_ctx.db).await?
-	{
-=======
-	if let Some(file_path) = get_existing_file_or_directory(location, old_path, library).await? {
->>>>>>> 7c5f760f
+		get_existing_file_or_directory(location, old_path, &library.db).await? {
 		// If the renamed path is a directory, we have to update every successor
 		if file_path.is_dir {
 			if !old_path_materialized.ends_with('/') {
@@ -475,11 +402,7 @@
 
 	// if it doesn't either way, then we don't care
 	if let Some(file_path) =
-<<<<<<< HEAD
-		get_existing_file_or_directory(location, &event.paths[0], &library_ctx.db).await?
-=======
-		get_existing_file_or_directory(location, &event.paths[0], library).await?
->>>>>>> 7c5f760f
+		get_existing_file_or_directory(location, &event.paths[0], &library.db).await?
 	{
 		// check file still exists on disk
 		match fs::metadata(&event.paths[0]).await {
@@ -522,94 +445,6 @@
 	Ok(())
 }
 
-<<<<<<< HEAD
-=======
-fn extract_materialized_path(
-	location: &indexer_job_location::Data,
-	path: impl AsRef<Path>,
-) -> Result<PathBuf, LocationManagerError> {
-	subtract_location_path(&location.path, &path).ok_or_else(|| {
-		LocationManagerError::UnableToExtractMaterializedPath(
-			location.id,
-			path.as_ref().to_path_buf(),
-		)
-	})
-}
-
-async fn get_existing_file_path(
-	location: &indexer_job_location::Data,
-	path: impl AsRef<Path>,
-	is_dir: bool,
-	library: &Library,
-) -> Result<Option<file_path_with_object::Data>, LocationManagerError> {
-	let mut materialized_path = extract_materialized_path(location, path)?
-		.to_str()
-		.expect("Found non-UTF-8 path")
-		.to_string();
-	if is_dir && !materialized_path.ends_with('/') {
-		materialized_path += "/";
-	}
-
-	library
-		.db
-		.file_path()
-		.find_first(vec![file_path::materialized_path::equals(
-			materialized_path,
-		)])
-		// include object for orphan check
-		.include(file_path_with_object::include())
-		.exec()
-		.await
-		.map_err(Into::into)
-}
-
-async fn get_existing_file_or_directory(
-	location: &indexer_job_location::Data,
-	path: impl AsRef<Path>,
-	library: &Library,
-) -> Result<Option<file_path_with_object::Data>, LocationManagerError> {
-	let mut maybe_file_path =
-		get_existing_file_path(location, path.as_ref(), false, library).await?;
-	// First we just check if this path was a file in our db, if it isn't then we check for a directory
-	if maybe_file_path.is_none() {
-		maybe_file_path = get_existing_file_path(location, path.as_ref(), true, library).await?;
-	}
-
-	Ok(maybe_file_path)
-}
-
-async fn get_parent_dir(
-	location_id: LocationId,
-	path: impl AsRef<Path>,
-	library: &Library,
-) -> Result<Option<file_path::Data>, LocationManagerError> {
-	let mut parent_path_str = path
-		.as_ref()
-		.parent()
-		// We have an "/" `materialized_path` for each location_id
-		.unwrap_or_else(|| Path::new("/"))
-		.to_str()
-		.expect("Found non-UTF-8 path")
-		.to_string();
-
-	// As we're looking specifically for a parent directory, it must end with '/'
-	if !parent_path_str.ends_with('/') {
-		parent_path_str += "/";
-	}
-
-	library
-		.db
-		.file_path()
-		.find_first(vec![
-			file_path::location_id::equals(location_id),
-			file_path::materialized_path::equals(parent_path_str),
-		])
-		.exec()
-		.await
-		.map_err(Into::into)
-}
-
->>>>>>> 7c5f760f
 async fn generate_thumbnail(
 	extension: &str,
 	cas_id: &str,
