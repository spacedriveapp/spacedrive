use crate::{
	invalidate_query,
	library::Library,
	location::{
		delete_directory,
		file_path_helper::{
			check_file_path_exists, create_file_path, file_path_with_object,
			filter_existing_file_path_params,
			isolated_file_path_data::extract_normalized_materialized_path_str,
			loose_find_existing_file_path_params, FilePathError, FilePathMetadata,
			IsolatedFilePathData, MetadataExt,
		},
		find_location, generate_thumbnail, location_with_indexer_rules,
		manager::LocationManagerError,
		scan_location_sub_path,
	},
	object::{
		file_identifier::FileMetadata, preview::get_thumbnail_path, validation::hash::file_checksum,
	},
	prisma::{file_path, location, object},
	util::{
		db::{device_from_db, device_to_db, inode_from_db, inode_to_db, maybe_missing},
		error::FileIOError,
	},
	Node,
};

#[cfg(target_family = "unix")]
use crate::location::file_path_helper::get_inode_and_device;

#[cfg(target_family = "windows")]
use crate::location::file_path_helper::get_inode_and_device_from_path;

use std::{
	collections::HashSet,
	ffi::OsStr,
	fs::Metadata,
	path::{Path, PathBuf},
	sync::Arc,
};

use chrono::{DateTime, Local, Utc};
use notify::Event;
use prisma_client_rust::{raw, PrismaValue};
use sd_prisma::prisma_sync;
use sd_sync::OperationFactory;
use serde_json::json;
use tokio::{fs, io::ErrorKind};
use tracing::{debug, trace, warn};
use uuid::Uuid;

use super::INodeAndDevice;

pub(super) fn check_event(event: &Event, ignore_paths: &HashSet<PathBuf>) -> bool {
	// if path includes .DS_Store, .spacedrive file creation or is in the `ignore_paths` set, we ignore
	!event.paths.iter().any(|p| {
		p.file_name()
			.and_then(OsStr::to_str)
			.map_or(false, |name| name == ".DS_Store" || name == ".spacedrive")
			|| ignore_paths.contains(p)
	})
}

pub(super) async fn create_dir(
	location_id: location::id::Type,
	path: impl AsRef<Path>,
	metadata: &Metadata,
	node: &Arc<Node>,
	library: &Arc<Library>,
) -> Result<(), LocationManagerError> {
	let location = find_location(library, location_id)
		.include(location_with_indexer_rules::include())
		.exec()
		.await?
		.ok_or(LocationManagerError::MissingLocation(location_id))?;

	let path = path.as_ref();

	let location_path = maybe_missing(&location.path, "location.path")?;

	trace!(
		"Location: <root_path ='{}'> creating directory: {}",
		location_path,
		path.display()
	);

	let iso_file_path = IsolatedFilePathData::new(location.id, location_path, path, true)?;

	let (inode, device) = {
		#[cfg(target_family = "unix")]
		{
			get_inode_and_device(metadata)?
		}

		#[cfg(target_family = "windows")]
		{
			// FIXME: This is a workaround for Windows, because we can't get the inode and device from the metadata
			let _ = metadata; // To avoid unused variable warning
			get_inode_and_device_from_path(path).await?
		}
	};

	let parent_iso_file_path = iso_file_path.parent();
	if !parent_iso_file_path.is_root()
		&& !check_file_path_exists::<FilePathError>(&parent_iso_file_path, &library.db).await?
	{
		warn!(
			"Watcher found a directory without parent: {}",
			&iso_file_path
		);
		return Ok(());
	};

	let children_materialized_path = iso_file_path
		.materialized_path_for_children()
		.expect("We're in the create dir function lol");

	debug!("Creating path: {}", iso_file_path);

	create_file_path(
		library,
		iso_file_path,
		None,
		FilePathMetadata {
			inode,
			device,
			size_in_bytes: metadata.len(),
			created_at: metadata.created_or_now().into(),
			modified_at: metadata.modified_or_now().into(),
		},
	)
	.await?;

	// scan the new directory
	scan_location_sub_path(node, library, location, &children_materialized_path).await?;

	invalidate_query!(library, "search.paths");

	Ok(())
}

pub(super) async fn create_file(
	location_id: location::id::Type,
	path: impl AsRef<Path>,
	metadata: &Metadata,
	node: &Arc<Node>,
	library: &Arc<Library>,
) -> Result<(), LocationManagerError> {
	inner_create_file(
		location_id,
		extract_location_path(location_id, library).await?,
		path,
		metadata,
		node,
		library,
	)
	.await
}

async fn inner_create_file(
	location_id: location::id::Type,
	location_path: impl AsRef<Path>,
	path: impl AsRef<Path>,
	metadata: &Metadata,
	node: &Arc<Node>,
	library: &Arc<Library>,
) -> Result<(), LocationManagerError> {
	let path = path.as_ref();
	let location_path = location_path.as_ref();

	trace!(
		"Location: <root_path ='{}'> creating file: {}",
		location_path.display(),
		path.display()
	);

	let db = &library.db;

	let iso_file_path = IsolatedFilePathData::new(location_id, location_path, path, false)?;
	let extension = iso_file_path.extension.to_string();

	let (inode, device) = {
		#[cfg(target_family = "unix")]
		{
			get_inode_and_device(metadata)?
		}

		#[cfg(target_family = "windows")]
		{
			// FIXME: This is a workaround for Windows, because we can't get the inode and device from the metadata
			let _ = metadata; // To avoid unused variable warning
			get_inode_and_device_from_path(path).await?
		}
	};

	// First we check if already exist a file with these same inode and device numbers
	// if it does, we just update it
	if let Some(file_path) = db
		.file_path()
		.find_unique(file_path::location_id_inode_device(
			location_id,
			inode.to_le_bytes().to_vec(),
			device.to_le_bytes().to_vec(),
		))
		.include(file_path_with_object::include())
		.exec()
		.await?
	{
		trace!(
			"File already exists with that inode and device: {}",
			iso_file_path
		);
		return inner_update_file(location_path, &file_path, path, node, library, None).await;

	// If we can't find an existing file with the same inode and device, we check if there is a file with the same path
	} else if let Some(file_path) = db
		.file_path()
		.find_unique(file_path::location_id_materialized_path_name_extension(
			location_id,
			iso_file_path.materialized_path.to_string(),
			iso_file_path.name.to_string(),
			iso_file_path.extension.to_string(),
		))
		.include(file_path_with_object::include())
		.exec()
		.await?
	{
		trace!(
			"File already exists with that iso_file_path: {}",
			iso_file_path
		);
		return inner_update_file(
			location_path,
			&file_path,
			path,
			node,
			library,
			Some((inode, device)),
		)
		.await;
	}

	let parent_iso_file_path = iso_file_path.parent();
	if !parent_iso_file_path.is_root()
		&& !check_file_path_exists::<FilePathError>(&parent_iso_file_path, &library.db).await?
	{
		warn!("Watcher found a file without parent: {}", &iso_file_path);
		return Ok(());
	};

	// generate provisional object
	let FileMetadata {
		cas_id,
		kind,
		fs_metadata,
	} = FileMetadata::new(&location_path, &iso_file_path).await?;

	debug!("Creating path: {}", iso_file_path);

	let created_file = create_file_path(
		library,
		iso_file_path,
		Some(cas_id.clone()),
		FilePathMetadata {
			inode,
			device,
			size_in_bytes: metadata.len(),
			created_at: metadata.created_or_now().into(),
			modified_at: metadata.modified_or_now().into(),
		},
	)
	.await?;

	object::select!(object_just_id { id });

	let existing_object = db
		.object()
		.find_first(vec![object::file_paths::some(vec![
			file_path::cas_id::equals(Some(cas_id.clone())),
			file_path::pub_id::not(created_file.pub_id.clone()),
		])])
		.select(object_just_id::select())
		.exec()
		.await?;

	let object = if let Some(object) = existing_object {
		object
	} else {
		db.object()
			.create(
				Uuid::new_v4().as_bytes().to_vec(),
				vec![
					object::date_created::set(Some(
						DateTime::<Local>::from(fs_metadata.created_or_now()).into(),
					)),
					object::kind::set(Some(kind as i32)),
				],
			)
			.select(object_just_id::select())
			.exec()
			.await?
	};

	db.file_path()
		.update(
			file_path::pub_id::equals(created_file.pub_id),
			vec![file_path::object::connect(object::id::equals(object.id))],
		)
		.exec()
		.await?;

	if !extension.is_empty() {
		// Running in a detached task as thumbnail generation can take a while and we don't want to block the watcher
		let path = path.to_path_buf();
		let node = node.clone();

		tokio::spawn(async move {
			generate_thumbnail(&extension, &cas_id, path, &node).await;
		});
	}

	invalidate_query!(library, "search.paths");

	Ok(())
}

pub(super) async fn create_dir_or_file(
	location_id: location::id::Type,
	path: impl AsRef<Path>,
	node: &Arc<Node>,
	library: &Arc<Library>,
) -> Result<Metadata, LocationManagerError> {
	let path = path.as_ref();
	let metadata = fs::metadata(path)
		.await
		.map_err(|e| FileIOError::from((path, e)))?;

	if metadata.is_dir() {
		create_dir(location_id, path, &metadata, node, library).await
	} else {
		create_file(location_id, path, &metadata, node, library).await
	}
	.map(|_| metadata)
}

pub(super) async fn update_file(
	location_id: location::id::Type,
	full_path: impl AsRef<Path>,
	node: &Arc<Node>,
	library: &Arc<Library>,
) -> Result<(), LocationManagerError> {
	let full_path = full_path.as_ref();
	let location_path = extract_location_path(location_id, library).await?;

	if let Some(ref file_path) = library
		.db
		.file_path()
		.find_first(filter_existing_file_path_params(
			&IsolatedFilePathData::new(location_id, &location_path, full_path, false)?,
		))
		// include object for orphan check
		.include(file_path_with_object::include())
		.exec()
		.await?
	{
		inner_update_file(location_path, file_path, full_path, node, library, None).await
	} else {
		inner_create_file(
			location_id,
			location_path,
			full_path,
			&fs::metadata(full_path)
				.await
				.map_err(|e| FileIOError::from((full_path, e)))?,
			node,
			library,
		)
		.await
	}
	.map(|_| invalidate_query!(library, "search.paths"))
}

async fn inner_update_file(
	location_path: impl AsRef<Path>,
	file_path: &file_path_with_object::Data,
	full_path: impl AsRef<Path>,
	node: &Arc<Node>,
	library @ Library { db, sync, .. }: &Library,
	maybe_new_inode_and_device: Option<INodeAndDevice>,
) -> Result<(), LocationManagerError> {
	let full_path = full_path.as_ref();
	let location_path = location_path.as_ref();

	let (current_inode, current_device) = (
		inode_from_db(&maybe_missing(file_path.inode.as_ref(), "file_path.inode")?[0..8]),
		device_from_db(&maybe_missing(file_path.device.as_ref(), "file_path.device")?[0..8]),
	);

	trace!(
		"Location: <root_path ='{}'> updating file: {}",
		location_path.display(),
		full_path.display()
	);

	let iso_file_path = IsolatedFilePathData::try_from(file_path)?;

	let FileMetadata {
		cas_id,
		fs_metadata,
		kind,
	} = FileMetadata::new(&location_path, &iso_file_path).await?;

	let (inode, device) = if let Some((inode, device)) = maybe_new_inode_and_device {
		(inode, device)
	} else {
		#[cfg(target_family = "unix")]
		{
			get_inode_and_device(&fs_metadata)?
		}

		#[cfg(target_family = "windows")]
		{
			// FIXME: This is a workaround for Windows, because we can't get the inode and device from the metadata
			get_inode_and_device_from_path(full_path).await?
		}
	};

	let (maybe_new_inode, maybe_new_device) =
		match (current_inode == inode, current_device == device) {
			(true, true) => (None, None),
			(true, false) => (None, Some(device)),
			(false, true) => (Some(inode), None),
			(false, false) => (Some(inode), Some(device)),
		};

	if let Some(old_cas_id) = &file_path.cas_id {
		if old_cas_id != &cas_id {
			let (sync_params, db_params): (Vec<_>, Vec<_>) = {
				use file_path::*;

				[
					(
						(cas_id::NAME, json!(old_cas_id)),
						Some(cas_id::set(Some(old_cas_id.clone()))),
					),
					(
						(
							size_in_bytes_bytes::NAME,
							json!(fs_metadata.len().to_be_bytes().to_vec()),
						),
						Some(size_in_bytes_bytes::set(Some(
							fs_metadata.len().to_be_bytes().to_vec(),
						))),
					),
					{
						let date = DateTime::<Utc>::from(fs_metadata.modified_or_now()).into();

						(
							(date_modified::NAME, json!(date)),
							Some(date_modified::set(Some(date))),
						)
					},
					{
						// TODO: Should this be a skip rather than a null-set?
						let checksum = if file_path.integrity_checksum.is_some() {
							// If a checksum was already computed, we need to recompute it
							Some(
								file_checksum(full_path)
									.await
									.map_err(|e| FileIOError::from((full_path, e)))?,
							)
						} else {
							None
						};

						(
							(integrity_checksum::NAME, json!(checksum)),
							Some(integrity_checksum::set(checksum)),
						)
					},
					{
						if let Some(new_inode) = maybe_new_inode {
							(
								(inode::NAME, json!(new_inode)),
								Some(inode::set(Some(inode_to_db(new_inode)))),
							)
						} else {
							((inode::NAME, serde_json::Value::Null), None)
						}
					},
					{
						if let Some(new_device) = maybe_new_device {
							(
								(device::NAME, json!(new_device)),
								Some(device::set(Some(device_to_db(new_device)))),
							)
						} else {
							((device::NAME, serde_json::Value::Null), None)
						}
					},
				]
				.into_iter()
				.filter_map(|(sync_param, maybe_db_param)| {
					maybe_db_param.map(|db_param| (sync_param, db_param))
				})
				.unzip()
			};

			// file content changed
			sync.write_ops(
				db,
				(
					sync_params
						.into_iter()
						.map(|(field, value)| {
							sync.shared_update(
								prisma_sync::file_path::SyncId {
									pub_id: file_path.pub_id.clone(),
								},
								field,
								value,
							)
						})
						.collect(),
					db.file_path().update(
						file_path::pub_id::equals(file_path.pub_id.clone()),
						db_params,
					),
				),
			)
			.await?;

			if let Some(ref object) = file_path.object {
				// if this file had a thumbnail previously, we update it to match the new content
				if library.thumbnail_exists(node, old_cas_id).await? {
					if let Some(ext) = &file_path.extension {
						generate_thumbnail(ext, &cas_id, full_path, node).await;

						// remove the old thumbnail as we're generating a new one
						let thumb_path = get_thumbnail_path(node, old_cas_id);
						fs::remove_file(&thumb_path)
							.await
							.map_err(|e| FileIOError::from((thumb_path, e)))?;
					}
				}

				let int_kind = kind as i32;

				if object.kind.map(|k| k != int_kind).unwrap_or_default() {
					sync.write_op(
						db,
						sync.shared_update(
							prisma_sync::object::SyncId {
								pub_id: object.pub_id.clone(),
							},
							object::kind::NAME,
							json!(int_kind),
						),
						db.object().update(
							object::id::equals(object.id),
							vec![object::kind::set(Some(int_kind))],
						),
					)
					.await?;
				}
			}

			invalidate_query!(library, "search.paths");
		}
	}

	Ok(())
}

pub(super) async fn rename(
	location_id: location::id::Type,
	new_path: impl AsRef<Path>,
	old_path: impl AsRef<Path>,
	new_path_metadata: Metadata,
	library: &Library,
) -> Result<(), LocationManagerError> {
	let location_path = extract_location_path(location_id, library).await?;
	let old_path = old_path.as_ref();
	let new_path = new_path.as_ref();
	let Library { db, .. } = library;

	let old_path_materialized_str =
		extract_normalized_materialized_path_str(location_id, &location_path, old_path)?;

	let new_path_materialized_str =
		extract_normalized_materialized_path_str(location_id, &location_path, new_path)?;

	// Renaming a file could potentially be a move to another directory, so we check if our parent changed
	if old_path_materialized_str != new_path_materialized_str
		&& !check_file_path_exists::<FilePathError>(
			&IsolatedFilePathData::new(location_id, &location_path, new_path, true)?.parent(),
			db,
		)
		.await?
	{
		return Err(LocationManagerError::MoveError {
			path: new_path.into(),
			reason: "parent directory does not exist".into(),
		});
	}

	if let Some(file_path) = db
		.file_path()
		.find_first(loose_find_existing_file_path_params(
			location_id,
			&location_path,
			old_path,
		)?)
		.exec()
		.await?
	{
		let is_dir = maybe_missing(file_path.is_dir, "file_path.is_dir")?;

		let new = IsolatedFilePathData::new(location_id, &location_path, new_path, is_dir)?;

		// If the renamed path is a directory, we have to update every successor
		if is_dir {
			let old = IsolatedFilePathData::new(location_id, &location_path, old_path, is_dir)?;
			// TODO: Fetch all file_paths that will be updated and dispatch sync events

			let updated = library
				.db
				._execute_raw(raw!(
					"UPDATE file_path \
						SET materialized_path = REPLACE(materialized_path, {}, {}) \
						WHERE location_id = {}",
					PrismaValue::String(format!("{}/{}/", old.materialized_path, old.name)),
					PrismaValue::String(format!("{}/{}/", new.materialized_path, new.name)),
					PrismaValue::Int(location_id as i64)
				))
				.exec()
				.await?;
			trace!("Updated {updated} file_paths");
		}

		library
			.db
			.file_path()
			.update(
				file_path::pub_id::equals(file_path.pub_id),
				vec![
					file_path::materialized_path::set(Some(new_path_materialized_str)),
					file_path::name::set(Some(new.name.to_string())),
					file_path::extension::set(Some(new.extension.to_string())),
					file_path::date_modified::set(Some(
						DateTime::<Utc>::from(new_path_metadata.modified_or_now()).into(),
					)),
				],
			)
			.exec()
			.await?;

		invalidate_query!(library, "search.paths");
	}

	Ok(())
}

pub(super) async fn remove(
	location_id: location::id::Type,
	full_path: impl AsRef<Path>,
	library: &Library,
) -> Result<(), LocationManagerError> {
	let full_path = full_path.as_ref();
	let location_path = extract_location_path(location_id, library).await?;

	// if it doesn't exist either way, then we don't care
	let Some(file_path) = library.db
		.file_path()
		.find_first(loose_find_existing_file_path_params(
		location_id, &location_path, full_path,
		)?)
		.exec()
		.await? else {
			return Ok(());
	};

	remove_by_file_path(location_id, full_path, &file_path, library).await
}

pub(super) async fn remove_by_file_path(
	location_id: location::id::Type,
	path: impl AsRef<Path>,
	file_path: &file_path::Data,
	library: &Library,
) -> Result<(), LocationManagerError> {
	// check file still exists on disk
	match fs::metadata(path.as_ref()).await {
		Ok(_) => {
			todo!("file has changed in some way, re-identify it")
		}
		Err(e) if e.kind() == ErrorKind::NotFound => {
			let db = &library.db;

			let is_dir = maybe_missing(file_path.is_dir, "file_path.is_dir")?;

			// if is doesn't, we can remove it safely from our db
			if is_dir {
				delete_directory(
					library,
					location_id,
					Some(&IsolatedFilePathData::try_from(file_path)?),
				)
				.await?;
			} else {
				db.file_path()
					.delete(file_path::pub_id::equals(file_path.pub_id.clone()))
					.exec()
					.await?;

				if let Some(object_id) = file_path.object_id {
					db.object()
						.delete_many(vec![
							object::id::equals(object_id),
							// https://www.prisma.io/docs/reference/api-reference/prisma-client-reference#none
							object::file_paths::none(vec![]),
						])
						.exec()
						.await?;
				}
			}
		}
		Err(e) => return Err(FileIOError::from((path, e)).into()),
	}

	invalidate_query!(library, "search.paths");

	Ok(())
}

<<<<<<< HEAD
=======
async fn generate_thumbnail(
	extension: &str,
	cas_id: &str,
	path: impl AsRef<Path>,
	node: &Arc<Node>,
) {
	let path = path.as_ref();
	let output_path = get_thumbnail_path(node, cas_id);

	if let Err(e) = fs::metadata(&output_path).await {
		if e.kind() != ErrorKind::NotFound {
			error!(
				"Failed to check if thumbnail exists, but we will try to generate it anyway: {e}"
			);
		}
	// Otherwise we good, thumbnail doesn't exist so we can generate it
	} else {
		debug!(
			"Skipping thumbnail generation for {} because it already exists",
			path.display()
		);
		return;
	}

	if let Ok(extension) = ImageExtension::from_str(extension) {
		if can_generate_thumbnail_for_image(&extension) {
			if let Err(e) = generate_image_thumbnail(path, &output_path).await {
				error!("Failed to image thumbnail on location manager: {e:#?}");
			}
		}
	}

	#[cfg(feature = "ffmpeg")]
	{
		use crate::object::preview::{can_generate_thumbnail_for_video, generate_video_thumbnail};
		use sd_file_ext::extensions::VideoExtension;

		if let Ok(extension) = VideoExtension::from_str(extension) {
			if can_generate_thumbnail_for_video(&extension) {
				if let Err(e) = generate_video_thumbnail(path, &output_path).await {
					error!("Failed to video thumbnail on location manager: {e:#?}");
				}
			}
		}
	}
}

>>>>>>> 3d51c609
pub(super) async fn extract_inode_and_device_from_path(
	location_id: location::id::Type,
	path: impl AsRef<Path>,
	library: &Library,
) -> Result<INodeAndDevice, LocationManagerError> {
	let path = path.as_ref();
	let location = find_location(library, location_id)
		.select(location::select!({ path }))
		.exec()
		.await?
		.ok_or(LocationManagerError::MissingLocation(location_id))?;

	let location_path = maybe_missing(&location.path, "location.path")?;

	library
		.db
		.file_path()
		.find_first(loose_find_existing_file_path_params(
			location_id,
			location_path,
			path,
		)?)
		.select(file_path::select!({ inode device }))
		.exec()
		.await?
		.map_or(
			Err(FilePathError::NotFound(path.into()).into()),
			|file_path| {
				Ok((
					inode_from_db(
						&maybe_missing(file_path.inode.as_ref(), "file_path.inode")?[0..8],
					),
					device_from_db(
						&maybe_missing(file_path.device.as_ref(), "file_path.device")?[0..8],
					),
				))
			},
		)
}

pub(super) async fn extract_location_path(
	location_id: location::id::Type,
	library: &Library,
) -> Result<PathBuf, LocationManagerError> {
	find_location(library, location_id)
		.select(location::select!({ path }))
		.exec()
		.await?
		.map_or(
			Err(LocationManagerError::MissingLocation(location_id)),
			// NOTE: The following usage of `PathBuf` doesn't incur a new allocation so it's fine
			|location| Ok(maybe_missing(location.path, "location.path")?.into()),
		)
}<|MERGE_RESOLUTION|>--- conflicted
+++ resolved
@@ -733,56 +733,6 @@
 	Ok(())
 }
 
-<<<<<<< HEAD
-=======
-async fn generate_thumbnail(
-	extension: &str,
-	cas_id: &str,
-	path: impl AsRef<Path>,
-	node: &Arc<Node>,
-) {
-	let path = path.as_ref();
-	let output_path = get_thumbnail_path(node, cas_id);
-
-	if let Err(e) = fs::metadata(&output_path).await {
-		if e.kind() != ErrorKind::NotFound {
-			error!(
-				"Failed to check if thumbnail exists, but we will try to generate it anyway: {e}"
-			);
-		}
-	// Otherwise we good, thumbnail doesn't exist so we can generate it
-	} else {
-		debug!(
-			"Skipping thumbnail generation for {} because it already exists",
-			path.display()
-		);
-		return;
-	}
-
-	if let Ok(extension) = ImageExtension::from_str(extension) {
-		if can_generate_thumbnail_for_image(&extension) {
-			if let Err(e) = generate_image_thumbnail(path, &output_path).await {
-				error!("Failed to image thumbnail on location manager: {e:#?}");
-			}
-		}
-	}
-
-	#[cfg(feature = "ffmpeg")]
-	{
-		use crate::object::preview::{can_generate_thumbnail_for_video, generate_video_thumbnail};
-		use sd_file_ext::extensions::VideoExtension;
-
-		if let Ok(extension) = VideoExtension::from_str(extension) {
-			if can_generate_thumbnail_for_video(&extension) {
-				if let Err(e) = generate_video_thumbnail(path, &output_path).await {
-					error!("Failed to video thumbnail on location manager: {e:#?}");
-				}
-			}
-		}
-	}
-}
-
->>>>>>> 3d51c609
 pub(super) async fn extract_inode_and_device_from_path(
 	location_id: location::id::Type,
 	path: impl AsRef<Path>,
