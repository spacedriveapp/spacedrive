--- conflicted
+++ resolved
@@ -1,11 +1,6 @@
 use crate::{
-<<<<<<< HEAD
-	library::LibraryContext,
+	library::Library,
 	location::{location_with_indexer_rules, manager::LocationManagerError},
-=======
-	library::Library,
-	location::{indexer::indexer_job::indexer_job_location, manager::LocationManagerError},
->>>>>>> 7c5f760f
 };
 
 use async_trait::async_trait;
@@ -37,13 +32,8 @@
 
 	async fn handle_event(
 		&mut self,
-<<<<<<< HEAD
 		location: location_with_indexer_rules::Data,
-		library_ctx: &LibraryContext,
-=======
-		location: indexer_job_location::Data,
 		library: &Library,
->>>>>>> 7c5f760f
 		event: Event,
 	) -> Result<(), LocationManagerError> {
 		trace!("Received MacOS event: {:#?}", event);
