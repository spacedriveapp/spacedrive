--- conflicted
+++ resolved
@@ -67,12 +67,9 @@
 pub(super) type IgnorePath = (PathBuf, bool);
 
 type INode = u64;
-<<<<<<< HEAD
+
 #[allow(dead_code)] // this is not dead code, it's used with the TS bindings
-=======
-
 #[cfg(any(target_os = "ios", target_os = "macos", target_os = "windows"))]
->>>>>>> c8882039
 type InstantAndPath = (Instant, PathBuf);
 
 const ONE_SECOND: Duration = Duration::from_secs(1);
@@ -238,6 +235,9 @@
 
 		while let Some(msg) = msg_stream.next().await {
 			match msg {
+				StreamMessage::NewEvent(_) => {
+					error!("Unhandled event");
+				}
 				StreamMessage::NewEvent(Ok(event)) => {
 					if let Err(e) = get_cached_indexer_ruler_and_location_path(
 						location_id,
