<<<<<<< HEAD
use crate::{library::Library, location::LocationId, prisma::location, util::db::maybe_missing};
=======
use crate::{library::Library, prisma::location};
>>>>>>> e693c7a5

use std::{
	collections::HashSet,
	path::{Path, PathBuf},
	time::Duration,
};

use async_trait::async_trait;
use notify::{Config, Event, RecommendedWatcher, RecursiveMode, Watcher};
use tokio::{
	runtime::Handle,
	select,
	sync::{mpsc, oneshot},
	task::{block_in_place, JoinHandle},
	time::{interval_at, Instant, MissedTickBehavior},
};
use tracing::{debug, error, warn};
use uuid::Uuid;

use super::LocationManagerError;

mod linux;
mod macos;
mod windows;

mod utils;

use utils::check_event;

#[cfg(target_os = "linux")]
type Handler<'lib> = linux::LinuxEventHandler<'lib>;

#[cfg(target_os = "macos")]
type Handler<'lib> = macos::MacOsEventHandler<'lib>;

#[cfg(target_os = "windows")]
type Handler<'lib> = windows::WindowsEventHandler<'lib>;

pub(super) type IgnorePath = (PathBuf, bool);

type INodeAndDevice = (u64, u64);
type InstantAndPath = (Instant, PathBuf);

const ONE_SECOND: Duration = Duration::from_secs(1);
const HUNDRED_MILLIS: Duration = Duration::from_millis(100);

#[async_trait]
trait EventHandler<'lib> {
	fn new(location_id: location::id::Type, library: &'lib Library) -> Self
	where
		Self: Sized;

	/// Handle a file system event.
	async fn handle_event(&mut self, event: Event) -> Result<(), LocationManagerError>;

	/// As Event Handlers have some inner state, from time to time we need to call this tick method
	/// so the event handler can update its state.
	async fn tick(&mut self);
}

#[derive(Debug)]
pub(super) struct LocationWatcher {
	id: i32,
	path: String,
	watcher: RecommendedWatcher,
	ignore_path_tx: mpsc::UnboundedSender<IgnorePath>,
	handle: Option<JoinHandle<()>>,
	stop_tx: Option<oneshot::Sender<()>>,
}

impl LocationWatcher {
	pub(super) async fn new(
		location: location::Data,
		library: Library,
	) -> Result<Self, LocationManagerError> {
		let (events_tx, events_rx) = mpsc::unbounded_channel();
		let (ignore_path_tx, ignore_path_rx) = mpsc::unbounded_channel();
		let (stop_tx, stop_rx) = oneshot::channel();

		let watcher = RecommendedWatcher::new(
			move |result| {
				if !events_tx.is_closed() {
					if events_tx.send(result).is_err() {
						error!(
						"Unable to send watcher event to location manager for location: <id='{}'>",
						location.id
					);
					}
				} else {
					error!(
						"Tried to send location file system events to a closed channel: <id='{}'",
						location.id
					);
				}
			},
			Config::default(),
		)?;

		let handle = tokio::spawn(Self::handle_watch_events(
			location.id,
			Uuid::from_slice(&location.pub_id)?,
			library,
			events_rx,
			ignore_path_rx,
			stop_rx,
		));

<<<<<<< HEAD
=======
		let Some(path) = location.path else {
            return Err(LocationManagerError::MissingPath(location.id))
        };

>>>>>>> e693c7a5
		Ok(Self {
			id: location.id,
			path: maybe_missing(location.path, "location.path")?,
			watcher,
			ignore_path_tx,
			handle: Some(handle),
			stop_tx: Some(stop_tx),
		})
	}

	async fn handle_watch_events(
		location_id: location::id::Type,
		location_pub_id: Uuid,
		library: Library,
		mut events_rx: mpsc::UnboundedReceiver<notify::Result<Event>>,
		mut ignore_path_rx: mpsc::UnboundedReceiver<IgnorePath>,
		mut stop_rx: oneshot::Receiver<()>,
	) {
		let mut event_handler = Handler::new(location_id, &library);

		let mut paths_to_ignore = HashSet::new();

		let mut handler_interval = interval_at(Instant::now() + HUNDRED_MILLIS, HUNDRED_MILLIS);
		// In case of doubt check: https://docs.rs/tokio/latest/tokio/time/enum.MissedTickBehavior.html
		handler_interval.set_missed_tick_behavior(MissedTickBehavior::Delay);

		loop {
			select! {
				Some(event) = events_rx.recv() => {
					match event {
						Ok(event) => {
							if let Err(e) = Self::handle_single_event(
								location_id,
								location_pub_id,
								event,
								&mut event_handler,
								&library,
								&paths_to_ignore,
							).await {
								error!("Failed to handle location file system event: \
									<id='{location_id}', error='{e:#?}'>",
								);
							}
						}
						Err(e) => {
							error!("watch error: {:#?}", e);
						}
					}
				}

				Some((path, ignore)) = ignore_path_rx.recv() => {
					if ignore {
						paths_to_ignore.insert(path);
					} else {
						paths_to_ignore.remove(&path);
					}
				}

				_ = handler_interval.tick() => {
					event_handler.tick().await;
				}

				_ = &mut stop_rx => {
					debug!("Stop Location Manager event handler for location: <id='{}'>", location_id);
					break
				}
			}
		}
	}

	async fn handle_single_event<'lib>(
		location_id: location::id::Type,
		location_pub_id: Uuid,
		event: Event,
		event_handler: &mut impl EventHandler<'lib>,
		library: &'lib Library,
		ignore_paths: &HashSet<PathBuf>,
	) -> Result<(), LocationManagerError> {
		if !check_event(&event, ignore_paths) {
			return Ok(());
		}

		// let Some(location) = find_location(library, location_id)
		// 	.include(location_with_indexer_rules::include())
		// 	.exec()
		// 	.await?
		// else {
		// 	warn!("Tried to handle event for unknown location: <id='{location_id}'>");
		//     return Ok(());
		// };

		if !library.location_manager().is_online(&location_pub_id).await {
			warn!("Tried to handle event for offline location: <id='{location_id}'>");
			return Ok(());
		}

		event_handler.handle_event(event).await
	}

	pub(super) fn ignore_path(
		&self,
		path: PathBuf,
		ignore: bool,
	) -> Result<(), LocationManagerError> {
		self.ignore_path_tx.send((path, ignore)).map_err(Into::into)
	}

	pub(super) fn check_path(&self, path: impl AsRef<Path>) -> bool {
		Path::new(&self.path) == path.as_ref()
	}

	pub(super) fn watch(&mut self) {
		let path = &self.path;

		if let Err(e) = self
			.watcher
			.watch(Path::new(path), RecursiveMode::Recursive)
		{
			error!("Unable to watch location: (path: {path}, error: {e:#?})");
		} else {
			debug!("Now watching location: (path: {path})");
		}
	}

	pub(super) fn unwatch(&mut self) {
		let path = &self.path;
		if let Err(e) = self.watcher.unwatch(Path::new(path)) {
			/**************************************** TODO: ****************************************
			 * According to an unit test, this error may occur when a subdirectory is removed	   *
			 * and we try to unwatch the parent directory then we have to check the implications   *
			 * of unwatch error for this case.   												   *
			 **************************************************************************************/
			error!("Unable to unwatch location: (path: {path}, error: {e:#?})",);
		} else {
			debug!("Stop watching location: (path: {path})");
		}
	}
}

impl Drop for LocationWatcher {
	fn drop(&mut self) {
		if let Some(stop_tx) = self.stop_tx.take() {
			if stop_tx.send(()).is_err() {
				error!(
					"Failed to send stop signal to location watcher: <id='{}'>",
					self.id
				);
			}

			// FIXME: change this Drop to async drop in the future
			if let Some(handle) = self.handle.take() {
				if let Err(e) = block_in_place(move || Handle::current().block_on(handle)) {
					error!("Failed to join watcher task: {e:#?}")
				}
			}
		}
	}
}

/***************************************************************************************************
* Some tests to validate our assumptions of events through different file systems				   *
****************************************************************************************************
*	Events dispatched on Linux:																	   *
*		Create File:																			   *
*			1) EventKind::Create(CreateKind::File)												   *
*			2) EventKind::Modify(ModifyKind::Metadata(MetadataKind::Any))						   *
*				or EventKind::Modify(ModifyKind::Data(DataChange::Any))							   *
*			3) EventKind::Access(AccessKind::Close(AccessMode::Write)))							   *
*		Create Directory:																		   *
*			1) EventKind::Create(CreateKind::Folder)											   *
*		Update File:																			   *
*			1) EventKind::Modify(ModifyKind::Data(DataChange::Any))								   *
*			2) EventKind::Access(AccessKind::Close(AccessMode::Write)))							   *
*		Update File (rename):																	   *
*			1) EventKind::Modify(ModifyKind::Name(RenameMode::From))							   *
*			2) EventKind::Modify(ModifyKind::Name(RenameMode::To))								   *
*			3) EventKind::Modify(ModifyKind::Name(RenameMode::Both))							   *
*		Update Directory (rename):																   *
*			1) EventKind::Modify(ModifyKind::Name(RenameMode::From))							   *
*			2) EventKind::Modify(ModifyKind::Name(RenameMode::To))								   *
*			3) EventKind::Modify(ModifyKind::Name(RenameMode::Both))							   *
*		Delete File:																			   *
*			1) EventKind::Remove(RemoveKind::File)												   *
*		Delete Directory:																		   *
*			1) EventKind::Remove(RemoveKind::Folder)											   *
*																								   *
*	Events dispatched on MacOS:																	   *
*		Create File:																			   *
*			1) EventKind::Create(CreateKind::File)												   *
*			2) EventKind::Modify(ModifyKind::Data(DataChange::Content))							   *
*		Create Directory:																		   *
*			1) EventKind::Create(CreateKind::Folder)											   *
*		Update File:																			   *
*			1) EventKind::Modify(ModifyKind::Data(DataChange::Content))							   *
*		Update File (rename):																	   *
*			1) EventKind::Modify(ModifyKind::Name(RenameMode::Any)) -- From						   *
*			2) EventKind::Modify(ModifyKind::Name(RenameMode::Any))	-- To						   *
*		Update Directory (rename):																   *
*			1) EventKind::Modify(ModifyKind::Name(RenameMode::Any)) -- From						   *
*			2) EventKind::Modify(ModifyKind::Name(RenameMode::Any))	-- To						   *
*		Delete File:																			   *
*			1) EventKind::Remove(RemoveKind::File)												   *
*		Delete Directory:																		   *
*			1) EventKind::Remove(RemoveKind::Folder)											   *
*																								   *
*	Events dispatched on Windows:																   *
*		Create File:																			   *
*			1) EventKind::Create(CreateKind::Any)												   *
*			2) EventKind::Modify(ModifyKind::Any)												   *
*		Create Directory:																		   *
*			1) EventKind::Create(CreateKind::Any)												   *
*		Update File:																			   *
*			1) EventKind::Modify(ModifyKind::Any)												   *
*		Update File (rename):																	   *
*			1) EventKind::Modify(ModifyKind::Name(RenameMode::From))							   *
*			2) EventKind::Modify(ModifyKind::Name(RenameMode::To))								   *
*		Update Directory (rename):																   *
*			1) EventKind::Modify(ModifyKind::Name(RenameMode::From))							   *
*			2) EventKind::Modify(ModifyKind::Name(RenameMode::To))								   *
*		Delete File:																			   *
*			1) EventKind::Remove(RemoveKind::Any)												   *
*		Delete Directory:																		   *
*			1) EventKind::Remove(RemoveKind::Any)												   *
*																								   *
*	Events dispatched on Android:																   *
*	TODO																						   *
*																								   *
*	Events dispatched on iOS:																	   *
*	TODO																						   *
*																								   *
***************************************************************************************************/
#[cfg(test)]
#[allow(clippy::unwrap_used, clippy::panic)]
mod tests {
	use std::{
		io::ErrorKind,
		path::{Path, PathBuf},
		time::Duration,
	};

	use notify::{
		event::{CreateKind, ModifyKind, RemoveKind, RenameMode},
		Config, Event, EventKind, RecommendedWatcher, Watcher,
	};
	use tempfile::{tempdir, TempDir};
	use tokio::{fs, io::AsyncWriteExt, sync::mpsc, time::sleep};
	use tracing::{debug, error};
	// use tracing_test::traced_test;

	#[cfg(target_os = "macos")]
	use notify::event::DataChange;

	#[cfg(target_os = "linux")]
	use notify::event::{AccessKind, AccessMode};

	async fn setup_watcher() -> (
		TempDir,
		RecommendedWatcher,
		mpsc::UnboundedReceiver<notify::Result<Event>>,
	) {
		let (events_tx, events_rx) = mpsc::unbounded_channel();

		let watcher = RecommendedWatcher::new(
			move |result| {
				events_tx
					.send(result)
					.expect("Unable to send watcher event");
			},
			Config::default(),
		)
		.expect("Failed to create watcher");

		(tempdir().unwrap(), watcher, events_rx)
	}

	async fn expect_event(
		mut events_rx: mpsc::UnboundedReceiver<notify::Result<Event>>,
		path: impl AsRef<Path>,
		expected_event: EventKind,
	) {
		let path = path.as_ref();
		debug!(
			"Expecting event: {expected_event:#?} at path: {}",
			path.display()
		);
		let mut tries = 0;
		loop {
			match events_rx.try_recv() {
				Ok(maybe_event) => {
					let event = maybe_event.expect("Failed to receive event");
					debug!("Received event: {event:#?}");
					// Using `ends_with` and removing root path here due to a weird edge case on CI tests at MacOS
					if event.paths[0].ends_with(path.iter().skip(1).collect::<PathBuf>())
						&& event.kind == expected_event
					{
						debug!("Received expected event: {expected_event:#?}");
						break;
					}
				}
				Err(e) => {
					debug!("No event yet: {e:#?}");
					tries += 1;
					sleep(Duration::from_millis(100)).await;
				}
			}

			if tries == 10 {
				panic!("No expected event received after 10 tries");
			}
		}
	}

	#[tokio::test]
	// #[traced_test]
	async fn create_file_event() {
		let (root_dir, mut watcher, events_rx) = setup_watcher().await;

		watcher
			.watch(root_dir.path(), notify::RecursiveMode::Recursive)
			.expect("Failed to watch root directory");
		debug!("Now watching {}", root_dir.path().display());

		let file_path = root_dir.path().join("test.txt");
		fs::write(&file_path, "test").await.unwrap();

		#[cfg(target_os = "windows")]
		expect_event(events_rx, &file_path, EventKind::Modify(ModifyKind::Any)).await;

		#[cfg(target_os = "macos")]
		expect_event(
			events_rx,
			&file_path,
			EventKind::Modify(ModifyKind::Data(DataChange::Content)),
		)
		.await;

		#[cfg(target_os = "linux")]
		expect_event(
			events_rx,
			&file_path,
			EventKind::Access(AccessKind::Close(AccessMode::Write)),
		)
		.await;

		debug!("Unwatching root directory: {}", root_dir.path().display());
		if let Err(e) = watcher.unwatch(root_dir.path()) {
			error!("Failed to unwatch root directory: {e:#?}");
		}
	}

	#[tokio::test]
	// #[traced_test]
	async fn create_dir_event() {
		let (root_dir, mut watcher, events_rx) = setup_watcher().await;

		watcher
			.watch(root_dir.path(), notify::RecursiveMode::Recursive)
			.expect("Failed to watch root directory");
		debug!("Now watching {}", root_dir.path().display());

		let dir_path = root_dir.path().join("inner");
		fs::create_dir(&dir_path)
			.await
			.expect("Failed to create directory");

		#[cfg(target_os = "windows")]
		expect_event(events_rx, &dir_path, EventKind::Create(CreateKind::Any)).await;

		#[cfg(target_os = "macos")]
		expect_event(events_rx, &dir_path, EventKind::Create(CreateKind::Folder)).await;

		#[cfg(target_os = "linux")]
		expect_event(events_rx, &dir_path, EventKind::Create(CreateKind::Folder)).await;

		debug!("Unwatching root directory: {}", root_dir.path().display());
		if let Err(e) = watcher.unwatch(root_dir.path()) {
			error!("Failed to unwatch root directory: {e:#?}");
		}
	}

	#[tokio::test]
	// #[traced_test]
	async fn update_file_event() {
		let (root_dir, mut watcher, events_rx) = setup_watcher().await;

		let file_path = root_dir.path().join("test.txt");
		fs::write(&file_path, "test").await.unwrap();

		watcher
			.watch(root_dir.path(), notify::RecursiveMode::Recursive)
			.expect("Failed to watch root directory");
		debug!("Now watching {}", root_dir.path().display());

		let mut file = fs::OpenOptions::new()
			.append(true)
			.open(&file_path)
			.await
			.expect("Failed to open file");

		// Writing then sync data before closing the file
		file.write_all(b"\nanother test")
			.await
			.expect("Failed to write to file");
		file.sync_all().await.expect("Failed to flush file");
		drop(file);

		#[cfg(target_os = "windows")]
		expect_event(events_rx, &file_path, EventKind::Modify(ModifyKind::Any)).await;

		#[cfg(target_os = "macos")]
		expect_event(
			events_rx,
			&file_path,
			EventKind::Modify(ModifyKind::Data(DataChange::Content)),
		)
		.await;

		#[cfg(target_os = "linux")]
		expect_event(
			events_rx,
			&file_path,
			EventKind::Access(AccessKind::Close(AccessMode::Write)),
		)
		.await;

		debug!("Unwatching root directory: {}", root_dir.path().display());
		if let Err(e) = watcher.unwatch(root_dir.path()) {
			error!("Failed to unwatch root directory: {e:#?}");
		}
	}

	#[tokio::test]
	// #[traced_test]
	async fn update_file_rename_event() {
		let (root_dir, mut watcher, events_rx) = setup_watcher().await;

		let file_path = root_dir.path().join("test.txt");
		fs::write(&file_path, "test").await.unwrap();

		watcher
			.watch(root_dir.path(), notify::RecursiveMode::Recursive)
			.expect("Failed to watch root directory");
		debug!("Now watching {}", root_dir.path().display());

		let new_file_name = root_dir.path().join("test2.txt");

		fs::rename(&file_path, &new_file_name)
			.await
			.expect("Failed to rename file");

		#[cfg(target_os = "windows")]
		expect_event(
			events_rx,
			&new_file_name,
			EventKind::Modify(ModifyKind::Name(RenameMode::To)),
		)
		.await;

		#[cfg(target_os = "macos")]
		expect_event(
			events_rx,
			&file_path,
			EventKind::Modify(ModifyKind::Name(RenameMode::Any)),
		)
		.await;

		#[cfg(target_os = "linux")]
		expect_event(
			events_rx,
			&file_path,
			EventKind::Modify(ModifyKind::Name(RenameMode::Both)),
		)
		.await;

		debug!("Unwatching root directory: {}", root_dir.path().display());
		if let Err(e) = watcher.unwatch(root_dir.path()) {
			error!("Failed to unwatch root directory: {e:#?}");
		}
	}

	#[tokio::test]
	// #[traced_test]
	async fn update_dir_event() {
		let (root_dir, mut watcher, events_rx) = setup_watcher().await;

		let dir_path = root_dir.path().join("inner");
		fs::create_dir(&dir_path)
			.await
			.expect("Failed to create directory");

		watcher
			.watch(root_dir.path(), notify::RecursiveMode::Recursive)
			.expect("Failed to watch root directory");
		debug!("Now watching {}", root_dir.path().display());

		let new_dir_name = root_dir.path().join("inner2");

		fs::rename(&dir_path, &new_dir_name)
			.await
			.expect("Failed to rename directory");

		#[cfg(target_os = "windows")]
		expect_event(
			events_rx,
			&new_dir_name,
			EventKind::Modify(ModifyKind::Name(RenameMode::To)),
		)
		.await;

		#[cfg(target_os = "macos")]
		expect_event(
			events_rx,
			&dir_path,
			EventKind::Modify(ModifyKind::Name(RenameMode::Any)),
		)
		.await;

		#[cfg(target_os = "linux")]
		expect_event(
			events_rx,
			&dir_path,
			EventKind::Modify(ModifyKind::Name(RenameMode::Both)),
		)
		.await;

		debug!("Unwatching root directory: {}", root_dir.path().display());
		if let Err(e) = watcher.unwatch(root_dir.path()) {
			error!("Failed to unwatch root directory: {e:#?}");
		}
	}

	#[tokio::test]
	// #[traced_test]
	async fn delete_file_event() {
		let (root_dir, mut watcher, events_rx) = setup_watcher().await;

		let file_path = root_dir.path().join("test.txt");
		fs::write(&file_path, "test").await.unwrap();

		watcher
			.watch(root_dir.path(), notify::RecursiveMode::Recursive)
			.expect("Failed to watch root directory");
		debug!("Now watching {}", root_dir.path().display());

		fs::remove_file(&file_path)
			.await
			.expect("Failed to remove file");

		#[cfg(target_os = "windows")]
		expect_event(events_rx, &file_path, EventKind::Remove(RemoveKind::Any)).await;

		#[cfg(target_os = "macos")]
		expect_event(events_rx, &file_path, EventKind::Remove(RemoveKind::File)).await;

		#[cfg(target_os = "linux")]
		expect_event(events_rx, &file_path, EventKind::Remove(RemoveKind::File)).await;

		debug!("Unwatching root directory: {}", root_dir.path().display());
		if let Err(e) = watcher.unwatch(root_dir.path()) {
			error!("Failed to unwatch root directory: {e:#?}");
		}
	}

	#[tokio::test]
	// #[traced_test]
	async fn delete_dir_event() {
		let (root_dir, mut watcher, events_rx) = setup_watcher().await;

		let dir_path = root_dir.path().join("inner");
		fs::create_dir(&dir_path)
			.await
			.expect("Failed to create directory");

		if let Err(e) = fs::metadata(&dir_path).await {
			if e.kind() == ErrorKind::NotFound {
				panic!("Directory not found");
			} else {
				panic!("{e}");
			}
		}

		watcher
			.watch(root_dir.path(), notify::RecursiveMode::Recursive)
			.expect("Failed to watch root directory");
		debug!("Now watching {}", root_dir.path().display());

		debug!("First unwatching the inner directory before removing it");
		if let Err(e) = watcher.unwatch(&dir_path) {
			error!("Failed to unwatch inner directory: {e:#?}");
		}

		fs::remove_dir(&dir_path)
			.await
			.expect("Failed to remove directory");

		#[cfg(target_os = "windows")]
		expect_event(events_rx, &dir_path, EventKind::Remove(RemoveKind::Any)).await;

		#[cfg(target_os = "macos")]
		expect_event(events_rx, &dir_path, EventKind::Remove(RemoveKind::Folder)).await;

		#[cfg(target_os = "linux")]
		expect_event(events_rx, &dir_path, EventKind::Remove(RemoveKind::Folder)).await;

		debug!("Unwatching root directory: {}", root_dir.path().display());
		if let Err(e) = watcher.unwatch(root_dir.path()) {
			error!("Failed to unwatch root directory: {e:#?}");
		}
	}
}<|MERGE_RESOLUTION|>--- conflicted
+++ resolved
@@ -1,8 +1,4 @@
-<<<<<<< HEAD
-use crate::{library::Library, location::LocationId, prisma::location, util::db::maybe_missing};
-=======
-use crate::{library::Library, prisma::location};
->>>>>>> e693c7a5
+use crate::{library::Library, prisma::location, util::db::maybe_missing};
 
 use std::{
 	collections::HashSet,
@@ -110,13 +106,6 @@
 			stop_rx,
 		));
 
-<<<<<<< HEAD
-=======
-		let Some(path) = location.path else {
-            return Err(LocationManagerError::MissingPath(location.id))
-        };
-
->>>>>>> e693c7a5
 		Ok(Self {
 			id: location.id,
 			path: maybe_missing(location.path, "location.path")?,
