use crate::{library::Library, prisma::location, util::db::maybe_missing};

use std::{
	collections::{HashMap, HashSet},
	path::{Path, PathBuf},
	time::Duration,
};

use tokio::{fs, io::ErrorKind, sync::oneshot, time::sleep};
use tracing::{error, warn};
use uuid::Uuid;

use super::{watcher::LocationWatcher, LocationManagerError};

type LibraryId = Uuid;
type LocationAndLibraryKey = (location::id::Type, LibraryId);

const LOCATION_CHECK_INTERVAL: Duration = Duration::from_secs(5);

pub(super) async fn check_online(
	location: &location::Data,
	library: &Library,
) -> Result<bool, LocationManagerError> {
	let pub_id = Uuid::from_slice(&location.pub_id)?;

<<<<<<< HEAD
	let location_path = maybe_missing(&location.path, "location.path").map(Path::new)?;
=======
	let location_path = location.path.as_ref();
	let Some(location_path) = location_path.map(Path::new) else {
        return Err(LocationManagerError::MissingPath(location.id))
    };
>>>>>>> e693c7a5

	if location.node_id == Some(library.node_local_id) {
		match fs::metadata(&location_path).await {
			Ok(_) => {
				library.location_manager().add_online(pub_id).await;
				Ok(true)
			}
			Err(e) if e.kind() == ErrorKind::NotFound => {
				library.location_manager().remove_online(&pub_id).await;
				Ok(false)
			}
			Err(e) => {
				error!("Failed to check if location is online: {:#?}", e);
				Ok(false)
			}
		}
	} else {
		// In this case, we don't have a `local_path`, but this location was marked as online
		library.location_manager().remove_online(&pub_id).await;
		Err(LocationManagerError::NonLocalLocation(location.id))
	}
}

pub(super) async fn location_check_sleep(
	location_id: location::id::Type,
	library: Library,
) -> (location::id::Type, Library) {
	sleep(LOCATION_CHECK_INTERVAL).await;
	(location_id, library)
}

pub(super) fn watch_location(
	location: location::Data,
	library_id: LibraryId,
	locations_watched: &mut HashMap<LocationAndLibraryKey, LocationWatcher>,
	locations_unwatched: &mut HashMap<LocationAndLibraryKey, LocationWatcher>,
) {
	let location_id = location.id;
	let location_path = location.path.as_ref();
	let Some(location_path) = location_path.map(Path::new) else {
        return
    };

	if let Some(mut watcher) = locations_unwatched.remove(&(location_id, library_id)) {
		if watcher.check_path(location_path) {
			watcher.watch();
		}

		locations_watched.insert((location_id, library_id), watcher);
	}
}

pub(super) fn unwatch_location(
	location: location::Data,
	library_id: LibraryId,
	locations_watched: &mut HashMap<LocationAndLibraryKey, LocationWatcher>,
	locations_unwatched: &mut HashMap<LocationAndLibraryKey, LocationWatcher>,
) {
	let location_id = location.id;
	let location_path = location.path.as_ref();
	let Some(location_path) = location_path.map(Path::new) else {
        return
    };

	if let Some(mut watcher) = locations_watched.remove(&(location_id, library_id)) {
		if watcher.check_path(location_path) {
			watcher.unwatch();
		}

		locations_unwatched.insert((location_id, library_id), watcher);
	}
}

pub(super) fn drop_location(
	location_id: location::id::Type,
	library_id: LibraryId,
	message: &str,
	locations_watched: &mut HashMap<LocationAndLibraryKey, LocationWatcher>,
	locations_unwatched: &mut HashMap<LocationAndLibraryKey, LocationWatcher>,
) {
	warn!("{message}: <id='{location_id}', library_id='{library_id}'>",);
	if let Some(mut watcher) = locations_watched.remove(&(location_id, library_id)) {
		watcher.unwatch();
	} else {
		locations_unwatched.remove(&(location_id, library_id));
	}
}

pub(super) async fn get_location(
	location_id: location::id::Type,
	library: &Library,
) -> Option<location::Data> {
	library
		.db
		.location()
		.find_unique(location::id::equals(location_id))
		.exec()
		.await
		.unwrap_or_else(|err| {
			error!("Failed to get location data from location_id: {:#?}", err);
			None
		})
}

pub(super) async fn handle_remove_location_request(
	location_id: location::id::Type,
	library: Library,
	response_tx: oneshot::Sender<Result<(), LocationManagerError>>,
	forced_unwatch: &mut HashSet<LocationAndLibraryKey>,
	locations_watched: &mut HashMap<LocationAndLibraryKey, LocationWatcher>,
	locations_unwatched: &mut HashMap<LocationAndLibraryKey, LocationWatcher>,
	to_remove: &mut HashSet<LocationAndLibraryKey>,
) {
	let key = (location_id, library.id);
	if let Some(location) = get_location(location_id, &library).await {
		if location.node_id == Some(library.node_local_id) {
			unwatch_location(location, library.id, locations_watched, locations_unwatched);
			locations_unwatched.remove(&key);
			forced_unwatch.remove(&key);
		} else {
			drop_location(
				location_id,
				library.id,
				"Dropping location from location manager, because we don't have a `local_path` anymore",
				locations_watched,
				locations_unwatched
			);
		}
	} else {
		drop_location(
			location_id,
			library.id,
			"Removing location from manager, as we failed to fetch from db",
			locations_watched,
			locations_unwatched,
		);
	}

	// Marking location as removed, so we don't try to check it when the time comes
	to_remove.insert(key);

	let _ = response_tx.send(Ok(())); // ignore errors, we handle errors on receiver
}

pub(super) async fn handle_stop_watcher_request(
	location_id: location::id::Type,
	library: Library,
	response_tx: oneshot::Sender<Result<(), LocationManagerError>>,
	forced_unwatch: &mut HashSet<LocationAndLibraryKey>,
	locations_watched: &mut HashMap<LocationAndLibraryKey, LocationWatcher>,
	locations_unwatched: &mut HashMap<LocationAndLibraryKey, LocationWatcher>,
) {
	async fn inner(
		location_id: location::id::Type,
		library: Library,
		forced_unwatch: &mut HashSet<LocationAndLibraryKey>,
		locations_watched: &mut HashMap<LocationAndLibraryKey, LocationWatcher>,
		locations_unwatched: &mut HashMap<LocationAndLibraryKey, LocationWatcher>,
	) -> Result<(), LocationManagerError> {
		let key = (location_id, library.id);
		if !forced_unwatch.contains(&key) && locations_watched.contains_key(&key) {
			get_location(location_id, &library)
				.await
				.ok_or_else(|| LocationManagerError::FailedToStopOrReinitWatcher {
					reason: String::from("failed to fetch location from db"),
				})
				.map(|location| {
					unwatch_location(location, library.id, locations_watched, locations_unwatched);
					forced_unwatch.insert(key);
				})
		} else {
			Ok(())
		}
	}

	let _ = response_tx.send(
		inner(
			location_id,
			library,
			forced_unwatch,
			locations_watched,
			locations_unwatched,
		)
		.await,
	); // ignore errors, we handle errors on receiver
}

pub(super) async fn handle_reinit_watcher_request(
	location_id: location::id::Type,
	library: Library,
	response_tx: oneshot::Sender<Result<(), LocationManagerError>>,
	forced_unwatch: &mut HashSet<LocationAndLibraryKey>,
	locations_watched: &mut HashMap<LocationAndLibraryKey, LocationWatcher>,
	locations_unwatched: &mut HashMap<LocationAndLibraryKey, LocationWatcher>,
) {
	async fn inner(
		location_id: location::id::Type,
		library: Library,
		forced_unwatch: &mut HashSet<LocationAndLibraryKey>,
		locations_watched: &mut HashMap<LocationAndLibraryKey, LocationWatcher>,
		locations_unwatched: &mut HashMap<LocationAndLibraryKey, LocationWatcher>,
	) -> Result<(), LocationManagerError> {
		let key = (location_id, library.id);
		if forced_unwatch.contains(&key) && locations_unwatched.contains_key(&key) {
			get_location(location_id, &library)
				.await
				.ok_or_else(|| LocationManagerError::FailedToStopOrReinitWatcher {
					reason: String::from("failed to fetch location from db"),
				})
				.map(|location| {
					watch_location(location, library.id, locations_watched, locations_unwatched);
					forced_unwatch.remove(&key);
				})
		} else {
			Ok(())
		}
	}

	let _ = response_tx.send(
		inner(
			location_id,
			library,
			forced_unwatch,
			locations_watched,
			locations_unwatched,
		)
		.await,
	); // ignore errors, we handle errors on receiver
}

pub(super) fn handle_ignore_path_request(
	location_id: location::id::Type,
	library: Library,
	path: PathBuf,
	ignore: bool,
	response_tx: oneshot::Sender<Result<(), LocationManagerError>>,
	locations_watched: &HashMap<LocationAndLibraryKey, LocationWatcher>,
) {
	let _ = response_tx.send(
		if let Some(watcher) = locations_watched.get(&(location_id, library.id)) {
			watcher.ignore_path(path, ignore)
		} else {
			Ok(())
		},
	); // ignore errors, we handle errors on receiver
}<|MERGE_RESOLUTION|>--- conflicted
+++ resolved
@@ -23,14 +23,7 @@
 ) -> Result<bool, LocationManagerError> {
 	let pub_id = Uuid::from_slice(&location.pub_id)?;
 
-<<<<<<< HEAD
 	let location_path = maybe_missing(&location.path, "location.path").map(Path::new)?;
-=======
-	let location_path = location.path.as_ref();
-	let Some(location_path) = location_path.map(Path::new) else {
-        return Err(LocationManagerError::MissingPath(location.id))
-    };
->>>>>>> e693c7a5
 
 	if location.node_id == Some(library.node_local_id) {
 		match fs::metadata(&location_path).await {
