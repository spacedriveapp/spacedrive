use crate::{
	api::CoreEvent,
	invalidate_query,
	job::{JobBuilder, JobError, JobManagerError},
	library::Library,
	location::file_path_helper::filter_existing_file_path_params,
	object::{
		file_identifier::{self, file_identifier_job::FileIdentifierJobInit},
<<<<<<< HEAD
		media::{media_processor, MediaProcessorJobInit},
=======
		preview::{
			can_generate_thumbnail_for_image, generate_image_thumbnail, get_thumb_key,
			get_thumbnail_path, shallow_thumbnailer, thumbnailer_job::ThumbnailerJobInit,
		},
>>>>>>> 982ed8b1
	},
	prisma::{file_path, indexer_rules_in_location, location, PrismaClient},
	util::error::FileIOError,
	Node,
};

use std::{
	collections::HashSet,
	path::{Component, Path, PathBuf},
	str::FromStr,
	sync::Arc,
};

use sd_file_ext::extensions::ImageExtension;

use chrono::Utc;
use futures::future::TryFutureExt;
use normpath::PathExt;
use prisma_client_rust::{operator::and, or, QueryError};
use sd_prisma::prisma_sync;
use sd_sync::*;
use sd_utils::uuid_to_bytes;
use serde::Deserialize;
use serde_json::json;
use specta::Type;
use tokio::{fs, io};
use tracing::{debug, error, info, trace, warn};
use uuid::Uuid;

mod error;
pub mod file_path_helper;
pub mod indexer;
mod manager;
mod metadata;
pub mod non_indexed;

pub use error::LocationError;
use indexer::IndexerJobInit;
pub use manager::{LocationManagerError, Locations};
use metadata::SpacedriveLocationMetadataFile;

use file_path_helper::IsolatedFilePathData;

// Location includes!
location::include!(location_with_indexer_rules {
	indexer_rules: select { indexer_rule }
});

/// `LocationCreateArgs` is the argument received from the client using `rspc` to create a new location.
/// It has the actual path and a vector of indexer rules ids, to create many-to-many relationships
/// between the location and indexer rules.
#[derive(Type, Deserialize)]
pub struct LocationCreateArgs {
	pub path: PathBuf,
	pub dry_run: bool,
	pub indexer_rules_ids: Vec<i32>,
}

impl LocationCreateArgs {
	pub async fn create(
		self,
		node: &Node,
		library: &Arc<Library>,
	) -> Result<Option<location_with_indexer_rules::Data>, LocationError> {
		let path_metadata = match fs::metadata(&self.path).await {
			Ok(metadata) => metadata,
			Err(e) if e.kind() == io::ErrorKind::NotFound => {
				return Err(LocationError::PathNotFound(self.path))
			}
			Err(e) => {
				return Err(LocationError::LocationPathFilesystemMetadataAccess(
					FileIOError::from((self.path, e)),
				));
			}
		};

		if !path_metadata.is_dir() {
			return Err(LocationError::NotDirectory(self.path));
		}

		if let Some(metadata) = SpacedriveLocationMetadataFile::try_load(&self.path).await? {
			return if let Some(old_path) = metadata.location_path(library.id) {
				if old_path == self.path {
					Err(LocationError::LocationAlreadyExists(self.path))
				} else {
					Err(LocationError::NeedRelink {
						old_path: old_path.to_path_buf(),
						new_path: self.path,
					})
				}
			} else {
				Err(LocationError::AddLibraryToMetadata(self.path))
			};
		}

		debug!(
			"{} new location for '{}'",
			if self.dry_run {
				"Dry run: Would create"
			} else {
				"Trying to create"
			},
			self.path.display()
		);

		let uuid = Uuid::new_v4();

		let location = create_location(
			library,
			uuid,
			&self.path,
			&self.indexer_rules_ids,
			self.dry_run,
		)
		.await?;

		if let Some(location) = location {
			// Write location metadata to a .spacedrive file
			if let Err(err) = SpacedriveLocationMetadataFile::create_and_save(
				library.id,
				uuid,
				&self.path,
				location.name,
			)
			.err_into::<LocationError>()
			.and_then(|()| async move {
				Ok(node
					.locations
					.add(location.data.id, library.clone())
					.await?)
			})
			.await
			{
				delete_location(node, library, location.data.id).await?;
				Err(err)?;
			}

			info!("Created location: {:?}", &location.data);

			Ok(Some(location.data))
		} else {
			Ok(None)
		}
	}

	pub async fn add_library(
		self,
		node: &Node,
		library: &Arc<Library>,
	) -> Result<Option<location_with_indexer_rules::Data>, LocationError> {
		let mut metadata = SpacedriveLocationMetadataFile::try_load(&self.path)
			.await?
			.ok_or_else(|| LocationError::MetadataNotFound(self.path.clone()))?;

		if metadata.has_library(library.id) {
			return Err(LocationError::NeedRelink {
				// SAFETY: This unwrap is ok as we checked that we have this library_id
				old_path: metadata
					.location_path(library.id)
					.expect("This unwrap is ok as we checked that we have this library_id")
					.to_path_buf(),
				new_path: self.path,
			});
		}

		debug!(
			"{} a new library (library_id = {}) to an already existing location '{}'",
			if self.dry_run {
				"Dry run: Would add"
			} else {
				"Trying to add"
			},
			library.id,
			self.path.display()
		);

		let uuid = Uuid::new_v4();

		let location = create_location(
			library,
			uuid,
			&self.path,
			&self.indexer_rules_ids,
			self.dry_run,
		)
		.await?;

		if let Some(location) = location {
			metadata
				.add_library(library.id, uuid, &self.path, location.name)
				.await?;

			node.locations
				.add(location.data.id, library.clone())
				.await?;

			info!(
				"Added library (library_id = {}) to location: {:?}",
				library.id, &location.data
			);

			Ok(Some(location.data))
		} else {
			Ok(None)
		}
	}
}

/// `LocationUpdateArgs` is the argument received from the client using `rspc` to update a location.
/// It contains the id of the location to be updated, possible a name to change the current location's name
/// and a vector of indexer rules ids to add or remove from the location.
///
/// It is important to note that only the indexer rule ids in this vector will be used from now on.
/// Old rules that aren't in this vector will be purged.
#[derive(Type, Deserialize)]
pub struct LocationUpdateArgs {
	pub id: location::id::Type,
	pub name: Option<String>,
	pub generate_preview_media: Option<bool>,
	pub sync_preview_media: Option<bool>,
	pub hidden: Option<bool>,
	pub indexer_rules_ids: Vec<i32>,
}

impl LocationUpdateArgs {
	pub async fn update(self, library: &Arc<Library>) -> Result<(), LocationError> {
		let Library { sync, db, .. } = &**library;

		let location = find_location(library, self.id)
			.include(location_with_indexer_rules::include())
			.exec()
			.await?
			.ok_or(LocationError::IdNotFound(self.id))?;

		let (sync_params, db_params): (Vec<_>, Vec<_>) = [
			self.name
				.clone()
				.filter(|name| location.name.as_ref() != Some(name))
				.map(|v| {
					(
						(location::name::NAME, json!(v)),
						location::name::set(Some(v)),
					)
				}),
			self.generate_preview_media.map(|v| {
				(
					(location::generate_preview_media::NAME, json!(v)),
					location::generate_preview_media::set(Some(v)),
				)
			}),
			self.sync_preview_media.map(|v| {
				(
					(location::sync_preview_media::NAME, json!(v)),
					location::sync_preview_media::set(Some(v)),
				)
			}),
			self.hidden.map(|v| {
				(
					(location::hidden::NAME, json!(v)),
					location::hidden::set(Some(v)),
				)
			}),
		]
		.into_iter()
		.flatten()
		.unzip();

		if !sync_params.is_empty() {
			sync.write_ops(
				db,
				(
					sync_params
						.into_iter()
						.map(|p| {
							sync.shared_update(
								prisma_sync::location::SyncId {
									pub_id: location.pub_id.clone(),
								},
								p.0,
								p.1,
							)
						})
						.collect(),
					db.location()
						.update(location::id::equals(self.id), db_params),
				),
			)
			.await?;

			// TODO(N): This will probs fall apart with removable media.
			if location.instance_id == Some(library.config.instance_id) {
				if let Some(path) = &location.path {
					if let Some(mut metadata) =
						SpacedriveLocationMetadataFile::try_load(path).await?
					{
						metadata
							.update(library.id, self.name.expect("TODO"))
							.await?;
					}
				}
			}
		}

		let current_rules_ids = location
			.indexer_rules
			.iter()
			.map(|r| r.indexer_rule.id)
			.collect::<HashSet<_>>();

		let new_rules_ids = self.indexer_rules_ids.into_iter().collect::<HashSet<_>>();

		if current_rules_ids != new_rules_ids {
			let rule_ids_to_add = new_rules_ids
				.difference(&current_rules_ids)
				.copied()
				.collect::<Vec<_>>();
			let rule_ids_to_remove = current_rules_ids
				.difference(&new_rules_ids)
				.copied()
				.collect::<Vec<_>>();

			if !rule_ids_to_remove.is_empty() {
				library
					.db
					.indexer_rules_in_location()
					.delete_many(vec![
						indexer_rules_in_location::location_id::equals(self.id),
						indexer_rules_in_location::indexer_rule_id::in_vec(rule_ids_to_remove),
					])
					.exec()
					.await?;
			}

			if !rule_ids_to_add.is_empty() {
				link_location_and_indexer_rules(library, self.id, &rule_ids_to_add).await?;
			}
		}

		Ok(())
	}
}

pub fn find_location(
	library: &Library,
	location_id: location::id::Type,
) -> location::FindUniqueQuery {
	library
		.db
		.location()
		.find_unique(location::id::equals(location_id))
}

async fn link_location_and_indexer_rules(
	library: &Library,
	location_id: location::id::Type,
	rules_ids: &[i32],
) -> Result<(), LocationError> {
	library
		.db
		.indexer_rules_in_location()
		.create_many(
			rules_ids
				.iter()
				.map(|id| indexer_rules_in_location::create_unchecked(location_id, *id, vec![]))
				.collect(),
		)
		.exec()
		.await?;

	Ok(())
}

pub async fn scan_location(
	node: &Arc<Node>,
	library: &Arc<Library>,
	location: location_with_indexer_rules::Data,
) -> Result<(), JobManagerError> {
	// TODO(N): This isn't gonna work with removable media and this will likely permanently break if the DB is restored from a backup.
	if location.instance_id != Some(library.config.instance_id) {
		return Ok(());
	}

	let location_base_data = location::Data::from(&location);

	JobBuilder::new(IndexerJobInit {
		location,
		sub_path: None,
	})
	.with_action("scan_location")
	.with_metadata(json!({"location": location_base_data.clone()}))
	.build()
	.queue_next(FileIdentifierJobInit {
		location: location_base_data.clone(),
		sub_path: None,
	})
	.queue_next(MediaProcessorJobInit {
		location: location_base_data,
		sub_path: None,
	})
	.spawn(node, library)
	.await
	.map_err(Into::into)
}

pub async fn scan_location_sub_path(
	node: &Arc<Node>,
	library: &Arc<Library>,
	location: location_with_indexer_rules::Data,
	sub_path: impl AsRef<Path>,
) -> Result<(), JobManagerError> {
	let sub_path = sub_path.as_ref().to_path_buf();

	// TODO(N): This isn't gonna work with removable media and this will likely permanently break if the DB is restored from a backup.
	if location.instance_id != Some(library.config.instance_id) {
		return Ok(());
	}

	let location_base_data = location::Data::from(&location);

	JobBuilder::new(IndexerJobInit {
		location,
		sub_path: Some(sub_path.clone()),
	})
	.with_action("scan_location_sub_path")
	.with_metadata(json!({
		"location": location_base_data.clone(),
		"sub_path": sub_path.clone(),
	}))
	.build()
	.queue_next(FileIdentifierJobInit {
		location: location_base_data.clone(),
		sub_path: Some(sub_path.clone()),
	})
	.queue_next(MediaProcessorJobInit {
		location: location_base_data,
		sub_path: Some(sub_path),
	})
	.spawn(node, library)
	.await
	.map_err(Into::into)
}

pub async fn light_scan_location(
	node: Arc<Node>,
	library: Arc<Library>,
	location: location_with_indexer_rules::Data,
	sub_path: impl AsRef<Path>,
) -> Result<(), JobError> {
	let sub_path = sub_path.as_ref().to_path_buf();

	// TODO(N): This isn't gonna work with removable media and this will likely permanently break if the DB is restored from a backup.
	if location.instance_id != Some(library.config.instance_id) {
		return Ok(());
	}

	let location_base_data = location::Data::from(&location);

	indexer::shallow(&location, &sub_path, &node, &library).await?;
	file_identifier::shallow(&location_base_data, &sub_path, &library).await?;
	media_processor::shallow(&location_base_data, &sub_path, &library, &node).await?;

	Ok(())
}

pub async fn relink_location(
	library: &Arc<Library>,
	location_path: impl AsRef<Path>,
) -> Result<(), LocationError> {
	let Library { db, id, sync, .. } = &**library;

	let mut metadata = SpacedriveLocationMetadataFile::try_load(&location_path)
		.await?
		.ok_or_else(|| LocationError::MissingMetadataFile(location_path.as_ref().to_path_buf()))?;

	metadata.relink(*id, &location_path).await?;

	let pub_id = metadata.location_pub_id(library.id)?.as_ref().to_vec();
	let path = location_path
		.as_ref()
		.to_str()
		.expect("Found non-UTF-8 path")
		.to_string();

	sync.write_op(
		db,
		sync.shared_update(
			prisma_sync::location::SyncId {
				pub_id: pub_id.clone(),
			},
			location::path::NAME,
			json!(path),
		),
		db.location().update(
			location::pub_id::equals(pub_id),
			vec![location::path::set(Some(path))],
		),
	)
	.await?;

	Ok(())
}

#[derive(Debug)]
pub struct CreatedLocationResult {
	pub name: String,
	pub data: location_with_indexer_rules::Data,
}

pub(crate) fn normalize_path(path: impl AsRef<Path>) -> io::Result<(String, String)> {
	let mut path = path.as_ref().to_path_buf();
	let (location_path, normalized_path) = path
		// Normalize path and also check if it exists
		.normalize()
		.and_then(|normalized_path| {
			if cfg!(windows) {
				// Use normalized path as main path on Windows
				// This ensures we always receive a valid windows formated path
				// ex: /Users/JohnDoe/Downloads will become C:\Users\JohnDoe\Downloads
				// Internally `normalize` calls `GetFullPathNameW` on Windows
				// https://learn.microsoft.com/en-us/windows/win32/api/fileapi/nf-fileapi-getfullpathnamew
				path = normalized_path.as_path().to_path_buf();
			}

			Ok((
				// TODO: Maybe save the path bytes instead of the string representation to avoid depending on UTF-8
				path.to_str().map(str::to_string).ok_or(io::Error::new(
					io::ErrorKind::InvalidInput,
					"Found non-UTF-8 path",
				))?,
				normalized_path,
			))
		})?;

	// Not needed on Windows because the normalization already handles it
	if cfg!(not(windows)) {
		// Replace location_path with normalize_path, when the first one ends in `.` or `..`
		// This is required so localize_name doesn't panic
		if let Some(component) = path.components().next_back() {
			if matches!(component, Component::CurDir | Component::ParentDir) {
				path = normalized_path.as_path().to_path_buf();
			}
		}
	}

	// Use `to_string_lossy` because a partially corrupted but identifiable name is better than nothing
	let mut name = path.localize_name().to_string_lossy().to_string();

	// Windows doesn't have a root directory
	if cfg!(not(windows)) && name == "/" {
		name = "Root".to_string()
	}

	if name.replace(char::REPLACEMENT_CHARACTER, "") == "" {
		name = "Unknown".to_string()
	}

	Ok((location_path, name))
}

async fn create_location(
	library: &Arc<Library>,
	location_pub_id: Uuid,
	location_path: impl AsRef<Path>,
	indexer_rules_ids: &[i32],
	dry_run: bool,
) -> Result<Option<CreatedLocationResult>, LocationError> {
	let Library { db, sync, .. } = &**library;

	let (path, name) = normalize_path(&location_path)
		.map_err(|_| LocationError::DirectoryNotFound(location_path.as_ref().to_path_buf()))?;

	if library
		.db
		.location()
		.count(vec![location::path::equals(Some(path.clone()))])
		.exec()
		.await? > 0
	{
		return Err(LocationError::LocationAlreadyExists(
			location_path.as_ref().to_path_buf(),
		));
	}

	if check_nested_location(&location_path, &library.db).await? {
		return Err(LocationError::NestedLocation(
			location_path.as_ref().to_path_buf(),
		));
	}

	if dry_run {
		return Ok(None);
	}

	let date_created = Utc::now();

	let location = sync
		.write_ops(
			db,
			(
				sync.shared_create(
					prisma_sync::location::SyncId {
						pub_id: location_pub_id.as_bytes().to_vec(),
					},
					[
						(location::name::NAME, json!(&name)),
						(location::path::NAME, json!(&path)),
						(location::date_created::NAME, json!(date_created)),
						(
							location::instance::NAME,
							json!(prisma_sync::instance::SyncId {
								pub_id: uuid_to_bytes(library.sync.instance)
							}),
						),
					],
				),
				db.location()
					.create(
						location_pub_id.as_bytes().to_vec(),
						vec![
							location::name::set(Some(name.clone())),
							location::path::set(Some(path)),
							location::date_created::set(Some(date_created.into())),
							location::instance_id::set(Some(library.config.instance_id)),
							// location::instance::connect(instance::id::equals(
							// 	library.config.instance_id.as_bytes().to_vec(),
							// )),
						],
					)
					.include(location_with_indexer_rules::include()),
			),
		)
		.await?;

	debug!("New location created in db");

	if !indexer_rules_ids.is_empty() {
		link_location_and_indexer_rules(library, location.id, indexer_rules_ids).await?;
	}

	// Updating our location variable to include information about the indexer rules
	let location = find_location(library, location.id)
		.include(location_with_indexer_rules::include())
		.exec()
		.await?
		.ok_or(LocationError::IdNotFound(location.id))?;

	invalidate_query!(library, "locations.list");

	Ok(Some(CreatedLocationResult {
		data: location,
		name,
	}))
}

pub async fn delete_location(
	node: &Node,
	library: &Arc<Library>,
	location_id: location::id::Type,
) -> Result<(), LocationError> {
	node.locations.remove(location_id, library.clone()).await?;

	delete_directory(library, location_id, None).await?;

	library
		.db
		.indexer_rules_in_location()
		.delete_many(vec![indexer_rules_in_location::location_id::equals(
			location_id,
		)])
		.exec()
		.await?;

	let location = library
		.db
		.location()
		.delete(location::id::equals(location_id))
		.exec()
		.await?;

	// TODO: This should really be queued to the proper node so it will always run
	// TODO: Deal with whether a location is online or not
	// TODO(N): This isn't gonna work with removable media and this will likely permanently break if the DB is restored from a backup.
	if location.instance_id == Some(library.config.instance_id) {
		if let Some(path) = &location.path {
			if let Ok(Some(mut metadata)) = SpacedriveLocationMetadataFile::try_load(path).await {
				metadata.remove_library(library.id).await?;
			}
		}
	}

	invalidate_query!(library, "locations.list");

	info!("Location {} deleted", location_id);

	Ok(())
}

/// Will delete a directory recursively with Objects if left as orphans
/// this function is used to delete a location and when ingesting directory deletion events
pub async fn delete_directory(
	library: &Library,
	location_id: location::id::Type,
	parent_iso_file_path: Option<&IsolatedFilePathData<'_>>,
) -> Result<(), QueryError> {
	let Library { db, .. } = library;

	let children_params = sd_utils::chain_optional_iter(
		[file_path::location_id::equals(Some(location_id))],
		[parent_iso_file_path.and_then(|parent| {
			parent
				.materialized_path_for_children()
				.map(|materialized_path| {
					or![
						and(filter_existing_file_path_params(parent)),
						file_path::materialized_path::starts_with(materialized_path),
					]
				})
		})],
	);

	db.file_path().delete_many(children_params).exec().await?;

	library.orphan_remover.invoke().await;

	invalidate_query!(library, "search.paths");

	Ok(())
}

impl From<location_with_indexer_rules::Data> for location::Data {
	fn from(data: location_with_indexer_rules::Data) -> Self {
		Self {
			id: data.id,
			pub_id: data.pub_id,
			path: data.path,
			instance_id: data.instance_id,
			name: data.name,
			total_capacity: data.total_capacity,
			available_capacity: data.available_capacity,
			is_archived: data.is_archived,
			generate_preview_media: data.generate_preview_media,
			sync_preview_media: data.sync_preview_media,
			hidden: data.hidden,
			date_created: data.date_created,
			file_paths: None,
			indexer_rules: None,
			instance: None,
		}
	}
}

impl From<&location_with_indexer_rules::Data> for location::Data {
	fn from(data: &location_with_indexer_rules::Data) -> Self {
		Self {
			id: data.id,
			pub_id: data.pub_id.clone(),
			path: data.path.clone(),
			instance_id: data.instance_id,
			name: data.name.clone(),
			total_capacity: data.total_capacity,
			available_capacity: data.available_capacity,
			is_archived: data.is_archived,
			generate_preview_media: data.generate_preview_media,
			sync_preview_media: data.sync_preview_media,
			hidden: data.hidden,
			date_created: data.date_created,
			file_paths: None,
			indexer_rules: None,
			instance: None,
		}
	}
}

async fn check_nested_location(
	location_path: impl AsRef<Path>,
	db: &PrismaClient,
) -> Result<bool, QueryError> {
	let location_path = location_path.as_ref();

	let (parents_count, potential_children) = db
		._batch((
			db.location().count(vec![location::path::in_vec(
				location_path
					.ancestors()
					.skip(1) // skip the actual location_path, we only want the parents
					.map(|p| {
						p.to_str()
							.map(str::to_string)
							.expect("Found non-UTF-8 path")
					})
					.collect(),
			)]),
			db.location().find_many(vec![location::path::starts_with(
				location_path
					.to_str()
					.map(str::to_string)
					.expect("Found non-UTF-8 path"),
			)]),
		))
		.await?;

	let comps = location_path.components().collect::<Vec<_>>();
	let is_a_child_location = potential_children.into_iter().any(|v| {
		let Some(location_path) = v.path else {
			warn!("Missing location path on location <id='{}'> at check nested location", v.id);
			return false;
		};
		let comps2 = PathBuf::from(location_path);
		let comps2 = comps2.components().collect::<Vec<_>>();

		if comps.len() > comps2.len() {
			return false;
		}

		for (a, b) in comps.iter().zip(comps2.iter()) {
			if a != b {
				return false;
			}
		}

		true
	});

	Ok(parents_count > 0 || is_a_child_location)
}

pub(super) async fn generate_thumbnail(
	extension: &str,
	cas_id: &str,
	path: impl AsRef<Path>,
	node: &Arc<Node>,
) {
	let path = path.as_ref();
	let output_path = get_thumbnail_path(node, cas_id);

	if let Err(e) = fs::metadata(&output_path).await {
		if e.kind() != io::ErrorKind::NotFound {
			error!(
				"Failed to check if thumbnail exists, but we will try to generate it anyway: {e}"
			);
		}
	// Otherwise we good, thumbnail doesn't exist so we can generate it
	} else {
		debug!(
			"Skipping thumbnail generation for {} because it already exists",
			path.display()
		);
		return;
	}

	if let Ok(extension) = ImageExtension::from_str(extension) {
		if can_generate_thumbnail_for_image(&extension) {
			if let Err(e) = generate_image_thumbnail(path, &output_path).await {
				error!("Failed to image thumbnail on location manager: {e:#?}");
			}
		}
	}

	#[cfg(feature = "ffmpeg")]
	{
		use crate::object::preview::{can_generate_thumbnail_for_video, generate_video_thumbnail};
		use sd_file_ext::extensions::VideoExtension;

		if let Ok(extension) = VideoExtension::from_str(extension) {
			if can_generate_thumbnail_for_video(&extension) {
				if let Err(e) = generate_video_thumbnail(path, &output_path).await {
					error!("Failed to video thumbnail on location manager: {e:#?}");
				}
			}
		}
	}

	trace!("Emitting new thumbnail event");
	node.emit(CoreEvent::NewThumbnail {
		thumb_key: get_thumb_key(cas_id),
	});
}<|MERGE_RESOLUTION|>--- conflicted
+++ resolved
@@ -6,14 +6,14 @@
 	location::file_path_helper::filter_existing_file_path_params,
 	object::{
 		file_identifier::{self, file_identifier_job::FileIdentifierJobInit},
-<<<<<<< HEAD
-		media::{media_processor, MediaProcessorJobInit},
-=======
-		preview::{
-			can_generate_thumbnail_for_image, generate_image_thumbnail, get_thumb_key,
-			get_thumbnail_path, shallow_thumbnailer, thumbnailer_job::ThumbnailerJobInit,
+		media::{
+			media_processor,
+			thumbnail::{
+				can_generate_thumbnail_for_image, generate_image_thumbnail, get_thumb_key,
+				get_thumbnail_path,
+			},
+			MediaProcessorJobInit,
 		},
->>>>>>> 982ed8b1
 	},
 	prisma::{file_path, indexer_rules_in_location, location, PrismaClient},
 	util::error::FileIOError,
@@ -874,7 +874,9 @@
 
 	#[cfg(feature = "ffmpeg")]
 	{
-		use crate::object::preview::{can_generate_thumbnail_for_video, generate_video_thumbnail};
+		use crate::object::media::thumbnail::{
+			can_generate_thumbnail_for_video, generate_video_thumbnail,
+		};
 		use sd_file_ext::extensions::VideoExtension;
 
 		if let Ok(extension) = VideoExtension::from_str(extension) {
