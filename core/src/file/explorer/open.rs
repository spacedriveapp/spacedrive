--- conflicted
+++ resolved
@@ -52,12 +52,7 @@
 				.config()
 				.data_directory()
 				.join(THUMBNAIL_CACHE_DIR_NAME)
-<<<<<<< HEAD
 				.join(file.cas_id.clone())
-=======
-				.join(location.id.to_string())
-				.join(&file.cas_id)
->>>>>>> c1bdf541
 				.with_extension("webp");
 
 			file.has_thumbnail = thumb_path.exists();
