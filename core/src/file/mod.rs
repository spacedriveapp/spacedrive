--- conflicted
+++ resolved
@@ -8,11 +8,7 @@
 	library::LibraryContext,
 	prisma::{self, file, file_path},
 	sys::SysError,
-<<<<<<< HEAD
 	CoreError, CoreResponse,
-=======
-	ClientQuery, CoreContext, CoreError, CoreEvent, CoreResponse,
->>>>>>> 8e5c71de
 };
 pub mod cas;
 pub mod explorer;
@@ -147,21 +143,12 @@
 }
 
 pub async fn set_note(
-<<<<<<< HEAD
 	ctx: LibraryContext,
 	id: i32,
 	note: Option<String>,
 ) -> Result<CoreResponse, CoreError> {
 	let _response = ctx
 		.db
-=======
-	ctx: CoreContext,
-	id: i32,
-	note: Option<String>,
-) -> Result<CoreResponse, CoreError> {
-	let response = ctx
-		.database
->>>>>>> 8e5c71de
 		.file()
 		.find_unique(file::id::equals(id))
 		.update(vec![file::note::set(note.clone())])
@@ -169,21 +156,13 @@
 		.await
 		.unwrap();
 
-<<<<<<< HEAD
+	// TODO: multi-library
 	// ctx.emit(CoreEvent::InvalidateQuery(ClientQuery::LibGetExplorerDir {
 	// 	limit: 0,
 	// 	path: "".to_string(),
 	// 	location_id: 0,
 	// }))
 	// .await;
-=======
-	ctx.emit(CoreEvent::InvalidateQuery(ClientQuery::LibGetExplorerDir {
-		limit: 0,
-		path: "".to_string(),
-		location_id: 0,
-	}))
-	.await;
->>>>>>> 8e5c71de
 
 	Ok(CoreResponse::Success(()))
 }