--- conflicted
+++ resolved
@@ -219,19 +219,12 @@
 		}))
 	}
 
-<<<<<<< HEAD
-	pub async fn spawn(self, library: &Arc<Library>) -> Result<(), JobManagerError> {
-		library
-			.node()
-			.job_manager
-=======
 	pub async fn spawn(
 		self,
 		node: &Arc<Node>,
 		library: &Arc<LoadedLibrary>,
 	) -> Result<(), JobManagerError> {
 		node.job_manager
->>>>>>> 9e919f99
 			.clone()
 			.ingest(node, library, Box::new(self))
 			.await
