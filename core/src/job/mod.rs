--- conflicted
+++ resolved
@@ -1,17 +1,14 @@
 use crate::{
 	library::Library,
-<<<<<<< HEAD
 	location::indexer::IndexerError,
-	object::{file_identifier::FileIdentifierJobError, preview::ThumbnailerError},
-	util::{db::MissingFieldError, error::FileIOError},
-=======
 	location::{indexer::IndexerError, LocationError},
 	object::{
 		file_identifier::FileIdentifierJobError, fs::error::FileSystemJobsError,
 		preview::ThumbnailerError,
 	},
+	object::{file_identifier::FileIdentifierJobError, preview::ThumbnailerError},
 	util::error::FileIOError,
->>>>>>> e693c7a5
+	util::{db::MissingFieldError, error::FileIOError},
 };
 
 use sd_crypto::Error as CryptoError;
@@ -60,12 +57,9 @@
 	MissingReport { id: Uuid, name: String },
 	#[error("missing some job data: '{value}'")]
 	MissingData { value: String },
-<<<<<<< HEAD
 
 	#[error("error converting/handling OS strings")]
 	OsStr,
-=======
->>>>>>> e693c7a5
 	#[error("error converting/handling paths")]
 	Path,
 	#[error("invalid job status integer: {0}")]
@@ -86,21 +80,18 @@
 	FileSystemJobsError(#[from] FileSystemJobsError),
 	#[error(transparent)]
 	CryptoError(#[from] CryptoError),
-<<<<<<< HEAD
 	#[error("source and destination path are the same: {}", .0.display())]
 	MatchingSrcDest(PathBuf),
 	#[error("action would overwrite another file: {}", .0.display())]
 	WouldOverwrite(PathBuf),
 	#[error("missing-field: {0}")]
 	MissingField(#[from] MissingFieldError),
-=======
 	#[error("item of type '{0}' with id '{1}' is missing from the db")]
 	MissingFromDb(&'static str, String),
 	#[error("the cas id is not set on the path data")]
 	MissingCasId,
 	#[error("missing-location-path")]
 	MissingPath,
->>>>>>> e693c7a5
 
 	// Not errors
 	#[error("step completed with errors: {0:?}")]
