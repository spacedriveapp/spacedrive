--- conflicted
+++ resolved
@@ -1,6 +1,6 @@
 use crate::{
 	library::Library,
-	location::indexer::IndexerError,
+	location::{indexer::IndexerError, LocationError},
 	object::{
 		file_identifier::FileIdentifierJobError, fs::error::FileSystemJobsError,
 		preview::ThumbnailerError,
@@ -34,16 +34,10 @@
 #[derive(Error, Debug)]
 pub enum JobError {
 	// General errors
-<<<<<<< HEAD
-	#[error("database error")]
-	DatabaseError(#[from] QueryError),
-	#[error("failed to join Tokio spawn blocking")]
-=======
 	#[error("database error: {0}")]
-	DatabaseError(#[from] prisma_client_rust::QueryError),
+	Database(#[from] QueryError),
 	#[error("Failed to join Tokio spawn blocking: {0}")]
->>>>>>> f4cac23b
-	JoinTaskError(#[from] tokio::task::JoinError),
+	JoinTask(#[from] tokio::task::JoinError),
 	#[error("job state encode error: {0}")]
 	StateEncode(#[from] EncodeError),
 	#[error("job state decode error: {0}")]
@@ -66,6 +60,8 @@
 	InvalidJobStatusInt(i32),
 	#[error(transparent)]
 	FileIO(#[from] FileIOError),
+	#[error("Location error: {0}")]
+	Location(#[from] LocationError),
 
 	// Specific job errors
 	#[error(transparent)]
