--- conflicted
+++ resolved
@@ -8,11 +8,8 @@
 	collections::{hash_map::DefaultHasher, VecDeque},
 	fmt::Debug,
 	hash::{Hash, Hasher},
-<<<<<<< HEAD
 	mem,
-=======
 	path::PathBuf,
->>>>>>> 4315cee1
 	sync::Arc,
 };
 
