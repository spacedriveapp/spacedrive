use crate::{
	invalidate_query,
	job::{worker::Worker, DynJob, Job, JobError},
<<<<<<< HEAD
	library::LibraryContext,
	location::indexer::{
		indexer_job::{IndexerJob, INDEXER_JOB_NAME},
		shallow_indexer_job::{ShallowIndexerJob, SHALLOW_INDEXER_JOB_NAME},
	},
=======
	library::Library,
	location::indexer::indexer_job::{IndexerJob, INDEXER_JOB_NAME},
>>>>>>> 7c5f760f
	object::{
		file_identifier::{
			file_identifier_job::{FileIdentifierJob, FILE_IDENTIFIER_JOB_NAME},
			shallow_file_identifier_job::{
				ShallowFileIdentifierJob, SHALLOW_FILE_IDENTIFIER_JOB_NAME,
			},
		},
		fs::{
			copy::{FileCopierJob, COPY_JOB_NAME},
			cut::{FileCutterJob, CUT_JOB_NAME},
			delete::{FileDeleterJob, DELETE_JOB_NAME},
			erase::{FileEraserJob, ERASE_JOB_NAME},
		},
		preview::{
			shallow_thumbnailer_job::{ShallowThumbnailerJob, SHALLOW_THUMBNAILER_JOB_NAME},
			thumbnailer_job::{ThumbnailerJob, THUMBNAILER_JOB_NAME},
		},
		validation::validator_job::{ObjectValidatorJob, VALIDATOR_JOB_NAME},
	},
	prisma::{job, node},
};

use std::{
	collections::{HashMap, HashSet, VecDeque},
	fmt::Debug,
	fmt::{Display, Formatter},
	sync::Arc,
	time::Duration,
};

use int_enum::IntEnum;
use prisma_client_rust::Direction;
use rspc::Type;
use serde::{Deserialize, Serialize};
use tokio::{
	sync::{broadcast, mpsc, Mutex, RwLock},
	time::sleep,
};
use tracing::{debug, error, info};
use uuid::Uuid;

// db is single threaded, nerd
const MAX_WORKERS: usize = 1;

pub enum JobManagerEvent {
	IngestJob(Library, Box<dyn DynJob>),
}

/// JobManager handles queueing and executing jobs using the `DynJob`
/// Handling persisting JobReports to the database, pause/resuming, and
///
pub struct JobManager {
	current_jobs_hashes: RwLock<HashSet<u64>>,
	job_queue: RwLock<VecDeque<Box<dyn DynJob>>>,
	running_workers: RwLock<HashMap<Uuid, Arc<Mutex<Worker>>>>,
	internal_sender: mpsc::UnboundedSender<JobManagerEvent>,
	shutdown_tx: Arc<broadcast::Sender<()>>,
}

impl JobManager {
	pub fn new() -> Arc<Self> {
		let (shutdown_tx, _shutdown_rx) = broadcast::channel(1);
		let (internal_sender, mut internal_receiver) = mpsc::unbounded_channel();
		let this = Arc::new(Self {
			current_jobs_hashes: RwLock::new(HashSet::new()),
			job_queue: RwLock::new(VecDeque::new()),
			running_workers: RwLock::new(HashMap::new()),
			internal_sender,
			shutdown_tx: Arc::new(shutdown_tx),
		});

		let this2 = this.clone();
		tokio::spawn(async move {
			// FIXME: if this task crashes, the entire application is unusable
			while let Some(event) = internal_receiver.recv().await {
				match event {
					JobManagerEvent::IngestJob(ctx, job) => {
						this2.clone().dispatch_job(&ctx, job).await
					}
				}
			}
		});

		debug!("JobManager initialized");

		this
	}

	pub async fn ingest(self: Arc<Self>, ctx: &Library, job: Box<dyn DynJob>) {
		let job_hash = job.hash();
		debug!(
			"Ingesting job: <name='{}', hash='{}'>",
			job.name(),
			job_hash
		);

		if !self.current_jobs_hashes.read().await.contains(&job_hash) {
			self.current_jobs_hashes.write().await.insert(job_hash);
			self.dispatch_job(ctx, job).await;
		} else {
			debug!(
				"Job already in queue: <name='{}', hash='{}'>",
				job.name(),
				job_hash
			);
		}
	}

	pub async fn ingest_queue(&self, job: Box<dyn DynJob>) {
		let job_hash = job.hash();
		debug!("Queueing job: <name='{}', hash='{}'>", job.name(), job_hash);

		if !self.current_jobs_hashes.read().await.contains(&job_hash) {
			self.current_jobs_hashes.write().await.insert(job_hash);
			self.job_queue.write().await.push_back(job);
		} else {
			debug!(
				"Job already in queue: <name='{}', hash='{}'>",
				job.name(),
				job_hash
			);
		}
	}

	pub async fn complete(self: Arc<Self>, ctx: &Library, job_id: Uuid, job_hash: u64) {
		// remove worker from running workers and from current jobs hashes
		self.current_jobs_hashes.write().await.remove(&job_hash);
		self.running_workers.write().await.remove(&job_id);
		// continue queue
		let job = self.job_queue.write().await.pop_front();
		if let Some(job) = job {
			// We can't directly execute `self.ingest` here because it would cause an async cycle.
			self.internal_sender
				.send(JobManagerEvent::IngestJob(ctx.clone(), job))
				.unwrap_or_else(|_| {
					error!("Failed to ingest job!");
				});
		}
	}

	pub async fn get_running(&self) -> Vec<JobReport> {
		let mut ret = vec![];

		for worker in self.running_workers.read().await.values() {
			let worker = worker.lock().await;
			ret.push(worker.report());
		}
		ret
	}

	pub async fn get_history(
		ctx: &Library,
	) -> Result<Vec<JobReport>, prisma_client_rust::QueryError> {
		Ok(ctx
			.db
			.job()
			.find_many(vec![job::status::not(JobStatus::Running.int_value())])
			.order_by(job::date_created::order(Direction::Desc))
			.take(100)
			.exec()
			.await?
			.into_iter()
			.map(Into::into)
			.collect())
	}

	pub async fn clear_all_jobs(ctx: &Library) -> Result<(), prisma_client_rust::QueryError> {
		ctx.db.job().delete_many(vec![]).exec().await?;

		invalidate_query!(ctx, "jobs.getHistory");
		Ok(())
	}

	pub fn shutdown_tx(&self) -> Arc<broadcast::Sender<()>> {
		Arc::clone(&self.shutdown_tx)
	}

	pub async fn pause(&self) {
		let running_workers_read_guard = self.running_workers.read().await;
		if !running_workers_read_guard.is_empty() {
			self.shutdown_tx
				.send(())
				.expect("Failed to send shutdown signal");
		}
		// Dropping our handle so jobs can finish
		drop(running_workers_read_guard);

		loop {
			sleep(Duration::from_millis(50)).await;
			if self.running_workers.read().await.is_empty() {
				break;
			}
		}
	}

	pub async fn resume_jobs(self: Arc<Self>, ctx: &Library) -> Result<(), JobError> {
		let paused_jobs = ctx
			.db
			.job()
			.find_many(vec![job::status::equals(JobStatus::Paused.int_value())])
			.exec()
			.await?;

		for paused_job_data in paused_jobs {
			let paused_job = JobReport::from(paused_job_data);

			info!("Resuming job: {}, id: {}", paused_job.name, paused_job.id);
			match paused_job.name.as_str() {
				THUMBNAILER_JOB_NAME => {
					Arc::clone(&self)
						.dispatch_job(ctx, Job::resume(paused_job, ThumbnailerJob {})?)
						.await;
				}
				SHALLOW_THUMBNAILER_JOB_NAME => {
					Arc::clone(&self)
						.dispatch_job(ctx, Job::resume(paused_job, ShallowThumbnailerJob {})?)
						.await;
				}
				INDEXER_JOB_NAME => {
					Arc::clone(&self)
						.dispatch_job(ctx, Job::resume(paused_job, IndexerJob {})?)
						.await;
				}
				SHALLOW_INDEXER_JOB_NAME => {
					Arc::clone(&self)
						.dispatch_job(ctx, Job::resume(paused_job, ShallowIndexerJob {})?)
						.await;
				}
				FILE_IDENTIFIER_JOB_NAME => {
					Arc::clone(&self)
						.dispatch_job(ctx, Job::resume(paused_job, FileIdentifierJob {})?)
						.await;
				}
				SHALLOW_FILE_IDENTIFIER_JOB_NAME => {
					Arc::clone(&self)
						.dispatch_job(ctx, Job::resume(paused_job, ShallowFileIdentifierJob {})?)
						.await;
				}
				VALIDATOR_JOB_NAME => {
					Arc::clone(&self)
						.dispatch_job(ctx, Job::resume(paused_job, ObjectValidatorJob {})?)
						.await;
				}
				CUT_JOB_NAME => {
					Arc::clone(&self)
						.dispatch_job(ctx, Job::resume(paused_job, FileCutterJob {})?)
						.await;
				}
				COPY_JOB_NAME => {
					Arc::clone(&self)
						.dispatch_job(
							ctx,
							Job::resume(paused_job, FileCopierJob { done_tx: None })?,
						)
						.await;
				}
				DELETE_JOB_NAME => {
					Arc::clone(&self)
						.dispatch_job(ctx, Job::resume(paused_job, FileDeleterJob {})?)
						.await;
				}
				ERASE_JOB_NAME => {
					Arc::clone(&self)
						.dispatch_job(ctx, Job::resume(paused_job, FileEraserJob {})?)
						.await;
				}
				_ => {
					error!(
						"Unknown job type: {}, id: {}",
						paused_job.name, paused_job.id
					);
					return Err(JobError::UnknownJobName(paused_job.id, paused_job.name));
				}
			};
		}

		Ok(())
	}

	async fn dispatch_job(self: Arc<Self>, ctx: &Library, mut job: Box<dyn DynJob>) {
		// create worker to process job
		let mut running_workers = self.running_workers.write().await;
		if running_workers.len() < MAX_WORKERS {
			info!("Running job: {:?}", job.name());

			let job_report = job
				.report()
				.take()
				.expect("critical error: missing job on worker");

			let job_id = job_report.id;

			let worker = Worker::new(job, job_report);

			let wrapped_worker = Arc::new(Mutex::new(worker));

			if let Err(e) =
				Worker::spawn(Arc::clone(&self), Arc::clone(&wrapped_worker), ctx.clone()).await
			{
				error!("Error spawning worker: {:?}", e);
			} else {
				running_workers.insert(job_id, wrapped_worker);
			}
		} else {
			debug!(
				"Queueing job: <name='{}', hash='{}'>",
				job.name(),
				job.hash()
			);
			self.job_queue.write().await.push_back(job);
		}
	}
}

#[derive(Debug)]
pub enum JobReportUpdate {
	TaskCount(usize),
	CompletedTaskCount(usize),
	Message(String),
	SecondsElapsed(u64),
}

#[derive(Debug, Serialize, Deserialize, Type, Clone)]
pub struct JobReport {
	pub id: Uuid,
	pub name: String,
	pub data: Option<Vec<u8>>,
	pub metadata: Option<serde_json::Value>,
	// client_id: i32,
	pub date_created: chrono::DateTime<chrono::Utc>,
	pub date_modified: chrono::DateTime<chrono::Utc>,

	pub status: JobStatus,
	pub task_count: i32,
	pub completed_task_count: i32,

	pub message: String,
	// pub percentage_complete: f64,
	// #[ts(type = "string")] // TODO: Make this work with specta
	pub seconds_elapsed: i32,
}

impl Display for JobReport {
	fn fmt(&self, f: &mut Formatter<'_>) -> std::fmt::Result {
		write!(
			f,
			"Job <name='{}', uuid='{}'> {:#?}",
			self.name, self.id, self.status
		)
	}
}

// convert database struct into a resource struct
impl From<job::Data> for JobReport {
	fn from(data: job::Data) -> JobReport {
		JobReport {
			id: Uuid::from_slice(&data.id).unwrap(),
			name: data.name,
			// client_id: data.client_id,
			status: JobStatus::from_int(data.status).unwrap(),
			task_count: data.task_count,
			completed_task_count: data.completed_task_count,
			date_created: data.date_created.into(),
			date_modified: data.date_modified.into(),
			data: data.data,
			metadata: data.metadata.and_then(|m| {
				serde_json::from_slice(&m).unwrap_or_else(|e| -> Option<serde_json::Value> {
					error!("Failed to deserialize job metadata: {}", e);
					None
				})
			}),
			message: String::new(),
			seconds_elapsed: data.seconds_elapsed,
		}
	}
}

impl JobReport {
	pub fn new(uuid: Uuid, name: String) -> Self {
		Self {
			id: uuid,
			name,
			// client_id: 0,
			date_created: chrono::Utc::now(),
			date_modified: chrono::Utc::now(),
			status: JobStatus::Queued,
			task_count: 0,
			data: None,
			metadata: None,
			completed_task_count: 0,
			message: String::new(),
			seconds_elapsed: 0,
		}
	}

	pub async fn create(&self, ctx: &Library) -> Result<(), JobError> {
		ctx.db
			.job()
			.create(
				self.id.as_bytes().to_vec(),
				self.name.clone(),
				JobStatus::Running as i32,
				node::id::equals(ctx.node_local_id),
				vec![job::data::set(self.data.clone())],
			)
			.exec()
			.await?;
		Ok(())
	}
	pub async fn update(&self, ctx: &Library) -> Result<(), JobError> {
		ctx.db
			.job()
			.update(
				job::id::equals(self.id.as_bytes().to_vec()),
				vec![
					job::status::set(self.status.int_value()),
					job::data::set(self.data.clone()),
					job::metadata::set(serde_json::to_vec(&self.metadata).ok()),
					job::task_count::set(self.task_count),
					job::completed_task_count::set(self.completed_task_count),
					job::date_modified::set(chrono::Utc::now().into()),
					job::seconds_elapsed::set(self.seconds_elapsed),
				],
			)
			.exec()
			.await?;
		Ok(())
	}
}

#[repr(i32)]
#[derive(Debug, Clone, Copy, Serialize, Deserialize, Type, Eq, PartialEq, IntEnum)]
pub enum JobStatus {
	Queued = 0,
	Running = 1,
	Completed = 2,
	Canceled = 3,
	Failed = 4,
	Paused = 5,
}<|MERGE_RESOLUTION|>--- conflicted
+++ resolved
@@ -1,16 +1,11 @@
 use crate::{
 	invalidate_query,
 	job::{worker::Worker, DynJob, Job, JobError},
-<<<<<<< HEAD
-	library::LibraryContext,
+	library::Library,
 	location::indexer::{
 		indexer_job::{IndexerJob, INDEXER_JOB_NAME},
 		shallow_indexer_job::{ShallowIndexerJob, SHALLOW_INDEXER_JOB_NAME},
 	},
-=======
-	library::Library,
-	location::indexer::indexer_job::{IndexerJob, INDEXER_JOB_NAME},
->>>>>>> 7c5f760f
 	object::{
 		file_identifier::{
 			file_identifier_job::{FileIdentifierJob, FILE_IDENTIFIER_JOB_NAME},
@@ -87,8 +82,8 @@
 			// FIXME: if this task crashes, the entire application is unusable
 			while let Some(event) = internal_receiver.recv().await {
 				match event {
-					JobManagerEvent::IngestJob(ctx, job) => {
-						this2.clone().dispatch_job(&ctx, job).await
+					JobManagerEvent::IngestJob(library, job) => {
+						this2.clone().dispatch_job(&library, job).await
 					}
 				}
 			}
@@ -99,7 +94,7 @@
 		this
 	}
 
-	pub async fn ingest(self: Arc<Self>, ctx: &Library, job: Box<dyn DynJob>) {
+	pub async fn ingest(self: Arc<Self>, library: &Library, job: Box<dyn DynJob>) {
 		let job_hash = job.hash();
 		debug!(
 			"Ingesting job: <name='{}', hash='{}'>",
@@ -109,7 +104,7 @@
 
 		if !self.current_jobs_hashes.read().await.contains(&job_hash) {
 			self.current_jobs_hashes.write().await.insert(job_hash);
-			self.dispatch_job(ctx, job).await;
+			self.dispatch_job(library, job).await;
 		} else {
 			debug!(
 				"Job already in queue: <name='{}', hash='{}'>",
@@ -135,7 +130,7 @@
 		}
 	}
 
-	pub async fn complete(self: Arc<Self>, ctx: &Library, job_id: Uuid, job_hash: u64) {
+	pub async fn complete(self: Arc<Self>, library: &Library, job_id: Uuid, job_hash: u64) {
 		// remove worker from running workers and from current jobs hashes
 		self.current_jobs_hashes.write().await.remove(&job_hash);
 		self.running_workers.write().await.remove(&job_id);
@@ -144,7 +139,7 @@
 		if let Some(job) = job {
 			// We can't directly execute `self.ingest` here because it would cause an async cycle.
 			self.internal_sender
-				.send(JobManagerEvent::IngestJob(ctx.clone(), job))
+				.send(JobManagerEvent::IngestJob(library.clone(), job))
 				.unwrap_or_else(|_| {
 					error!("Failed to ingest job!");
 				});
@@ -162,9 +157,9 @@
 	}
 
 	pub async fn get_history(
-		ctx: &Library,
+		library: &Library,
 	) -> Result<Vec<JobReport>, prisma_client_rust::QueryError> {
-		Ok(ctx
+		Ok(library
 			.db
 			.job()
 			.find_many(vec![job::status::not(JobStatus::Running.int_value())])
@@ -177,10 +172,10 @@
 			.collect())
 	}
 
-	pub async fn clear_all_jobs(ctx: &Library) -> Result<(), prisma_client_rust::QueryError> {
-		ctx.db.job().delete_many(vec![]).exec().await?;
-
-		invalidate_query!(ctx, "jobs.getHistory");
+	pub async fn clear_all_jobs(library: &Library) -> Result<(), prisma_client_rust::QueryError> {
+		library.db.job().delete_many(vec![]).exec().await?;
+
+		invalidate_query!(library, "jobs.getHistory");
 		Ok(())
 	}
 
@@ -206,8 +201,8 @@
 		}
 	}
 
-	pub async fn resume_jobs(self: Arc<Self>, ctx: &Library) -> Result<(), JobError> {
-		let paused_jobs = ctx
+	pub async fn resume_jobs(self: Arc<Self>, library: &Library) -> Result<(), JobError> {
+		let paused_jobs = library
 			.db
 			.job()
 			.find_many(vec![job::status::equals(JobStatus::Paused.int_value())])
@@ -221,60 +216,60 @@
 			match paused_job.name.as_str() {
 				THUMBNAILER_JOB_NAME => {
 					Arc::clone(&self)
-						.dispatch_job(ctx, Job::resume(paused_job, ThumbnailerJob {})?)
+						.dispatch_job(library, Job::resume(paused_job, ThumbnailerJob {})?)
 						.await;
 				}
 				SHALLOW_THUMBNAILER_JOB_NAME => {
 					Arc::clone(&self)
-						.dispatch_job(ctx, Job::resume(paused_job, ShallowThumbnailerJob {})?)
+						.dispatch_job(library, Job::resume(paused_job, ShallowThumbnailerJob {})?)
 						.await;
 				}
 				INDEXER_JOB_NAME => {
 					Arc::clone(&self)
-						.dispatch_job(ctx, Job::resume(paused_job, IndexerJob {})?)
+						.dispatch_job(library, Job::resume(paused_job, IndexerJob {})?)
 						.await;
 				}
 				SHALLOW_INDEXER_JOB_NAME => {
 					Arc::clone(&self)
-						.dispatch_job(ctx, Job::resume(paused_job, ShallowIndexerJob {})?)
+						.dispatch_job(library, Job::resume(paused_job, ShallowIndexerJob {})?)
 						.await;
 				}
 				FILE_IDENTIFIER_JOB_NAME => {
 					Arc::clone(&self)
-						.dispatch_job(ctx, Job::resume(paused_job, FileIdentifierJob {})?)
+						.dispatch_job(library, Job::resume(paused_job, FileIdentifierJob {})?)
 						.await;
 				}
 				SHALLOW_FILE_IDENTIFIER_JOB_NAME => {
 					Arc::clone(&self)
-						.dispatch_job(ctx, Job::resume(paused_job, ShallowFileIdentifierJob {})?)
+						.dispatch_job(library, Job::resume(paused_job, ShallowFileIdentifierJob {})?)
 						.await;
 				}
 				VALIDATOR_JOB_NAME => {
 					Arc::clone(&self)
-						.dispatch_job(ctx, Job::resume(paused_job, ObjectValidatorJob {})?)
+						.dispatch_job(library, Job::resume(paused_job, ObjectValidatorJob {})?)
 						.await;
 				}
 				CUT_JOB_NAME => {
 					Arc::clone(&self)
-						.dispatch_job(ctx, Job::resume(paused_job, FileCutterJob {})?)
+						.dispatch_job(library, Job::resume(paused_job, FileCutterJob {})?)
 						.await;
 				}
 				COPY_JOB_NAME => {
 					Arc::clone(&self)
 						.dispatch_job(
-							ctx,
+							library,
 							Job::resume(paused_job, FileCopierJob { done_tx: None })?,
 						)
 						.await;
 				}
 				DELETE_JOB_NAME => {
 					Arc::clone(&self)
-						.dispatch_job(ctx, Job::resume(paused_job, FileDeleterJob {})?)
+						.dispatch_job(library, Job::resume(paused_job, FileDeleterJob {})?)
 						.await;
 				}
 				ERASE_JOB_NAME => {
 					Arc::clone(&self)
-						.dispatch_job(ctx, Job::resume(paused_job, FileEraserJob {})?)
+						.dispatch_job(library, Job::resume(paused_job, FileEraserJob {})?)
 						.await;
 				}
 				_ => {
@@ -290,7 +285,7 @@
 		Ok(())
 	}
 
-	async fn dispatch_job(self: Arc<Self>, ctx: &Library, mut job: Box<dyn DynJob>) {
+	async fn dispatch_job(self: Arc<Self>, library: &Library, mut job: Box<dyn DynJob>) {
 		// create worker to process job
 		let mut running_workers = self.running_workers.write().await;
 		if running_workers.len() < MAX_WORKERS {
@@ -308,7 +303,7 @@
 			let wrapped_worker = Arc::new(Mutex::new(worker));
 
 			if let Err(e) =
-				Worker::spawn(Arc::clone(&self), Arc::clone(&wrapped_worker), ctx.clone()).await
+				Worker::spawn(Arc::clone(&self), Arc::clone(&wrapped_worker), library.clone()).await
 			{
 				error!("Error spawning worker: {:?}", e);
 			} else {
@@ -406,22 +401,22 @@
 		}
 	}
 
-	pub async fn create(&self, ctx: &Library) -> Result<(), JobError> {
-		ctx.db
+	pub async fn create(&self, library: &Library) -> Result<(), JobError> {
+		library.db
 			.job()
 			.create(
 				self.id.as_bytes().to_vec(),
 				self.name.clone(),
 				JobStatus::Running as i32,
-				node::id::equals(ctx.node_local_id),
+				node::id::equals(library.node_local_id),
 				vec![job::data::set(self.data.clone())],
 			)
 			.exec()
 			.await?;
 		Ok(())
 	}
-	pub async fn update(&self, ctx: &Library) -> Result<(), JobError> {
-		ctx.db
+	pub async fn update(&self, library: &Library) -> Result<(), JobError> {
+		library.db
 			.job()
 			.update(
 				job::id::equals(self.id.as_bytes().to_vec()),
