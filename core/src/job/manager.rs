use crate::{
	job::{worker::Worker, DynJob, Job, JobError},
	library::LoadedLibrary,
	location::indexer::indexer_job::IndexerJobInit,
	object::{
		file_identifier::file_identifier_job::FileIdentifierJobInit,
		fs::{
			copy::FileCopierJobInit, cut::FileCutterJobInit, delete::FileDeleterJobInit,
			erase::FileEraserJobInit,
		},
		preview::thumbnailer_job::ThumbnailerJobInit,
		validation::validator_job::ObjectValidatorJobInit,
	},
	prisma::job,
	Node,
};

use std::{
	collections::{HashMap, HashSet, VecDeque},
	sync::Arc,
};

use futures::future::join_all;
use prisma_client_rust::operator::or;
use tokio::sync::{mpsc, oneshot, RwLock};
use tracing::{debug, error, info, warn};
use uuid::Uuid;

use super::{JobManagerError, JobReport, JobStatus, StatefulJob};

// db is single threaded, nerd
const MAX_WORKERS: usize = 1;

pub enum JobManagerEvent {
	IngestJob(Arc<LoadedLibrary>, Box<dyn DynJob>),
	Shutdown(oneshot::Sender<()>, Arc<JobManager>),
}

#[must_use = "'JobManagerActor::start' must be called to start the actor"]
pub struct JobManagerActor {
	job_manager: Arc<JobManager>,
	internal_receiver: mpsc::UnboundedReceiver<JobManagerEvent>,
}

impl JobManagerActor {
	pub fn start(mut self, node: Arc<Node>) {
		tokio::spawn(async move {
			// FIXME: if this task crashes, the entire application is unusable
			while let Some(event) = self.internal_receiver.recv().await {
				match event {
					JobManagerEvent::IngestJob(library, job) => {
<<<<<<< HEAD
						library
							.node()
							.job_manager
=======
						self.job_manager
>>>>>>> 9e919f99
							.clone()
							.dispatch(&node, &library, job)
							.await
					}
					// When the app shuts down, we need to gracefully shutdown all
					// active workers and preserve their state
					JobManagerEvent::Shutdown(signal_tx, this) => {
						info!("Shutting down job manager");
						let running_workers = this.running_workers.read().await;
						join_all(running_workers.values().map(|worker| worker.shutdown())).await;

						signal_tx.send(()).ok();
					}
				}
			}
		});
	}
}

/// JobManager handles queueing and executing jobs using the `DynJob`
/// Handling persisting JobReports to the database, pause/resuming, and
///
pub struct JobManager {
	current_jobs_hashes: RwLock<HashSet<u64>>,
	job_queue: RwLock<VecDeque<Box<dyn DynJob>>>,
	running_workers: RwLock<HashMap<Uuid, Worker>>,
	internal_sender: mpsc::UnboundedSender<JobManagerEvent>,
}

impl JobManager {
	/// Initializes the JobManager and spawns the internal event loop to listen for ingest.
	pub fn new() -> (Arc<Self>, JobManagerActor) {
		// allow the job manager to control its workers
		let (internal_sender, internal_receiver) = mpsc::unbounded_channel();
		let this = Arc::new(Self {
			current_jobs_hashes: RwLock::new(HashSet::new()),
			job_queue: RwLock::new(VecDeque::new()),
			running_workers: RwLock::new(HashMap::new()),
			internal_sender,
		});

		(
			this.clone(),
			JobManagerActor {
				job_manager: this,
				internal_receiver,
			},
		)
	}

	/// Ingests a new job and dispatches it if possible, queues it otherwise.
	pub async fn ingest(
		self: Arc<Self>,
		node: &Arc<Node>,
		library: &Arc<LoadedLibrary>,
		job: Box<Job<impl StatefulJob>>,
	) -> Result<(), JobManagerError> {
		let job_hash = job.hash();

		if self.current_jobs_hashes.read().await.contains(&job_hash) {
			return Err(JobManagerError::AlreadyRunningJob {
				name: job.name(),
				hash: job_hash,
			});
		}

		debug!(
			"Ingesting job: <name='{}', hash='{}'>",
			job.name(),
			job_hash
		);

		self.current_jobs_hashes.write().await.insert(job_hash);
		self.dispatch(node, library, job).await;
		Ok(())
	}

	/// Dispatches a job to a worker if under MAX_WORKERS limit, queues it otherwise.
	async fn dispatch(
		self: Arc<Self>,
		node: &Arc<Node>,
		library: &Arc<LoadedLibrary>,
		mut job: Box<dyn DynJob>,
	) {
		let mut running_workers = self.running_workers.write().await;
		let mut job_report = job
			.report_mut()
			.take()
			.expect("critical error: missing job on worker");

		if running_workers.len() < MAX_WORKERS {
			info!("Running job: {:?}", job.name());

			let worker_id = job_report.parent_id.unwrap_or(job_report.id);

			Worker::new(
				worker_id,
				job,
				job_report,
				library.clone(),
				node.clone(),
				self.clone(),
			)
			.await
			.map_or_else(
				|e| {
					error!("Error spawning worker: {:#?}", e);
				},
				|worker| {
					running_workers.insert(worker_id, worker);
				},
			);
		} else {
			debug!(
				"Queueing job: <name='{}', hash='{}'>",
				job.name(),
				job.hash()
			);
			if let Err(e) = job_report.create(library).await {
				// It's alright to just log here, as will try to create the report on run if it wasn't created before
				error!("Error creating job report: {:#?}", e);
			}

			// Put the report back, or it will be lost forever
			*job.report_mut() = Some(job_report);

			self.job_queue.write().await.push_back(job);
		}
	}

	pub async fn complete(
		self: Arc<Self>,
		library: &Arc<LoadedLibrary>,
		worker_id: Uuid,
		job_hash: u64,
		next_job: Option<Box<dyn DynJob>>,
	) {
		// remove worker from running workers and from current jobs hashes
		self.current_jobs_hashes.write().await.remove(&job_hash);
		self.running_workers.write().await.remove(&worker_id);
		// continue queue
		let job = if next_job.is_some() {
			next_job
		} else {
			self.job_queue.write().await.pop_front()
		};

		if let Some(job) = job {
			// We can't directly execute `self.ingest` here because it would cause an async cycle.
			self.internal_sender
				.send(JobManagerEvent::IngestJob(library.clone(), job))
				.unwrap_or_else(|_| {
					error!("Failed to ingest job!");
				});
		}
	}

	/// Shutdown the job manager, signaled by core on shutdown.
	pub async fn shutdown(self: &Arc<Self>) {
		let (tx, rx) = oneshot::channel();
		self.internal_sender
			.send(JobManagerEvent::Shutdown(tx, self.clone()))
			.unwrap_or_else(|_| {
				error!("Failed to send shutdown event to job manager!");
			});

		rx.await.unwrap_or_else(|_| {
			error!("Failed to receive shutdown event response from job manager!");
		});
	}

	/// Pause a specific job.
	pub async fn pause(&self, job_id: Uuid) -> Result<(), JobManagerError> {
		// Look up the worker for the given job ID.
		if let Some(worker) = self.running_workers.read().await.get(&job_id) {
			debug!("Pausing job: {:#?}", worker.report());

			// Set the pause signal in the worker.
			worker.pause().await;

			Ok(())
		} else {
			Err(JobManagerError::NotFound(job_id))
		}
	}
	/// Resume a specific job.
	pub async fn resume(&self, job_id: Uuid) -> Result<(), JobManagerError> {
		// Look up the worker for the given job ID.
		if let Some(worker) = self.running_workers.read().await.get(&job_id) {
			debug!("Resuming job: {:?}", worker.report());

			// Set the pause signal in the worker.
			worker.resume().await;

			Ok(())
		} else {
			Err(JobManagerError::NotFound(job_id))
		}
	}

	/// Cancel a specific job.
	pub async fn cancel(&self, job_id: Uuid) -> Result<(), JobManagerError> {
		// Look up the worker for the given job ID.
		if let Some(worker) = self.running_workers.read().await.get(&job_id) {
			debug!("Canceling job: {:#?}", worker.report());

			// Set the cancel signal in the worker.
			worker.cancel().await;

			Ok(())
		} else {
			Err(JobManagerError::NotFound(job_id))
		}
	}

	/// This is called at startup to resume all paused jobs or jobs that were running
	/// when the core was shut down.
	/// - It will resume jobs that contain data and cancel jobs that do not.
	/// - Prevents jobs from being stuck in a paused/running state
	pub async fn cold_resume(
		self: Arc<Self>,
		node: &Arc<Node>,
		library: &Arc<LoadedLibrary>,
	) -> Result<(), JobManagerError> {
		// Include the Queued status in the initial find condition
		let find_condition = vec![or(vec![
			job::status::equals(Some(JobStatus::Paused as i32)),
			job::status::equals(Some(JobStatus::Running as i32)),
			job::status::equals(Some(JobStatus::Queued as i32)),
		])];

		let all_jobs = library
			.db
			.job()
			.find_many(find_condition)
			.exec()
			.await?
			.into_iter()
			.map(JobReport::try_from);

		for job in all_jobs {
			let job = job?;

			match initialize_resumable_job(job.clone(), None) {
				Ok(resumable_job) => {
					info!("Resuming job: {} with uuid {}", job.name, job.id);
					Arc::clone(&self)
						.dispatch(node, library, resumable_job)
						.await;
				}
				Err(err) => {
					warn!(
						"Failed to initialize job: {} with uuid {}, error: {:?}",
						job.name, job.id, err
					);
					info!("Cancelling job: {} with uuid {}", job.name, job.id);
					library
						.db
						.job()
						.update(
							job::id::equals(job.id.as_bytes().to_vec()),
							vec![job::status::set(Some(JobStatus::Canceled as i32))],
						)
						.exec()
						.await?;
				}
			}
		}
		Ok(())
	}

	// get all active jobs, including paused jobs organized by job id
	pub async fn get_active_reports_with_id(&self) -> HashMap<Uuid, JobReport> {
		self.running_workers
			.read()
			.await
			.values()
			.map(|worker| {
				let report = worker.report();
				(report.id, report)
			})
			.collect()
	}

	// get all running jobs, excluding paused jobs organized by action
	pub async fn get_running_reports(&self) -> HashMap<String, JobReport> {
		self.running_workers
			.read()
			.await
			.values()
			.filter_map(|worker| {
				(!worker.is_paused()).then(|| {
					let report = worker.report();
					(report.get_meta().0, report)
				})
			})
			.collect()
	}

	/// Check if the manager currently has some active workers.
	pub async fn has_active_workers(&self) -> bool {
		for worker in self.running_workers.read().await.values() {
			if !worker.is_paused() {
				return true;
			}
		}

		false
	}
}

#[macro_use]
mod macros {
	macro_rules! dispatch_call_to_job_by_name {
        ($job_name:expr, T -> $call:expr, default = $default:block, jobs = [ $($job:ty),+ $(,)?]) => {{
            match $job_name {
                $(<$job as $crate::job::StatefulJob>::NAME => {
                    type T = $job;
                    $call
                },)+
                _ => $default
            }
        }};
    }
}
/// This function is used to initialize a  DynJob from a job report.
fn initialize_resumable_job(
	job_report: JobReport,
	next_jobs: Option<VecDeque<Box<dyn DynJob>>>,
) -> Result<Box<dyn DynJob>, JobError> {
	dispatch_call_to_job_by_name!(
		job_report.name.as_str(),
		T -> Job::<T>::new_from_report(job_report, next_jobs),
		default = {
			error!(
				"Unknown job type: {}, id: {}",
				job_report.name, job_report.id
			);
			Err(JobError::UnknownJobName(job_report.id, job_report.name))
		},
		jobs = [
			ThumbnailerJobInit,
			IndexerJobInit,
			FileIdentifierJobInit,
			ObjectValidatorJobInit,
			FileCutterJobInit,
			FileCopierJobInit,
			FileDeleterJobInit,
			FileEraserJobInit,
		]
	)
}<|MERGE_RESOLUTION|>--- conflicted
+++ resolved
@@ -49,13 +49,7 @@
 			while let Some(event) = self.internal_receiver.recv().await {
 				match event {
 					JobManagerEvent::IngestJob(library, job) => {
-<<<<<<< HEAD
-						library
-							.node()
-							.job_manager
-=======
 						self.job_manager
->>>>>>> 9e919f99
 							.clone()
 							.dispatch(&node, &library, job)
 							.await
