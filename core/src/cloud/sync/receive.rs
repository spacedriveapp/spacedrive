use crate::{
	cloud::sync::{err_break, err_return},
	library::Library,
	Node,
};

use sd_core_sync::NTP64;
use sd_prisma::prisma::{
	cloud_relation_operation, cloud_shared_operation, instance, PrismaClient, SortOrder,
};
use sd_sync::*;
use sd_utils::{from_bytes_to_uuid, uuid_to_bytes};

use std::{collections::HashMap, sync::Arc, time::Duration};

use base64::prelude::*;
use chrono::Utc;
use itertools::{Either, Itertools};
use serde::Deserialize;
use serde_json::{json, to_vec};
<<<<<<< HEAD
=======
use std::{
	collections::{hash_map::Entry, HashMap},
	sync::Arc,
	time::Duration,
};
>>>>>>> 7aa0452b
use tokio::{sync::Notify, time::sleep};
use uuid::Uuid;

pub async fn run_actor((library, node, ingest_notify): (Arc<Library>, Arc<Node>, Arc<Notify>)) {
	let db = &library.db;
	let api_url = &library.env.api_url;
	let library_id = library.id;

	let mut cloud_timestamps = {
		let timestamps = library.sync.timestamps.read().await;

		let batch = timestamps
			.keys()
			.map(|id| {
				db.cloud_shared_operation()
					.find_first(vec![cloud_shared_operation::instance::is(vec![
						instance::pub_id::equals(uuid_to_bytes(*id)),
					])])
					.order_by(cloud_shared_operation::timestamp::order(SortOrder::Desc))
			})
			.collect::<Vec<_>>();

		err_return!(db._batch(batch).await)
			.into_iter()
			.zip(timestamps.keys())
			.map(|(d, id)| {
				let cloud_timestamp = NTP64(d.map(|d| d.timestamp).unwrap_or_default() as u64);
				let sync_timestamp = *timestamps
					.get(id)
					.expect("unable to find matching timestamp");

				let max_timestamp = Ord::max(cloud_timestamp, sync_timestamp);

				(*id, max_timestamp)
			})
			.collect::<HashMap<_, _>>()
	};

	loop {
		let instances = {
			err_break!(
				db.instance()
					.find_many(vec![])
					.select(instance::select!({ pub_id }))
					.exec()
					.await
			)
			.into_iter()
			.map(|i| {
				let uuid = from_bytes_to_uuid(&i.pub_id);

				json!({
					"instanceUuid": uuid,
					"fromTime": cloud_timestamps.get(&uuid).cloned().unwrap_or_default().as_u64().to_string()
				})
			})
			.collect::<Vec<_>>()
		};

		#[derive(Deserialize, Debug)]
		#[serde(rename_all = "camelCase")]
		struct MessageCollection {
			instance_uuid: Uuid,
			// start_time: String,
			end_time: String,
			contents: String,
		}

		{
			let collections = node
				.authed_api_request(
					node.http
						.post(&format!(
							"{api_url}/api/v1/libraries/{library_id}/messageCollections/get"
						))
						.json(&json!({
							"instanceUuid": library.instance_uuid,
							"timestamps": instances
						})),
				)
				.await
				.expect("couldn't get response")
				.json::<Vec<MessageCollection>>()
				.await
				.expect("couldn't deserialize response");

			let mut cloud_library_data: Option<Option<sd_cloud_api::Library>> = None;

			for collection in collections {
<<<<<<< HEAD
				if let std::collections::hash_map::Entry::Vacant(entry) =
					cloud_timestamps.entry(collection.instance_uuid)
				{
					err_break!(create_instance(db, collection.instance_uuid).await);

					entry.insert(NTP64(0));
=======
				if let Entry::Vacant(e) = cloud_timestamps.entry(collection.instance_uuid) {
					let fetched_library = match &cloud_library_data {
						None => {
							let Some(fetched_library) = err_break!(
								sd_cloud_api::library::get(
									node.cloud_api_config().await,
									library.id
								)
								.await
							) else {
								break;
							};

							cloud_library_data
								.insert(Some(fetched_library))
								.as_ref()
								.expect("error inserting fetched library")
						}
						Some(None) => {
							break;
						}
						Some(Some(fetched_library)) => fetched_library,
					};

					let Some(instance) = fetched_library
						.instances
						.iter()
						.find(|i| i.uuid == collection.instance_uuid)
					else {
						break;
					};

					err_break!(
						create_instance(
							db,
							collection.instance_uuid,
							err_break!(BASE64_STANDARD.decode(instance.identity.clone()))
						)
						.await
					);

					e.insert(NTP64(0));
>>>>>>> 7aa0452b
				}

				err_break!(
					write_cloud_ops_to_db(
						err_break!(serde_json::from_slice(err_break!(
							&BASE64_STANDARD.decode(collection.contents)
						))),
						db
					)
					.await
				);

				let collection_timestamp =
					NTP64(collection.end_time.parse().expect("unable to parse time"));

				let timestamp = cloud_timestamps
					.entry(collection.instance_uuid)
					.or_insert(collection_timestamp);

				if *timestamp < collection_timestamp {
					*timestamp = collection_timestamp;
				}
			}

			ingest_notify.notify_waiters();
		}

		sleep(Duration::from_secs(60)).await;
	}
}

async fn write_cloud_ops_to_db(
	ops: Vec<CRDTOperation>,
	db: &PrismaClient,
) -> Result<(), prisma_client_rust::QueryError> {
	let (shared, relation): (Vec<_>, Vec<_>) = ops.into_iter().partition_map(|op| match &op.typ {
		CRDTOperationType::Shared(shared_op) => {
			Either::Left(shared_op_db(&op, shared_op).to_query(db))
		}
		CRDTOperationType::Relation(relation_op) => {
			Either::Right(relation_op_db(&op, relation_op).to_query(db))
		}
	});

	db._batch((shared, relation)).await?;

	Ok(())
}

fn shared_op_db(op: &CRDTOperation, shared_op: &SharedOperation) -> cloud_shared_operation::Create {
	cloud_shared_operation::Create {
		id: op.id.as_bytes().to_vec(),
		timestamp: op.timestamp.0 as i64,
		instance: instance::pub_id::equals(op.instance.as_bytes().to_vec()),
		kind: shared_op.kind().to_string(),
		data: to_vec(&shared_op.data).expect("unable to serialize data"),
		model: shared_op.model.to_string(),
		record_id: to_vec(&shared_op.record_id).expect("unable to serialize record id"),
		_params: vec![],
	}
}

fn relation_op_db(
	op: &CRDTOperation,
	relation_op: &RelationOperation,
) -> cloud_relation_operation::Create {
	cloud_relation_operation::Create {
		id: op.id.as_bytes().to_vec(),
		timestamp: op.timestamp.0 as i64,
		instance: instance::pub_id::equals(op.instance.as_bytes().to_vec()),
		kind: relation_op.kind().to_string(),
		data: to_vec(&relation_op.data).expect("unable to serialize data"),
		relation: relation_op.relation.to_string(),
		item_id: to_vec(&relation_op.relation_item).expect("unable to serialize item id"),
		group_id: to_vec(&relation_op.relation_group).expect("unable to serialize group id"),
		_params: vec![],
	}
}

async fn create_instance(
	db: &PrismaClient,
	uuid: Uuid,
	identity: Vec<u8>,
) -> prisma_client_rust::Result<()> {
	db.instance()
		.upsert(
			instance::pub_id::equals(uuid_to_bytes(uuid)),
			instance::create(
				uuid_to_bytes(uuid),
				identity,
				vec![],
				"".to_string(),
				0,
				Utc::now().into(),
				Utc::now().into(),
				vec![],
			),
			vec![],
		)
		.exec()
		.await?;

	Ok(())
}<|MERGE_RESOLUTION|>--- conflicted
+++ resolved
@@ -11,21 +11,17 @@
 use sd_sync::*;
 use sd_utils::{from_bytes_to_uuid, uuid_to_bytes};
 
-use std::{collections::HashMap, sync::Arc, time::Duration};
+use std::{
+	collections::{hash_map::Entry, HashMap},
+	sync::Arc,
+	time::Duration,
+};
 
 use base64::prelude::*;
 use chrono::Utc;
 use itertools::{Either, Itertools};
 use serde::Deserialize;
 use serde_json::{json, to_vec};
-<<<<<<< HEAD
-=======
-use std::{
-	collections::{hash_map::Entry, HashMap},
-	sync::Arc,
-	time::Duration,
-};
->>>>>>> 7aa0452b
 use tokio::{sync::Notify, time::sleep};
 use uuid::Uuid;
 
@@ -115,14 +111,6 @@
 			let mut cloud_library_data: Option<Option<sd_cloud_api::Library>> = None;
 
 			for collection in collections {
-<<<<<<< HEAD
-				if let std::collections::hash_map::Entry::Vacant(entry) =
-					cloud_timestamps.entry(collection.instance_uuid)
-				{
-					err_break!(create_instance(db, collection.instance_uuid).await);
-
-					entry.insert(NTP64(0));
-=======
 				if let Entry::Vacant(e) = cloud_timestamps.entry(collection.instance_uuid) {
 					let fetched_library = match &cloud_library_data {
 						None => {
@@ -165,7 +153,6 @@
 					);
 
 					e.insert(NTP64(0));
->>>>>>> 7aa0452b
 				}
 
 				err_break!(
