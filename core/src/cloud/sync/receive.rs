use crate::{library::Libraries, Node};

use sd_cloud_api::RequestConfigProvider;
use sd_p2p::RemoteIdentity;
use sd_prisma::prisma::{cloud_crdt_operation, instance, PrismaClient, SortOrder};
use sd_sync::CRDTOperation;
use sd_utils::uuid_to_bytes;

use std::{
	collections::{hash_map::Entry, HashMap},
	str::FromStr,
	sync::{
		atomic::{AtomicBool, Ordering},
		Arc,
	},
	time::Duration,
};

use base64::prelude::*;
use chrono::Utc;
use serde_json::to_vec;
use tokio::{sync::Notify, time::sleep};
use tracing::{debug, info};
use uuid::Uuid;

use super::{err_break, CompressedCRDTOperations};

// Responsible for downloading sync operations from the cloud to be processed by the ingester

#[allow(clippy::too_many_arguments)]
pub async fn run_actor(
	libraries: Arc<Libraries>,
	db: Arc<PrismaClient>,
	library_id: Uuid,
	instance_uuid: Uuid,
	sync: Arc<sd_core_sync::Manager>,
	ingest_notify: Arc<Notify>,
	node: Arc<Node>,
	active: Arc<AtomicBool>,
	active_notify: Arc<Notify>,
) {
	loop {
		active.store(true, Ordering::Relaxed);
		active_notify.notify_waiters();

		loop {
			// We need to know the latest operations we should be retrieving
			let mut cloud_timestamps = {
				let timestamps = sync.timestamps.read().await;

				// looks up the most recent operation we've received (not ingested!) for each instance
				let db_timestamps = err_break!(
					db._batch(
						timestamps
							.keys()
							.map(|id| {
								db.cloud_crdt_operation()
									.find_first(vec![cloud_crdt_operation::instance::is(vec![
										instance::pub_id::equals(uuid_to_bytes(id)),
									])])
									.order_by(cloud_crdt_operation::timestamp::order(
										SortOrder::Desc,
									))
							})
							.collect::<Vec<_>>()
					)
					.await
				);

				// compares the latest ingested timestamp with the latest received timestamp
				// and picks the highest one for each instance
				let mut cloud_timestamps = db_timestamps
					.into_iter()
					.zip(timestamps.iter())
					.map(|(d, (id, sync_timestamp))| {
						let cloud_timestamp = d.map(|d| d.timestamp).unwrap_or_default() as u64;

						debug!(
							instance_id = %id,
							sync_timestamp = sync_timestamp.as_u64(),
							%cloud_timestamp,
							"Comparing sync timestamps",
						);

						let max_timestamp = Ord::max(cloud_timestamp, sync_timestamp.as_u64());

						(*id, max_timestamp)
					})
					.collect::<HashMap<_, _>>();

				cloud_timestamps.remove(&instance_uuid);

				cloud_timestamps
			};

			let instance_timestamps = sync
				.timestamps
				.read()
				.await
				.keys()
				.map(
					|uuid| sd_cloud_api::library::message_collections::get::InstanceTimestamp {
						instance_uuid: *uuid,
						from_time: cloud_timestamps
							.get(uuid)
							.copied()
							.unwrap_or_default()
							.to_string(),
					},
				)
				.collect();

			let collections = err_break!(
				sd_cloud_api::library::message_collections::get(
					node.get_request_config().await,
					library_id,
					instance_uuid,
					instance_timestamps,
				)
				.await
			);

			info!(
				collections_count = collections.len(),
				"Received collections;",
			);

			if collections.is_empty() {
				break;
			}

			let mut cloud_library_data: Option<Option<sd_cloud_api::Library>> = None;

			for collection in collections {
				if let Entry::Vacant(e) = cloud_timestamps.entry(collection.instance_uuid) {
					let fetched_library = match &cloud_library_data {
						None => {
							let Some(fetched_library) = err_break!(
								sd_cloud_api::library::get(
									node.get_request_config().await,
									library_id
								)
								.await
							) else {
								break;
							};

							cloud_library_data
								.insert(Some(fetched_library))
								.as_ref()
								.expect("error inserting fetched library")
						}
						Some(None) => {
							break;
						}
						Some(Some(fetched_library)) => fetched_library,
					};

					let Some(instance) = fetched_library
						.instances
						.iter()
						.find(|i| i.uuid == collection.instance_uuid)
					else {
						break;
					};

					err_break!(
						upsert_instance(
							library_id,
							&db,
							&sync,
							&libraries,
							&collection.instance_uuid,
							instance.identity,
<<<<<<< HEAD
							&instance.node_id,
=======
							instance.node_id,
							RemoteIdentity::from_str(&instance.node_remote_identity)
								.expect("malformed remote identity in the DB"),
>>>>>>> 468bc946
							node.p2p.peer_metadata(),
						)
						.await
					);

					e.insert(0);
				}

				let compressed_operations: CompressedCRDTOperations = err_break!(
					rmp_serde::from_slice(err_break!(&BASE64_STANDARD.decode(collection.contents)))
				);

				let operations = compressed_operations.into_ops();

				debug!(
					instance_id = %collection.instance_uuid,
					start = ?operations.first().map(|operation| operation.timestamp.as_u64()),
					end = ?operations.last().map(|operation| operation.timestamp.as_u64()),
					"Processing collection",
				);

				err_break!(write_cloud_ops_to_db(operations, &db).await);

				let collection_timestamp: u64 =
					collection.end_time.parse().expect("unable to parse time");

				let timestamp = cloud_timestamps
					.entry(collection.instance_uuid)
					.or_insert(collection_timestamp);

				if *timestamp < collection_timestamp {
					*timestamp = collection_timestamp;
				}
			}

			ingest_notify.notify_waiters();
		}

		active.store(false, Ordering::Relaxed);
		active_notify.notify_waiters();

		sleep(Duration::from_secs(60)).await;
	}
}

async fn write_cloud_ops_to_db(
	ops: Vec<CRDTOperation>,
	db: &PrismaClient,
) -> Result<(), prisma_client_rust::QueryError> {
	db._batch(ops.into_iter().map(|op| crdt_op_db(&op).to_query(db)))
		.await?;

	Ok(())
}

fn crdt_op_db(op: &CRDTOperation) -> cloud_crdt_operation::Create {
	cloud_crdt_operation::Create {
		timestamp: op.timestamp.0 as i64,
		instance: instance::pub_id::equals(op.instance.as_bytes().to_vec()),
		kind: op.data.as_kind().to_string(),
		data: to_vec(&op.data).expect("unable to serialize data"),
		model: op.model as i32,
		record_id: rmp_serde::to_vec(&op.record_id).expect("unable to serialize record id"),
		_params: vec![],
	}
}

#[allow(clippy::too_many_arguments)]
pub async fn upsert_instance(
	library_id: Uuid,
	db: &PrismaClient,
	sync: &sd_core_sync::Manager,
	libraries: &Libraries,
	uuid: &Uuid,
	identity: RemoteIdentity,
<<<<<<< HEAD
	node_id: &Uuid,
=======
	node_id: Uuid,
	node_remote_identity: RemoteIdentity,
>>>>>>> 468bc946
	metadata: HashMap<String, String>,
) -> prisma_client_rust::Result<()> {
	db.instance()
		.upsert(
			instance::pub_id::equals(uuid_to_bytes(uuid)),
			instance::create(
				uuid_to_bytes(uuid),
				identity.get_bytes().to_vec(),
				node_id.as_bytes().to_vec(),
				Utc::now().into(),
				Utc::now().into(),
				vec![
					instance::node_remote_identity::set(Some(
						node_remote_identity.get_bytes().to_vec(),
					)),
					instance::metadata::set(Some(
						serde_json::to_vec(&metadata).expect("unable to serialize metadata"),
					)),
				],
			),
			vec![],
		)
		.exec()
		.await?;

	sync.timestamps.write().await.entry(*uuid).or_default();

	// Called again so the new instances are picked up
	libraries.update_instances_by_id(library_id).await;

	Ok(())
}<|MERGE_RESOLUTION|>--- conflicted
+++ resolved
@@ -172,13 +172,9 @@
 							&libraries,
 							&collection.instance_uuid,
 							instance.identity,
-<<<<<<< HEAD
 							&instance.node_id,
-=======
-							instance.node_id,
 							RemoteIdentity::from_str(&instance.node_remote_identity)
 								.expect("malformed remote identity in the DB"),
->>>>>>> 468bc946
 							node.p2p.peer_metadata(),
 						)
 						.await
@@ -254,12 +250,8 @@
 	libraries: &Libraries,
 	uuid: &Uuid,
 	identity: RemoteIdentity,
-<<<<<<< HEAD
 	node_id: &Uuid,
-=======
-	node_id: Uuid,
 	node_remote_identity: RemoteIdentity,
->>>>>>> 468bc946
 	metadata: HashMap<String, String>,
 ) -> prisma_client_rust::Result<()> {
 	db.instance()
