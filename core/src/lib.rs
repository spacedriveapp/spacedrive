--- conflicted
+++ resolved
@@ -115,19 +115,10 @@
 		if let Some(init_data) = init_data {
 			init_data.apply(&node.libraries, &node).await?;
 		}
-
-<<<<<<< HEAD
+  
 		// Be REALLY careful about ordering here or you'll get unreliable deadlock's!
 		locations_actor.start(node.clone());
 		node.libraries.init(&node).await?;
-=======
-		// It's import these are run after libraries are loaded!
-		locations_actor.start(node.clone());
-
-		// Finally load the libraries from disk into the library manager
-		node.libraries.init(&node).await?;
-
->>>>>>> 5a8c5af9
 		jobs_actor.start(node.clone());
 		node.p2p.start(p2p_stream, node.clone());
 
