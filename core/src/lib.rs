--- conflicted
+++ resolved
@@ -42,24 +42,8 @@
 pub mod util;
 pub(crate) mod volume;
 
-<<<<<<< HEAD
-=======
 pub(crate) use sd_core_sync as sync;
 
-/// Holds references to all the services that make up the Spacedrive core.
-/// This can easily be passed around as a context to the rest of the core.
-pub struct NodeServices {
-	pub config: Arc<NodeConfigManager>,
-	pub job_manager: Arc<JobManager>,
-	pub location_manager: LocationManager,
-	pub p2p: Arc<P2PManager>,
-	pub event_bus: (broadcast::Sender<CoreEvent>, broadcast::Receiver<CoreEvent>),
-	pub notifications: NotificationManager,
-	pub nlm: Arc<NetworkedLibraryManager>,
-	pub thumbnail_remover: ThumbnailRemoverActor,
-}
-
->>>>>>> 00e4aa9e
 /// Represents a single running instance of the Spacedrive core.
 /// Holds references to all the services that make up the Spacedrive core.
 pub struct Node {
