#![warn(clippy::unwrap_used, clippy::panic)]

use crate::{
	api::{CoreEvent, Router},
	job::JobManager,
	library::LibraryManager,
	location::{LocationManager, LocationManagerError},
	node::NodeConfigManager,
	p2p::{sync::NetworkedLibraryManager, P2PManager},
};

use api::notifications::{Notification, NotificationData, NotificationId};
use chrono::{DateTime, Utc};
use sd_p2p::trustedhosts::{TrustedHostError, TrustedHostRegistry};
pub use sd_prisma::*;

use std::{
	ops::Deref,
	path::{Path, PathBuf},
	sync::{
		atomic::{AtomicU32, Ordering},
		Arc,
	},
};

use thiserror::Error;
use tokio::{fs, sync::broadcast};
use tracing::{error, info, warn};
use tracing_appender::{
	non_blocking::{NonBlocking, WorkerGuard},
	rolling::{RollingFileAppender, Rotation},
};
use tracing_subscriber::{fmt, prelude::*, EnvFilter};

pub mod api;
pub mod custom_uri;
pub(crate) mod job;
pub mod library;
pub(crate) mod location;
pub(crate) mod node;
pub(crate) mod object;
pub(crate) mod p2p;
pub(crate) mod preferences;
pub(crate) mod util;
pub(crate) mod volume;

/// Holds references to all the services that make up the Spacedrive core.
/// This can easily be passed around as a context to the rest of the core.
pub struct NodeServices {
	pub config: Arc<NodeConfigManager>,
	pub job_manager: Arc<JobManager>,
	pub location_manager: LocationManager,
	pub p2p: Arc<P2PManager>,
	pub event_bus: (broadcast::Sender<CoreEvent>, broadcast::Receiver<CoreEvent>),
	pub notifications: NotificationManager,
	pub nlm: Arc<NetworkedLibraryManager>,
}

/// Represents a single running instance of the Spacedrive core.
pub struct Node {
	pub data_dir: PathBuf,
	pub library_manager: Arc<LibraryManager>,
}

// This isn't idiomatic but it will work for now
impl Deref for Node {
	type Target = NodeServices;

	fn deref(&self) -> &Self::Target {
		&self.library_manager.node
	}
}

impl Node {
	pub async fn new(data_dir: impl AsRef<Path>) -> Result<(Arc<Node>, Arc<Router>), NodeError> {
		let data_dir = data_dir.as_ref();

		info!("Starting core with data directory '{}'", data_dir.display());

		#[cfg(debug_assertions)]
		let init_data = util::debug_initializer::InitConfig::load(data_dir).await?;

		// This error is ignored because it's throwing on mobile despite the folder existing.
		let _ = fs::create_dir_all(&data_dir).await;

		let event_bus = broadcast::channel(1024);
		let config = NodeConfigManager::new(data_dir.to_path_buf())
			.await
			.map_err(NodeError::FailedToInitializeConfig)?;
<<<<<<< HEAD
		debug!("Initialised 'NodeConfigManager'...");

		let job_manager = JobManager::new();

		debug!("Initialised 'JobManager'...");

		let notifications = NotificationManager::new();

		let location_manager = LocationManager::new();
		debug!("Initialised 'LocationManager'...");
		let library_manager = LibraryManager::new(
			data_dir.join("libraries"),
			NodeContext {
				config: config.clone(),
				job_manager: job_manager.clone(),
				location_manager: location_manager.clone(),
				// p2p: p2p.clone(),
				event_bus_tx: event_bus.0.clone(),
				notifications: notifications.clone(),
			},
		)
		.await?;
		debug!("Initialised 'LibraryManager'...");
		let _registry = TrustedHostRegistry::new(data_dir.join("trusted_hosts")).await?;
		debug!("Initialised 'TrustedHostRegistry'...");
		let p2p = P2PManager::new(config.clone(), library_manager.clone()).await?;
		debug!("Initialised 'P2PManager'...");
=======

		let (p2p, p2p_stream) = P2PManager::new(config.clone()).await?;

		let services = Arc::new(NodeServices {
			job_manager: JobManager::new(),
			location_manager: LocationManager::new(),
			nlm: NetworkedLibraryManager::new(p2p.clone()),
			notifications: NotificationManager::new(),
			p2p,
			config,
			event_bus,
		});

		let node = Arc::new(Node {
			data_dir: data_dir.to_path_buf(),
			library_manager: LibraryManager::new(data_dir.join("libraries"), services).await?,
		});
>>>>>>> d8bd3075

		#[cfg(debug_assertions)]
		if let Some(init_data) = init_data {
			init_data
				.apply(&node.library_manager, node.config.get().await)
				.await?;
		}

		node.p2p
			.start(p2p_stream, node.library_manager.clone(), node.nlm.clone());

		let router = api::mount();
		info!("Spacedrive online.");

		Ok((node, router))
	}

	pub fn init_logger(data_dir: impl AsRef<Path>) -> WorkerGuard {
		let (logfile, guard) = NonBlocking::new(
			RollingFileAppender::builder()
				.filename_prefix("sd.log")
				.rotation(Rotation::DAILY)
				.max_log_files(4)
				.build(data_dir.as_ref().join("logs"))
				.expect("Error setting up log file!"),
		);

		let collector = tracing_subscriber::registry()
			.with(fmt::Subscriber::new().with_ansi(false).with_writer(logfile))
			.with(
				fmt::Subscriber::new()
					.with_writer(std::io::stdout)
					.with_filter(if cfg!(debug_assertions) {
						EnvFilter::from_default_env()
							.add_directive(
								"warn".parse().expect("Error invalid tracing directive!"),
							)
							.add_directive(
								"sd_core=debug"
									.parse()
									.expect("Error invalid tracing directive!"),
							)
							.add_directive(
								"sd_core::location::manager=info"
									.parse()
									.expect("Error invalid tracing directive!"),
							)
							.add_directive(
								"sd_core_mobile=debug"
									.parse()
									.expect("Error invalid tracing directive!"),
							)
							// .add_directive(
							// 	"sd_p2p=debug"
							// 		.parse()
							// 		.expect("Error invalid tracing directive!"),
							// )
							.add_directive(
								"server=debug"
									.parse()
									.expect("Error invalid tracing directive!"),
							)
							.add_directive(
								"spacedrive=debug"
									.parse()
									.expect("Error invalid tracing directive!"),
							)
							.add_directive(
								"rspc=debug"
									.parse()
									.expect("Error invalid tracing directive!"),
							)
					} else {
						EnvFilter::from("info")
					}),
			);

		tracing::collect::set_global_default(collector)
			.map_err(|err| {
				eprintln!("Error initializing global logger: {:?}", err);
			})
			.ok();

		let prev_hook = std::panic::take_hook();
		std::panic::set_hook(Box::new(move |panic_info| {
			error!("{}", panic_info);
			prev_hook(panic_info);
		}));

		guard
	}

	pub async fn shutdown(&self) {
		info!("Spacedrive shutting down...");
		self.job_manager.shutdown().await;
		self.p2p.shutdown().await;
		info!("Spacedrive Core shutdown successful!");
	}

	pub async fn emit_notification(&self, data: NotificationData, expires: Option<DateTime<Utc>>) {
		let notification = Notification {
			id: NotificationId::Node(self.notifications.1.fetch_add(1, Ordering::SeqCst)),
			data,
			read: false,
			expires,
		};

		match self
			.config
			.write(|mut cfg| cfg.notifications.push(notification.clone()))
			.await
		{
			Ok(_) => {
				self.notifications.0.send(notification).ok();
			}
			Err(err) => {
				error!("Error saving notification to config: {:?}", err);
			}
		}
	}
}

pub struct NotificationManager(
	// Keep this private and use `Node::emit_notification` or `Library::emit_notification` instead.
	broadcast::Sender<Notification>,
	// Counter for `NotificationId::Node(_)`. NotificationId::Library(_, _)` is autogenerated by the DB.
	AtomicU32,
);

impl NotificationManager {
	pub fn new() -> Self {
		let (tx, _) = broadcast::channel(30);
		Self(tx, AtomicU32::new(0))
	}

	pub fn subscribe(&self) -> broadcast::Receiver<Notification> {
		self.0.subscribe()
	}
}

/// Error type for Node related errors.
#[derive(Error, Debug)]
pub enum NodeError {
	#[error("NodeError::FailedToInitializeConfig({0})")]
	FailedToInitializeConfig(util::migrator::MigratorError),
	#[error("failed to initialize library manager: {0}")]
	FailedToInitializeLibraryManager(#[from] library::LibraryManagerError),
	#[error("failed to initialize location manager: {0}")]
	LocationManager(#[from] LocationManagerError),
	#[error("failed to initialize p2p manager: {0}")]
	P2PManager(#[from] sd_p2p::ManagerError),
	#[error("invalid platform integer: {0}")]
	InvalidPlatformInt(u8),
	#[cfg(debug_assertions)]
	#[error("Init config error: {0}")]
	InitConfig(#[from] util::debug_initializer::InitConfigError),
	#[error("failed to initialize trusted hosts: {0}")]
	TrustedHost(#[from] TrustedHostError),
}<|MERGE_RESOLUTION|>--- conflicted
+++ resolved
@@ -87,35 +87,6 @@
 		let config = NodeConfigManager::new(data_dir.to_path_buf())
 			.await
 			.map_err(NodeError::FailedToInitializeConfig)?;
-<<<<<<< HEAD
-		debug!("Initialised 'NodeConfigManager'...");
-
-		let job_manager = JobManager::new();
-
-		debug!("Initialised 'JobManager'...");
-
-		let notifications = NotificationManager::new();
-
-		let location_manager = LocationManager::new();
-		debug!("Initialised 'LocationManager'...");
-		let library_manager = LibraryManager::new(
-			data_dir.join("libraries"),
-			NodeContext {
-				config: config.clone(),
-				job_manager: job_manager.clone(),
-				location_manager: location_manager.clone(),
-				// p2p: p2p.clone(),
-				event_bus_tx: event_bus.0.clone(),
-				notifications: notifications.clone(),
-			},
-		)
-		.await?;
-		debug!("Initialised 'LibraryManager'...");
-		let _registry = TrustedHostRegistry::new(data_dir.join("trusted_hosts")).await?;
-		debug!("Initialised 'TrustedHostRegistry'...");
-		let p2p = P2PManager::new(config.clone(), library_manager.clone()).await?;
-		debug!("Initialised 'P2PManager'...");
-=======
 
 		let (p2p, p2p_stream) = P2PManager::new(config.clone()).await?;
 
@@ -133,7 +104,6 @@
 			data_dir: data_dir.to_path_buf(),
 			library_manager: LibraryManager::new(data_dir.join("libraries"), services).await?,
 		});
->>>>>>> d8bd3075
 
 		#[cfg(debug_assertions)]
 		if let Some(init_data) = init_data {
