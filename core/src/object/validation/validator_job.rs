use crate::{
	job::{JobError, JobReportUpdate, JobResult, JobState, StatefulJob, WorkerContext},
<<<<<<< HEAD
	library::LibraryContext,
	location::file_path_helper::file_path_for_object_validator,
=======
	library::Library,
>>>>>>> 7c5f760f
	prisma::{file_path, location},
	sync,
};

use std::{collections::VecDeque, path::PathBuf};

use serde::{Deserialize, Serialize};
use serde_json::json;
use tracing::info;

use super::hash::file_checksum;

pub const VALIDATOR_JOB_NAME: &str = "object_validator";

// The Validator is able to:
// - generate a full byte checksum for Objects in a Location
// - generate checksums for all Objects missing without one
// - compare two objects and return true if they are the same
pub struct ObjectValidatorJob {}

#[derive(Serialize, Deserialize, Debug)]
pub struct ObjectValidatorJobState {
	pub root_path: PathBuf,
	pub task_count: usize,
}

// The validator can
#[derive(Serialize, Deserialize, Debug, Hash)]
pub struct ObjectValidatorJobInit {
	pub location_id: i32,
	pub path: PathBuf,
	pub background: bool,
}

#[async_trait::async_trait]
impl StatefulJob for ObjectValidatorJob {
	type Init = ObjectValidatorJobInit;
	type Data = ObjectValidatorJobState;
	type Step = file_path_for_object_validator::Data;

	fn name(&self) -> &'static str {
		VALIDATOR_JOB_NAME
	}

	async fn init(&self, ctx: WorkerContext, state: &mut JobState<Self>) -> Result<(), JobError> {
		let db = &ctx.library.db;

		state.steps = db
			.file_path()
			.find_many(vec![
				file_path::location_id::equals(state.init.location_id),
				file_path::is_dir::equals(false),
				file_path::integrity_checksum::equals(None),
			])
			.select(file_path_for_object_validator::select())
			.exec()
			.await?
			.into_iter()
			.collect::<VecDeque<_>>();

		let location = db
			.location()
			.find_unique(location::id::equals(state.init.location_id))
			.exec()
			.await?
			.unwrap();

		state.data = Some(ObjectValidatorJobState {
			root_path: location.path.into(),
			task_count: state.steps.len(),
		});

		ctx.progress(vec![JobReportUpdate::TaskCount(state.steps.len())]);

		Ok(())
	}

	async fn execute_step(
		&self,
		ctx: WorkerContext,
		state: &mut JobState<Self>,
	) -> Result<(), JobError> {
		let Library { db, sync, .. } = &ctx.library;

		let file_path = &state.steps[0];
		let data = state.data.as_ref().expect("fatal: missing job state");

		// this is to skip files that already have checksums
		// i'm unsure what the desired behaviour is in this case
		// we can also compare old and new checksums here
		// This if is just to make sure, we already queried objects where integrity_checksum is null
		if file_path.integrity_checksum.is_none() {
			let checksum = file_checksum(data.root_path.join(&file_path.materialized_path)).await?;

			sync.write_op(
				db,
				sync.shared_update(
					sync::file_path::SyncId {
						id: file_path.id,
						location: sync::location::SyncId {
							pub_id: file_path.location.pub_id.clone(),
						},
					},
					"integrity_checksum",
					json!(&checksum),
				),
				db.file_path().update(
					file_path::location_id_id(file_path.location.id, file_path.id),
					vec![file_path::integrity_checksum::set(Some(checksum))],
				),
			)
			.await?;
		}

		ctx.progress(vec![JobReportUpdate::CompletedTaskCount(
			state.step_number + 1,
		)]);

		Ok(())
	}

	async fn finalize(&mut self, _ctx: WorkerContext, state: &mut JobState<Self>) -> JobResult {
		let data = state
			.data
			.as_ref()
			.expect("critical error: missing data on job state");
		info!(
			"finalizing validator job at {}: {} tasks",
			data.root_path.display(),
			data.task_count
		);

		Ok(Some(serde_json::to_value(&state.init)?))
	}
}<|MERGE_RESOLUTION|>--- conflicted
+++ resolved
@@ -1,11 +1,7 @@
 use crate::{
 	job::{JobError, JobReportUpdate, JobResult, JobState, StatefulJob, WorkerContext},
-<<<<<<< HEAD
-	library::LibraryContext,
+	library::Library,
 	location::file_path_helper::file_path_for_object_validator,
-=======
-	library::Library,
->>>>>>> 7c5f760f
 	prisma::{file_path, location},
 	sync,
 };
@@ -51,7 +47,7 @@
 	}
 
 	async fn init(&self, ctx: WorkerContext, state: &mut JobState<Self>) -> Result<(), JobError> {
-		let db = &ctx.library.db;
+		let Library { db, .. } = &ctx.library;
 
 		state.steps = db
 			.file_path()
