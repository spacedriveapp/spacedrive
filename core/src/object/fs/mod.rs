use crate::{
	location::{
		file_path_helper::{file_path_with_object, IsolatedFilePathData},
		LocationError,
	},
	prisma::{file_path, location, PrismaClient},
	util::db::maybe_missing,
};

use std::path::{Path, PathBuf};

use serde::{Deserialize, Serialize};

pub mod create;
pub mod delete;
pub mod erase;

pub mod copy;
pub mod cut;

// pub mod decrypt;
// pub mod encrypt;

pub mod error;

use error::FileSystemJobsError;

// pub const BYTES_EXT: &str = ".bytes";

#[derive(Serialize, Deserialize, Debug, Clone, Eq, PartialEq)]
pub enum ObjectType {
	File,
	Directory,
}

#[derive(Serialize, Deserialize, Debug, Clone)]
pub struct FileData {
	pub file_path: file_path_with_object::Data,
	pub full_path: PathBuf,
}

pub async fn get_location_path_from_location_id(
	db: &PrismaClient,
<<<<<<< HEAD
	location_id: i32,
) -> Result<PathBuf, JobError> {
	let location = db
		.location()
		.find_unique(location::id::equals(location_id))
		.exec()
		.await?
		.ok_or(JobError::MissingData {
			value: String::from("location which matches location_id"),
		})?;
	Ok(maybe_missing(location.path, "location.path")?.into())
=======
	location_id: file_path::id::Type,
) -> Result<PathBuf, FileSystemJobsError> {
	db.location()
		.find_unique(location::id::equals(location_id))
		.exec()
		.await?
		.and_then(|location| location.path.map(PathBuf::from))
		.ok_or(FileSystemJobsError::Location(LocationError::IdNotFound(
			location_id,
		)))
>>>>>>> e693c7a5
}

pub async fn get_many_files_datas(
	db: &PrismaClient,
	location_path: impl AsRef<Path>,
	file_path_ids: &[file_path::id::Type],
) -> Result<Vec<FileData>, FileSystemJobsError> {
	let location_path = location_path.as_ref();

	db._batch(
		file_path_ids
			.iter()
			.map(|file_path_id| {
				db.file_path()
					.find_unique(file_path::id::equals(*file_path_id))
					.include(file_path_with_object::include())
			})
			// FIXME:(fogodev -> Brendonovich) this collect is a workaround to a weird higher ranker lifetime error on
			// the _batch function, it should be removed once the error is fixed
			.collect::<Vec<_>>(),
	)
	.await?
	.into_iter()
	.zip(file_path_ids.iter())
	.map(|(maybe_file_path, file_path_id)| {
		maybe_file_path
			.ok_or(FileSystemJobsError::FilePathIdNotFound(*file_path_id))
			.map(|path_data| FileData {
				full_path: location_path.join(IsolatedFilePathData::from(&path_data)),
				file_path: path_data,
			})
	})
	.collect::<Result<Vec<_>, _>>()
}

pub async fn get_file_data_from_isolated_file_path(
	db: &PrismaClient,
	location_path: impl AsRef<Path>,
	iso_file_path: &IsolatedFilePathData<'_>,
) -> Result<FileData, FileSystemJobsError> {
	db.file_path()
		.find_unique(iso_file_path.into())
		.include(file_path_with_object::include())
		.exec()
		.await?
<<<<<<< HEAD
		.ok_or(JobError::MissingData {
			value: String::from("file_path that matches both location id and path id"),
		})?;

	Ok(FsInfo {
		fs_path: get_location_path_from_location_id(db, location_id)
			.await?
			.join(IsolatedFilePathData::try_from(&path_data)?),
		path_data,
	})
=======
		.ok_or_else(|| {
			FileSystemJobsError::FilePathNotFound(
				AsRef::<Path>::as_ref(iso_file_path)
					.to_path_buf()
					.into_boxed_path(),
			)
		})
		.map(|path_data| FileData {
			full_path: location_path
				.as_ref()
				.join(IsolatedFilePathData::from(&path_data)),
			file_path: path_data,
		})
}

pub async fn fetch_source_and_target_location_paths(
	db: &PrismaClient,
	source_location_id: location::id::Type,
	target_location_id: location::id::Type,
) -> Result<(PathBuf, PathBuf), FileSystemJobsError> {
	match db
		._batch((
			db.location()
				.find_unique(location::id::equals(source_location_id)),
			db.location()
				.find_unique(location::id::equals(target_location_id)),
		))
		.await?
	{
		(Some(source_location), Some(target_location)) => Ok((
			source_location
				.path
				.map(PathBuf::from)
				.ok_or(FileSystemJobsError::Location(LocationError::MissingPath(
					source_location_id,
				)))?,
			target_location
				.path
				.map(PathBuf::from)
				.ok_or(FileSystemJobsError::Location(LocationError::MissingPath(
					target_location_id,
				)))?,
		)),
		(None, _) => Err(FileSystemJobsError::Location(LocationError::IdNotFound(
			source_location_id,
		))),
		(_, None) => Err(FileSystemJobsError::Location(LocationError::IdNotFound(
			target_location_id,
		))),
	}
}

fn construct_target_filename(
	source_file_data: &FileData,
	target_file_name_suffix: &Option<String>,
) -> String {
	// extension wizardry for cloning and such
	// if no suffix has been selected, just use the file name
	// if a suffix is provided and it's a directory, use the directory name + suffix
	// if a suffix is provided and it's a file, use the (file name + suffix).extension

	if let Some(ref suffix) = target_file_name_suffix {
		if source_file_data.file_path.is_dir {
			format!("{}{suffix}", source_file_data.file_path.name)
		} else {
			format!(
				"{}{suffix}.{}",
				source_file_data.file_path.name, source_file_data.file_path.extension,
			)
		}
	} else if source_file_data.file_path.is_dir {
		source_file_data.file_path.name.clone()
	} else {
		format!(
			"{}.{}",
			source_file_data.file_path.name, source_file_data.file_path.extension
		)
	}
>>>>>>> e693c7a5
}<|MERGE_RESOLUTION|>--- conflicted
+++ resolved
@@ -41,30 +41,18 @@
 
 pub async fn get_location_path_from_location_id(
 	db: &PrismaClient,
-<<<<<<< HEAD
-	location_id: i32,
-) -> Result<PathBuf, JobError> {
+	location_id: file_path::id::Type,
+) -> Result<PathBuf, FileSystemJobsError> {
 	let location = db
 		.location()
 		.find_unique(location::id::equals(location_id))
 		.exec()
 		.await?
-		.ok_or(JobError::MissingData {
-			value: String::from("location which matches location_id"),
-		})?;
-	Ok(maybe_missing(location.path, "location.path")?.into())
-=======
-	location_id: file_path::id::Type,
-) -> Result<PathBuf, FileSystemJobsError> {
-	db.location()
-		.find_unique(location::id::equals(location_id))
-		.exec()
-		.await?
-		.and_then(|location| location.path.map(PathBuf::from))
 		.ok_or(FileSystemJobsError::Location(LocationError::IdNotFound(
 			location_id,
-		)))
->>>>>>> e693c7a5
+		)))?;
+
+	Ok(maybe_missing(location.path, "location.path")?.into())
 }
 
 pub async fn get_many_files_datas(
@@ -110,18 +98,6 @@
 		.include(file_path_with_object::include())
 		.exec()
 		.await?
-<<<<<<< HEAD
-		.ok_or(JobError::MissingData {
-			value: String::from("file_path that matches both location id and path id"),
-		})?;
-
-	Ok(FsInfo {
-		fs_path: get_location_path_from_location_id(db, location_id)
-			.await?
-			.join(IsolatedFilePathData::try_from(&path_data)?),
-		path_data,
-	})
-=======
 		.ok_or_else(|| {
 			FileSystemJobsError::FilePathNotFound(
 				AsRef::<Path>::as_ref(iso_file_path)
@@ -129,11 +105,13 @@
 					.into_boxed_path(),
 			)
 		})
-		.map(|path_data| FileData {
-			full_path: location_path
-				.as_ref()
-				.join(IsolatedFilePathData::from(&path_data)),
-			file_path: path_data,
+		.and_then(|path_data| {
+			Ok(FileData {
+				full_path: location_path
+					.as_ref()
+					.join(IsolatedFilePathData::try_from(&path_data)?),
+				file_path: path_data,
+			})
 		})
 }
 
@@ -152,25 +130,11 @@
 		.await?
 	{
 		(Some(source_location), Some(target_location)) => Ok((
-			source_location
-				.path
-				.map(PathBuf::from)
-				.ok_or(FileSystemJobsError::Location(LocationError::MissingPath(
-					source_location_id,
-				)))?,
-			target_location
-				.path
-				.map(PathBuf::from)
-				.ok_or(FileSystemJobsError::Location(LocationError::MissingPath(
-					target_location_id,
-				)))?,
+			maybe_missing(source_location.path.map(PathBuf::from), "location.path")?,
+			maybe_missing(target_location.path.map(PathBuf::from), "location.path")?,
 		)),
-		(None, _) => Err(FileSystemJobsError::Location(LocationError::IdNotFound(
-			source_location_id,
-		))),
-		(_, None) => Err(FileSystemJobsError::Location(LocationError::IdNotFound(
-			target_location_id,
-		))),
+		(None, _) => LocationError::IdNotFound(source_location_id)?,
+		(_, None) => LocationError::IdNotFound(target_location_id)?,
 	}
 }
 
@@ -200,5 +164,4 @@
 			source_file_data.file_path.name, source_file_data.file_path.extension
 		)
 	}
->>>>>>> e693c7a5
 }