--- conflicted
+++ resolved
@@ -111,11 +111,8 @@
 		data: &Self::Data,
 		_: &Self::RunMetadata,
 	) -> Result<JobStepOutput<Self::Step, Self::RunMetadata>, JobError> {
-<<<<<<< HEAD
-=======
 		let init = self;
 
->>>>>>> 3b86c99d
 		if maybe_missing(source_file_data.file_path.is_dir, "file_path.is_dir")? {
 			let mut more_steps = Vec::new();
 
