--- conflicted
+++ resolved
@@ -59,18 +59,11 @@
 		Self {}
 	}
 
-<<<<<<< HEAD
 	async fn init(
 		&self,
 		ctx: &mut WorkerContext,
 		state: &mut JobState<Self>,
 	) -> Result<(), JobError> {
-		let source_fs_info = context_menu_fs_info(
-			&ctx.library.db,
-			state.init.source_location_id,
-			state.init.source_path_id,
-=======
-	async fn init(&self, ctx: WorkerContext, state: &mut JobState<Self>) -> Result<(), JobError> {
 		let Library { db, .. } = &ctx.library;
 
 		let (sources_location_path, targets_location_path) =
@@ -85,7 +78,6 @@
 			db,
 			&sources_location_path,
 			&state.init.sources_file_path_ids,
->>>>>>> debcb1da
 		)
 		.await?
 		.into_iter()
