--- conflicted
+++ resolved
@@ -165,19 +165,8 @@
 		process_step(state, ctx).await
 	}
 
-<<<<<<< HEAD
 	async fn finalize(&mut self, ctx: &mut WorkerContext, state: &mut JobState<Self>) -> JobResult {
-		finalize_thumbnailer(
-			state
-				.data
-				.as_ref()
-				.expect("critical error: missing data on job state"),
-			ctx,
-		)
-=======
-	async fn finalize(&mut self, ctx: WorkerContext, state: &mut JobState<Self>) -> JobResult {
 		finalize_thumbnailer(extract_job_data!(state), ctx)
->>>>>>> debcb1da
 	}
 }
 
