--- conflicted
+++ resolved
@@ -42,32 +42,25 @@
 		hasher.update(&buf);
 	}
 
-<<<<<<< HEAD
 	let hex = hasher.finalize().to_hex();
-
-	Ok(hex.to_string())
-}
-=======
-	let hex = to_hex_string(hasher.finalize().as_bytes());
 
 	Ok(hex)
 }
 
-// pub async fn full_checksum(path: &str) -> Result<String, io::Error> {
-// 	const BLOCK_SIZE: usize = 1048576;
-// 	//read file as buffer and convert to digest
-// 	let mut reader = File::open(path).await?;
-// 	let mut context = Hasher::new();
-// 	let mut buffer = [0; 1048576];
-// 	loop {
-// 		let read_count = reader.read(&mut buffer).await?;
-// 		context.update(&buffer[..read_count]);
-// 		if read_count != BLOCK_SIZE {
-// 			break;
-// 		}
-// 	}
-// 	let hex = to_hex_string(context.finalize().as_bytes());
+pub async fn full_checksum(path: &str) -> Result<String, io::Error> {
+	const BLOCK_SIZE: usize = 1048576;
+	//read file as buffer and convert to digest
+	let mut reader = File::open(path).await?;
+	let mut context = Hasher::new();
+	let mut buffer = [0; 1048576];
+	loop {
+		let read_count = reader.read(&mut buffer).await?;
+		context.update(&buffer[..read_count]);
+		if read_count != BLOCK_SIZE {
+			break;
+		}
+	}
+	let hex = to_hex_string(context.finalize().as_bytes());
 
-// 	Ok(hex)
-// }
->>>>>>> 5fcc6c4f
+	Ok(hex)
+}