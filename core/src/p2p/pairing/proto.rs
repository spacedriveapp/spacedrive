use std::str::FromStr;

use chrono::{DateTime, Utc};
use sd_p2p::{
	proto::{decode, encode},
	spacetunnel::RemoteIdentity,
};
use tokio::io::{AsyncRead, AsyncReadExt};
use uuid::Uuid;

use crate::node::Platform;

/// Terminology:
/// Instance - DB model which represents a single `.db` file.
/// Originator - begins the pairing process and is asking to join a library that will be selected by the responder.
/// Responder - is in-charge of accepting or rejecting the originator's request and then selecting which library to "share".

/// A modified version of `prisma::instance::Data` that uses proper validated types for the fields.
#[derive(Debug, PartialEq)]
pub struct Instance {
	pub id: Uuid,
	pub identity: RemoteIdentity,
	pub node_id: Uuid,
	pub node_name: String,
	pub node_platform: Platform,
	pub last_seen: DateTime<Utc>,
	pub date_created: DateTime<Utc>,
}

/// 1. Request for pairing to a library that is owned and will be selected by the responder.
/// Sent `Originator` -> `Responder`.
#[derive(Debug, PartialEq)]
pub struct PairingRequest(/* Originator's instance */ pub Instance);

/// 2. Decision for whether pairing was accepted or rejected once a library is decided on by the user.
/// Sent `Responder` -> `Originator`.
#[derive(Debug, PartialEq)]
pub enum PairingResponse {
	/// Pairing was accepted and the responder chose the library of their we are pairing to.
	Accepted {
		// Library information
		library_id: Uuid,
		library_name: String,
		library_description: Option<String>,

		// All instances in the library
		// Copying these means we are instantly paired with everyone else that is already in the library
		// NOTE: It's super important the `identity` field is converted from a private key to a public key before sending!!!
		instances: Vec<Instance>,
	},
	// Process will terminate as the user doesn't want to pair
	Rejected,
}

/// 3. Tell the responder that the database was correctly paired.
/// Sent `Originator` -> `Responder`.
#[derive(Debug, PartialEq)]
pub enum PairingConfirmation {
	Ok,
	Error,
}

/// 4. Sync the data in the database with the originator.
/// Sent `Responder` -> `Originator`.
// #[derive(Debug, PartialEq)]
// pub enum SyncData {
// 	Data {
// 		/// Only included in first request and is an **estimate** of how many models will be sent.
// 		/// It will likely be wrong so should be constrained to being used for UI purposes only.
// 		total_models: Option<i64>,
// 		data: ModelData,
// 	},
// 	Finished,
// }

impl Instance {
	pub async fn from_stream(
		stream: &mut (impl AsyncRead + Unpin),
	) -> Result<Self, (&'static str, decode::Error)> {
		Ok(Self {
			id: decode::uuid(stream).await.map_err(|e| ("id", e))?,
			identity: RemoteIdentity::from_bytes(
				&decode::buf(stream).await.map_err(|e| ("identity", e))?,
			)
			.unwrap(), // TODO: Error handling
			node_id: decode::uuid(stream).await.map_err(|e| ("node_id", e))?,
			node_name: decode::string(stream).await.map_err(|e| ("node_name", e))?,
			node_platform: stream
				.read_u8()
				.await
				.map(|b| Platform::try_from(b).unwrap_or(Platform::Unknown))
				.map_err(|e| ("node_platform", e.into()))?,
			last_seen: DateTime::<Utc>::from_str(
				&decode::string(stream).await.map_err(|e| ("last_seen", e))?,
			)
			.unwrap(), // TODO: Error handling
			date_created: DateTime::<Utc>::from_str(
				&decode::string(stream)
					.await
					.map_err(|e| ("date_created", e))?,
			)
			.unwrap(), // TODO: Error handling
		})
	}

	pub fn to_bytes(&self) -> Vec<u8> {
		let Self {
			id,
			identity,
			node_id,
			node_name,
			node_platform,
			last_seen,
			date_created,
		} = self;

		let mut buf = Vec::new();

		encode::uuid(&mut buf, id);
		encode::buf(&mut buf, &identity.to_bytes());
		encode::uuid(&mut buf, node_id);
		encode::string(&mut buf, node_name);
		buf.push(*node_platform as u8);
		encode::string(&mut buf, &last_seen.to_string());
		encode::string(&mut buf, &date_created.to_string());

		buf
	}
}

impl PairingRequest {
	pub async fn from_stream(
		stream: &mut (impl AsyncRead + Unpin),
	) -> Result<Self, (&'static str, decode::Error)> {
		Ok(Self(Instance::from_stream(stream).await?))
	}

	pub fn to_bytes(&self) -> Vec<u8> {
		let Self(instance) = self;
		Instance::to_bytes(instance)
	}
}

impl PairingResponse {
	pub async fn from_stream(
		stream: &mut (impl AsyncRead + Unpin),
	) -> Result<Self, (&'static str, decode::Error)> {
		// TODO: Error handling
		match stream.read_u8().await.unwrap() {
			0 => Ok(Self::Accepted {
				library_id: decode::uuid(stream).await.map_err(|e| ("library_id", e))?,
				library_name: decode::string(stream)
					.await
					.map_err(|e| ("library_name", e))?,
				library_description: match decode::string(stream)
					.await
					.map_err(|e| ("library_description", e))?
				{
					s if s.is_empty() => None,
					s => Some(s),
				},
				instances: {
					let len = stream.read_u16_le().await.unwrap();
					let mut instances = Vec::with_capacity(len as usize); // TODO: Prevent DOS

					for _ in 0..len {
						instances.push(Instance::from_stream(stream).await.unwrap());
					}

					instances
				},
			}),
			1 => Ok(Self::Rejected),
			_ => todo!(),
		}
	}

	pub fn to_bytes(&self) -> Vec<u8> {
		match self {
			Self::Accepted {
				library_id,
				library_name,
				library_description,
				instances,
			} => {
				let mut buf = vec![0];

				encode::uuid(&mut buf, library_id);
				encode::string(&mut buf, library_name);
				encode::string(&mut buf, library_description.as_deref().unwrap_or(""));
				buf.extend((instances.len() as u16).to_le_bytes());
				for instance in instances {
					buf.extend(instance.to_bytes());
				}

				buf
			}
			Self::Rejected => vec![1],
		}
	}
}

impl PairingConfirmation {
	pub async fn from_stream(
		stream: &mut (impl AsyncRead + Unpin),
	) -> Result<Self, (&'static str, decode::Error)> {
		// TODO: Error handling
		match stream.read_u8().await.unwrap() {
			0 => Ok(Self::Ok),
			1 => Ok(Self::Error),
			_ => todo!(), // TODO: Error handling
		}
	}

	pub fn to_bytes(&self) -> Vec<u8> {
		match self {
			Self::Ok => vec![0],
			Self::Error => vec![1],
		}
	}
}

<<<<<<< HEAD
// impl SyncData {
// 	pub async fn from_stream(
// 		stream: &mut (impl AsyncRead + Unpin),
// 	) -> Result<Self, (&'static str, decode::Error)> {
// 		let discriminator = stream
// 			.read_u8()
// 			.await
// 			.map_err(|e| ("discriminator", e.into()))?;

// 		match discriminator {
// 			0 => Ok(Self::Data {
// 				total_models: match stream
// 					.read_i64_le()
// 					.await
// 					.map_err(|e| ("total_models", e.into()))?
// 				{
// 					0 => None,
// 					n => Some(n),
// 				},
// 				data: rmp_serde::from_slice(
// 					&decode::buf(stream).await.map_err(|e| ("data", e.into()))?,
// 				)
// 				.unwrap(), // TODO: Error handling
// 			}),
// 			1 => Ok(Self::Finished),
// 			_ => todo!(), // TODO: Error handling
// 		}
// 	}

// 	pub fn to_bytes(&self) -> Result<Vec<u8>, rmp_serde::encode::Error> {
// 		let mut buf = Vec::new();
// 		match self {
// 			Self::Data { total_models, data } => {
// 				buf.push(0);
// 				buf.extend((total_models.unwrap_or(0) as i64).to_le_bytes());
// 				encode::buf(&mut buf, &rmp_serde::to_vec_named(data)?);
// 			}
// 			Self::Finished => {
// 				buf.push(1);
// 			}
// 		}

// 		Ok(buf)
// 	}
// }
=======
impl SyncData {
	pub async fn from_stream(
		stream: &mut (impl AsyncRead + Unpin),
	) -> Result<Self, (&'static str, decode::Error)> {
		let discriminator = stream
			.read_u8()
			.await
			.map_err(|e| ("discriminator", e.into()))?;

		match discriminator {
			0 => Ok(Self::Data {
				total_models: match stream
					.read_i64_le()
					.await
					.map_err(|e| ("total_models", e.into()))?
				{
					0 => None,
					n => Some(n),
				},
				data: rmp_serde::from_slice(&decode::buf(stream).await.map_err(|e| ("data", e))?)
					.unwrap(), // TODO: Error handling
			}),
			1 => Ok(Self::Finished),
			_ => todo!(), // TODO: Error handling
		}
	}

	pub fn to_bytes(&self) -> Result<Vec<u8>, rmp_serde::encode::Error> {
		let mut buf = Vec::new();
		match self {
			Self::Data { total_models, data } => {
				buf.push(0);
				buf.extend((total_models.unwrap_or(0) as i64).to_le_bytes());
				encode::buf(&mut buf, &rmp_serde::to_vec_named(data)?);
			}
			Self::Finished => {
				buf.push(1);
			}
		}

		Ok(buf)
	}
}
>>>>>>> 9e919f99

#[cfg(test)]
mod tests {
	use sd_p2p::spacetunnel::Identity;

	use super::*;

	#[tokio::test]
	async fn test_types() {
		let identity = Identity::new();
		let instance = || Instance {
			id: Uuid::new_v4(),
			identity: identity.to_remote_identity(),
			node_id: Uuid::new_v4(),
			node_name: "Node Name".into(),
			node_platform: Platform::current(),
			last_seen: Utc::now().into(),
			date_created: Utc::now().into(),
		};

		{
			let original = PairingRequest(instance());

			let mut cursor = std::io::Cursor::new(original.to_bytes());
			let result = PairingRequest::from_stream(&mut cursor).await.unwrap();
			assert_eq!(original, result);
		}

		{
			let original = PairingResponse::Accepted {
				library_id: Uuid::new_v4(),
				library_name: "Library Name".into(),
				library_description: Some("Library Description".into()),
				instances: vec![instance(), instance(), instance()],
			};

			let mut cursor = std::io::Cursor::new(original.to_bytes());
			let result = PairingResponse::from_stream(&mut cursor).await.unwrap();
			assert_eq!(original, result);
		}

		{
			let original = PairingResponse::Accepted {
				library_id: Uuid::new_v4(),
				library_name: "Library Name".into(),
				library_description: None,
				instances: vec![],
			};

			let mut cursor = std::io::Cursor::new(original.to_bytes());
			let result = PairingResponse::from_stream(&mut cursor).await.unwrap();
			assert_eq!(original, result);
		}

		{
			let original = PairingResponse::Rejected;

			let mut cursor = std::io::Cursor::new(original.to_bytes());
			let result = PairingResponse::from_stream(&mut cursor).await.unwrap();
			assert_eq!(original, result);
		}

		{
			let original = PairingConfirmation::Ok;

			let mut cursor = std::io::Cursor::new(original.to_bytes());
			let result = PairingConfirmation::from_stream(&mut cursor).await.unwrap();
			assert_eq!(original, result);
		}

		{
			let original = PairingConfirmation::Error;

			let mut cursor = std::io::Cursor::new(original.to_bytes());
			let result = PairingConfirmation::from_stream(&mut cursor).await.unwrap();
			assert_eq!(original, result);
		}
	}
}<|MERGE_RESOLUTION|>--- conflicted
+++ resolved
@@ -59,19 +59,6 @@
 	Ok,
 	Error,
 }
-
-/// 4. Sync the data in the database with the originator.
-/// Sent `Responder` -> `Originator`.
-// #[derive(Debug, PartialEq)]
-// pub enum SyncData {
-// 	Data {
-// 		/// Only included in first request and is an **estimate** of how many models will be sent.
-// 		/// It will likely be wrong so should be constrained to being used for UI purposes only.
-// 		total_models: Option<i64>,
-// 		data: ModelData,
-// 	},
-// 	Finished,
-// }
 
 impl Instance {
 	pub async fn from_stream(
@@ -220,98 +207,6 @@
 	}
 }
 
-<<<<<<< HEAD
-// impl SyncData {
-// 	pub async fn from_stream(
-// 		stream: &mut (impl AsyncRead + Unpin),
-// 	) -> Result<Self, (&'static str, decode::Error)> {
-// 		let discriminator = stream
-// 			.read_u8()
-// 			.await
-// 			.map_err(|e| ("discriminator", e.into()))?;
-
-// 		match discriminator {
-// 			0 => Ok(Self::Data {
-// 				total_models: match stream
-// 					.read_i64_le()
-// 					.await
-// 					.map_err(|e| ("total_models", e.into()))?
-// 				{
-// 					0 => None,
-// 					n => Some(n),
-// 				},
-// 				data: rmp_serde::from_slice(
-// 					&decode::buf(stream).await.map_err(|e| ("data", e.into()))?,
-// 				)
-// 				.unwrap(), // TODO: Error handling
-// 			}),
-// 			1 => Ok(Self::Finished),
-// 			_ => todo!(), // TODO: Error handling
-// 		}
-// 	}
-
-// 	pub fn to_bytes(&self) -> Result<Vec<u8>, rmp_serde::encode::Error> {
-// 		let mut buf = Vec::new();
-// 		match self {
-// 			Self::Data { total_models, data } => {
-// 				buf.push(0);
-// 				buf.extend((total_models.unwrap_or(0) as i64).to_le_bytes());
-// 				encode::buf(&mut buf, &rmp_serde::to_vec_named(data)?);
-// 			}
-// 			Self::Finished => {
-// 				buf.push(1);
-// 			}
-// 		}
-
-// 		Ok(buf)
-// 	}
-// }
-=======
-impl SyncData {
-	pub async fn from_stream(
-		stream: &mut (impl AsyncRead + Unpin),
-	) -> Result<Self, (&'static str, decode::Error)> {
-		let discriminator = stream
-			.read_u8()
-			.await
-			.map_err(|e| ("discriminator", e.into()))?;
-
-		match discriminator {
-			0 => Ok(Self::Data {
-				total_models: match stream
-					.read_i64_le()
-					.await
-					.map_err(|e| ("total_models", e.into()))?
-				{
-					0 => None,
-					n => Some(n),
-				},
-				data: rmp_serde::from_slice(&decode::buf(stream).await.map_err(|e| ("data", e))?)
-					.unwrap(), // TODO: Error handling
-			}),
-			1 => Ok(Self::Finished),
-			_ => todo!(), // TODO: Error handling
-		}
-	}
-
-	pub fn to_bytes(&self) -> Result<Vec<u8>, rmp_serde::encode::Error> {
-		let mut buf = Vec::new();
-		match self {
-			Self::Data { total_models, data } => {
-				buf.push(0);
-				buf.extend((total_models.unwrap_or(0) as i64).to_le_bytes());
-				encode::buf(&mut buf, &rmp_serde::to_vec_named(data)?);
-			}
-			Self::Finished => {
-				buf.push(1);
-			}
-		}
-
-		Ok(buf)
-	}
-}
->>>>>>> 9e919f99
-
 #[cfg(test)]
 mod tests {
 	use sd_p2p::spacetunnel::Identity;
