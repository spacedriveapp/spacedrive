--- conflicted
+++ resolved
@@ -27,16 +27,12 @@
 	Ok(())
 }
 
-<<<<<<< HEAD
-pub(crate) async fn receiver(stream: UnicastStream) {
+pub(crate) async fn receiver(mut stream: UnicastStream) {
 	debug!(peer = %stream.remote_identity(), "Received ping from;");
-=======
-pub(crate) async fn receiver(mut stream: UnicastStream) {
-	debug!("Received ping from peer '{}'", stream.remote_identity());
+
 
 	stream
 		.write_all(b"PONG")
 		.await
 		.expect("Failed to send pong");
->>>>>>> 468bc946
 }