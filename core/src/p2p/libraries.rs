--- conflicted
+++ resolved
@@ -13,15 +13,6 @@
 /// This hooks is responsible for:
 ///  - injecting library peers into the P2P system so we can connect to them over internet.
 ///
-<<<<<<< HEAD
-pub fn libraries_hook(p2p: Arc<P2P>, libraries: Arc<Libraries>) -> HookId {
-	let (tx, rx) = bounded(15);
-	let hook_id = p2p.register_hook("sd-libraries-hook", tx);
-
-	let handle =
-		tokio::spawn(async move {
-			let libraries_res = libraries
-=======
 pub fn libraries_hook(p2p: Arc<P2P>, quic: Arc<QuicHandle>, libraries: Arc<Libraries>) {
 	let nodes_to_instance = Arc::new(Mutex::new(HashMap::new()));
 
@@ -29,43 +20,11 @@
 		let quic = quic.clone();
 
 		async move {
-			if let Err(err) = libraries
->>>>>>> 468bc946
+			if let Err(e) = libraries
 				.rx
 				.clone()
 				.subscribe(|msg| {
 					let p2p = p2p.clone();
-<<<<<<< HEAD
-					async move {
-						match msg {
-							LibraryManagerEvent::InstancesModified(library)
-							| LibraryManagerEvent::Load(library) => {
-								p2p.metadata_mut().insert(
-									library.id.to_string(),
-									library.identity.to_remote_identity().to_string(),
-								);
-
-								let Ok(instances) =
-									library.db.instance().find_many(vec![]).exec().await
-								else {
-									return;
-								};
-
-								for i in instances.iter() {
-									let identity = RemoteIdentity::from_bytes(&i.remote_identity)
-										.expect("lol: invalid DB entry");
-
-									// Skip self
-									if identity == library.identity.to_remote_identity() {
-										continue;
-									}
-
-									p2p.clone().discover_peer(
-										hook_id,
-										identity,
-										HashMap::new(), // TODO: We should probs cache this so we have something
-										[PeerConnectionCandidate::Relay].into_iter().collect(),
-=======
 					let nodes_to_instance = nodes_to_instance.clone();
 					let quic = quic.clone();
 
@@ -114,7 +73,6 @@
 											i.metadata.as_ref().expect("this is a required field"),
 										)
 										.expect("invalid metadata"),
->>>>>>> 468bc946
 									);
 								}
 							}
@@ -130,17 +88,6 @@
 									return;
 								};
 
-<<<<<<< HEAD
-								for i in instances.iter() {
-									let identity = RemoteIdentity::from_bytes(&i.remote_identity)
-										.expect("lol: invalid DB entry");
-
-									let peers = p2p.peers();
-									let Some(peer) = peers.get(&identity) else {
-										continue;
-									};
-									peer.undiscover_peer(hook_id);
-=======
 								let mut nodes_to_instance = nodes_to_instance
 									.lock()
 									.unwrap_or_else(PoisonError::into_inner);
@@ -173,27 +120,17 @@
 									if identities.is_empty() {
 										quic.untrack_peer(node_identity);
 									}
->>>>>>> 468bc946
 								}
 							}
 						}
 					}
 				})
 				.await
-<<<<<<< HEAD
-				.is_err();
-
-			if libraries_res {
-				error!("Core may become unstable! `LibraryServices::start` manager aborted with error;");
-			}
-		});
-=======
 			{
-				error!("Core may become unstable! `LibraryServices::start` manager aborted with error: {err:?}");
+				error!(?e, "Core may become unstable! `LibraryServices::start` manager aborted with error;");
 			}
 		}
 	});
->>>>>>> 468bc946
 
 	tokio::spawn(async move {
 		quic.shutdown().await;
