[package]
name = "sd-core"
version = "0.1.2"
description = "Virtual distributed filesystem engine that powers Spacedrive."
authors = ["Spacedrive Technology Inc."]
rust-version = "1.70.0"
license = { workspace = true }
repository = { workspace = true }
edition = { workspace = true }

[features]
default = []
# This feature allows features to be disabled when the Core is running on mobile.
mobile = []
# This feature controls whether the Spacedrive Core contains functionality which requires FFmpeg.
ffmpeg = ["dep:sd-ffmpeg"]
location-watcher = ["dep:notify"]
heif = ["sd-images/heif"]

[dependencies]
sd-media-metadata = { path = "../crates/media-metadata" }
sd-prisma = { path = "../crates/prisma" }
sd-ffmpeg = { path = "../crates/ffmpeg", optional = true }
sd-crypto = { path = "../crates/crypto", features = [
	"rspc",
	"specta",
	"serde",
	"keymanager",
] }

sd-images = { path = "../crates/images", features = [
	"rspc",
	"serde",
	"specta",
] }
sd-file-ext = { path = "../crates/file-ext" }
sd-sync = { path = "../crates/sync" }
sd-p2p = { path = "../crates/p2p", features = ["specta", "serde"] }
sd-utils = { path = "../crates/utils" }
sd-core-sync = { path = "./crates/sync" }

rspc = { workspace = true, features = [
	"uuid",
	"chrono",
	"tracing",
	"alpha",
	"unstable",
] }
prisma-client-rust = { workspace = true }
specta = { workspace = true }
tokio = { workspace = true, features = [
	"sync",
	"rt-multi-thread",
	"io-util",
	"macros",
	"time",
	"process",
] }
<<<<<<< HEAD
base64 = "0.21.5"
=======
>>>>>>> bf543f45
serde = { version = "1.0", features = ["derive"] }
chrono = { version = "0.4.31", features = ["serde"] }
serde_json = { workspace = true }
futures = "0.3"
rmp-serde = "^1.1.2"
rmpv = "^1.0.1"
blake3 = "1.5.0"
hostname = "0.3.1"
uuid = { workspace = true }
sysinfo = "0.29.10"
<<<<<<< HEAD
thiserror = "1.0.50"
include_dir = { version = "0.7.3", features = ["glob"] }
async-trait = "^0.1.74"
=======
thiserror = "1.0.48"
async-trait = "^0.1.73"
>>>>>>> bf543f45
image = "0.24.7"
webp = "0.2.6"
tracing = { workspace = true }
tracing-subscriber = { workspace = true, features = ["env-filter"] }
async-stream = "0.3.5"
once_cell = "1.18.0"
ctor = "0.2.5"
globset = { version = "^0.4.13", features = ["serde1"] }
itertools = "^0.11.0"
<<<<<<< HEAD
enumflags2 = "0.7.8"
http-range = "0.1.5"
mini-moka = "0.10.2"
serde_with = "3.4.0"
dashmap = { version = "5.5.3", features = ["serde"] }
=======
http-range = "0.1.5"
mini-moka = "0.10.2"
serde_with = "3.3.0"
>>>>>>> bf543f45
notify = { version = "=5.2.0", default-features = false, features = [
	"macos_fsevent",
], optional = true }
static_assertions = "1.1.0"
serde-hashkey = "0.4.5"
normpath = { version = "1.1.1", features = ["localization"] }
tracing-appender = { workspace = true }
strum = { version = "0.25", features = ["derive"] }
strum_macros = "0.25"
<<<<<<< HEAD
regex = "1.10.2"
hex = "0.4.3"
=======
regex = "1.9.5"
>>>>>>> bf543f45
int-enum = "0.5.0"
tokio-stream = { version = "0.1.14", features = ["fs"] }
futures-concurrency = "7.4.3"
async-channel = "2.0.0"
tokio-util = { version = "0.7.10", features = ["io"] }
slotmap = "1.0.6"
flate2 = "1.0.28"
tar = "0.4.40"
tempfile = "^3.8.1"
axum = "0.6.20"
http-body = "0.4.5"
pin-project-lite = "0.2.13"
bytes = "1.5.0"
reqwest = { version = "0.11.22", features = ["json", "native-tls-vendored"] }
directories = "5.0.1"
async-recursion = "1.0.5"

# Override features of transitive dependencies
[dependencies.openssl]
version = "=0.10.57"
features = ["vendored"]
[dependencies.openssl-sys]
version = "=0.9.93"
features = ["vendored"]

[target.'cfg(target_os = "macos")'.dependencies]
plist = "1"

[target.'cfg(windows)'.dependencies.winapi-util]
version = "0.1.6"

[dev-dependencies]
tracing-test = "^0.2.4"
aovec = "1.1.0"<|MERGE_RESOLUTION|>--- conflicted
+++ resolved
@@ -56,10 +56,6 @@
 	"time",
 	"process",
 ] }
-<<<<<<< HEAD
-base64 = "0.21.5"
-=======
->>>>>>> bf543f45
 serde = { version = "1.0", features = ["derive"] }
 chrono = { version = "0.4.31", features = ["serde"] }
 serde_json = { workspace = true }
@@ -70,14 +66,8 @@
 hostname = "0.3.1"
 uuid = { workspace = true }
 sysinfo = "0.29.10"
-<<<<<<< HEAD
 thiserror = "1.0.50"
-include_dir = { version = "0.7.3", features = ["glob"] }
 async-trait = "^0.1.74"
-=======
-thiserror = "1.0.48"
-async-trait = "^0.1.73"
->>>>>>> bf543f45
 image = "0.24.7"
 webp = "0.2.6"
 tracing = { workspace = true }
@@ -87,17 +77,9 @@
 ctor = "0.2.5"
 globset = { version = "^0.4.13", features = ["serde1"] }
 itertools = "^0.11.0"
-<<<<<<< HEAD
-enumflags2 = "0.7.8"
 http-range = "0.1.5"
 mini-moka = "0.10.2"
 serde_with = "3.4.0"
-dashmap = { version = "5.5.3", features = ["serde"] }
-=======
-http-range = "0.1.5"
-mini-moka = "0.10.2"
-serde_with = "3.3.0"
->>>>>>> bf543f45
 notify = { version = "=5.2.0", default-features = false, features = [
 	"macos_fsevent",
 ], optional = true }
@@ -107,12 +89,7 @@
 tracing-appender = { workspace = true }
 strum = { version = "0.25", features = ["derive"] }
 strum_macros = "0.25"
-<<<<<<< HEAD
 regex = "1.10.2"
-hex = "0.4.3"
-=======
-regex = "1.9.5"
->>>>>>> bf543f45
 int-enum = "0.5.0"
 tokio-stream = { version = "0.1.14", features = ["fs"] }
 futures-concurrency = "7.4.3"
