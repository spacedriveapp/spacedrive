--- conflicted
+++ resolved
@@ -84,13 +84,8 @@
 http-range = "0.1.5"
 mini-moka = "0.10.2"
 serde_with = "3.4.0"
-<<<<<<< HEAD
 notify = { git="https://github.com/notify-rs/notify.git", branch="main", default-features = false, features = [
   "macos_fsevent",
-=======
-notify = { version = "=5.2.0", default-features = false, features = [
-	"macos_fsevent",
->>>>>>> 89a55f2d
 ], optional = true }
 static_assertions = "1.1.0"
 serde-hashkey = "0.4.5"
