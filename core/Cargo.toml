[package]
name = "sd-core"
version = "0.1.0"
description = "Virtual distributed filesystem engine that powers Spacedrive."
authors = ["Spacedrive Technology Inc."]
rust-version = "1.70.0"
license = { workspace = true }
repository = { workspace = true }
edition = { workspace = true }

[features]
default = []
# This feature allows features to be disabled when the Core is running on mobile.
mobile = []
# This feature controls whether the Spacedrive Core contains functionality which requires FFmpeg.
ffmpeg = ["dep:sd-ffmpeg"]
location-watcher = ["dep:notify"]
heif = ["dep:sd-heif"]

[dependencies]
sd-media-metadata = { path = "../crates/media-metadata" }
sd-prisma = { path = "../crates/prisma" }
sd-ffmpeg = { path = "../crates/ffmpeg", optional = true }
sd-crypto = { path = "../crates/crypto", features = [
	"rspc",
	"specta",
	"serde",
	"keymanager",
] }
sd-svg = { path = "../crates/svg" }
sd-heif = { path = "../crates/heif", optional = true }
sd-file-ext = { path = "../crates/file-ext" }
sd-sync = { path = "../crates/sync" }
sd-p2p = { path = "../crates/p2p", features = ["specta", "serde"] }
sd-utils = { path = "../crates/utils" }
sd-core-sync = { path = "./crates/sync" }

rspc = { workspace = true, features = [
	"uuid",
	"chrono",
	"tracing",
	"alpha",
	"unstable",
] }
prisma-client-rust = { workspace = true }
specta = { workspace = true }
tokio = { workspace = true, features = [
	"sync",
	"rt-multi-thread",
	"io-util",
	"macros",
	"time",
	"process",
] }
kamadak-exif = "0.5.5"
base64 = "0.21.2"
serde = { version = "1.0", features = ["derive"] }
chrono = { version = "0.4.25", features = ["serde"] }
serde_json = { workspace = true }
futures = "0.3"
rmp = "^0.8.11"
rmp-serde = "^1.1.1"
rmpv = "^1.0.0"
blake3 = "1.3.3"
hostname = "0.3.1"
uuid = { workspace = true }
sysinfo = "0.28.4"
thiserror = "1.0.40"
include_dir = { version = "0.7.3", features = ["glob"] }
async-trait = "^0.1.68"
image = "0.24.6"
webp = "0.2.2"
tracing = { workspace = true }
tracing-subscriber = { workspace = true, features = ["env-filter"] }
async-stream = "0.3.5"
once_cell = "1.17.2"
ctor = "0.1.26"
globset = { version = "^0.4.10", features = ["serde1"] }
itertools = "^0.10.5"
enumflags2 = "0.7.7"
http-range = "0.1.5"
mini-moka = "0.10.0"
serde_with = "2.3.3"
dashmap = { version = "5.4.0", features = ["serde"] }
notify = { version = "5.2.0", default-features = false, features = [
	"macos_fsevent",
], optional = true }
static_assertions = "1.1.0"
serde-hashkey = "0.4.5"
normpath = { version = "1.1.1", features = ["localization"] }
tracing-appender = { workspace = true }
strum = { version = "0.24", features = ["derive"] }
strum_macros = "0.24"
regex = "1.8.4"
hex = "0.4.3"
int-enum = "0.5.0"
tokio-stream = "0.1.14"
futures-concurrency = "7.3"
async-channel = "1.9"
tokio-util = { version = "0.7.8", features = ["io"] }
slotmap = "1.0.6"
aovec = "1.1.0"
flate2 = "1.0.26"
tar = "0.4.40"
tempfile = "^3.5.0"
axum = "0.6.20"
http-body = "0.4.5"
<<<<<<< HEAD
pin-project-lite = "0.2.13"
=======
bytes = "1.4.0"
>>>>>>> 5a0d0396

[target.'cfg(target_os = "macos")'.dependencies]
plist = "1"

[target.'cfg(windows)'.dependencies.winapi-util]
version = "0.1.5"

[dev-dependencies]
tracing-test = "^0.2.4"<|MERGE_RESOLUTION|>--- conflicted
+++ resolved
@@ -105,11 +105,8 @@
 tempfile = "^3.5.0"
 axum = "0.6.20"
 http-body = "0.4.5"
-<<<<<<< HEAD
 pin-project-lite = "0.2.13"
-=======
 bytes = "1.4.0"
->>>>>>> 5a0d0396
 
 [target.'cfg(target_os = "macos")'.dependencies]
 plist = "1"
