[package]
name = "sd-core"
version = "0.2.14"
description = "Virtual distributed filesystem engine that powers Spacedrive."
authors = ["Spacedrive Technology Inc <support@spacedrive.com>"]
rust-version = "1.78"
license = { workspace = true }
repository = { workspace = true }
edition = { workspace = true }

[features]
default = []
# This feature allows features to be disabled when the Core is running on mobile.
mobile = []
# This feature controls whether the Spacedrive Core contains functionality which requires FFmpeg.
<<<<<<< HEAD
ffmpeg = ["dep:sd-ffmpeg", "sd-core-heavy-lifting/ffmpeg"]
=======
ffmpeg = ["dep:sd-ffmpeg", "sd-media-metadata/ffmpeg"]
>>>>>>> e797b02e
heif = ["sd-images/heif"]
ai = ["dep:sd-ai"]
crypto = ["dep:sd-crypto"]

[dependencies]
# Inner Core Sub-crates
sd-core-file-path-helper = { path = "./crates/file-path-helper" }
sd-core-heavy-lifting = { path = "./crates/heavy-lifting" }
sd-core-indexer-rules = { path = "./crates/indexer-rules" }
sd-core-prisma-helpers = { path = "./crates/prisma-helpers" }
sd-core-sync = { path = "./crates/sync" }
# Spacedrive Sub-crates
sd-actors = { path = "../crates/actors", version = "0.1.0" }
sd-ai = { path = "../crates/ai", optional = true }
sd-cloud-api = { path = "../crates/cloud-api", version = "0.1.0" }
sd-crypto = { path = "../crates/crypto", features = [
	"sys",
	"tokio",
], optional = true }
sd-ffmpeg = { path = "../crates/ffmpeg", optional = true }
sd-file-ext = { path = "../crates/file-ext" }
sd-images = { path = "../crates/images", features = [
	"rspc",
	"serde",
	"specta",
] }
sd-media-metadata = { path = "../crates/media-metadata" }
sd-p2p = { path = "../crates/p2p", features = ["specta"] }
sd-p2p-block = { path = "../crates/p2p-block" }
sd-p2p-proto = { path = "../crates/p2p-proto" }
sd-p2p-tunnel = { path = "../crates/p2p-tunnel" }
sd-prisma = { path = "../crates/prisma" }
sd-sync = { path = "../crates/sync" }
sd-utils = { path = "../crates/utils" }

# Workspace dependencies
async-channel = { workspace = true }
async-trait = { workspace = true }
axum = { workspace = true, features = ["ws"] }
base64 = { workspace = true }
blake3 = { workspace = true }
chrono = { workspace = true, features = ["serde"] }
futures = { workspace = true }
futures-concurrency = { workspace = true }
image = { workspace = true }
itertools = { workspace = true }
libc = { workspace = true }
normpath = { workspace = true, features = ["localization"] }
once_cell = { workspace = true }
pin-project-lite = { workspace = true }
prisma-client-rust = { workspace = true, features = ["rspc"] }
regex = { workspace = true }
reqwest = { workspace = true, features = ["json", "native-tls-vendored"] }
rmp-serde = { workspace = true }
rmpv = { workspace = true }
rspc = { workspace = true, features = [
	"axum",
	"uuid",
	"chrono",
	"tracing",
	"alpha",
	"unstable",
] }
serde = { workspace = true, features = ["derive"] }
serde_json = { workspace = true }
specta = { workspace = true }
static_assertions = { workspace = true }
strum = { workspace = true, features = ["derive"] }
strum_macros = { workspace = true }
tempfile = { workspace = true }
thiserror = { workspace = true }
tokio = { workspace = true, features = [
	"sync",
	"rt-multi-thread",
	"io-util",
	"macros",
	"time",
	"process",
] }
tokio-stream = { workspace = true, features = ["fs"] }
tokio-util = { workspace = true, features = ["io"] }
tracing = { workspace = true }
tracing-appender = { workspace = true }
tracing-subscriber = { workspace = true, features = ["env-filter"] }
uuid = { workspace = true, features = ["v4", "serde"] }
webp = { workspace = true }

# Specific Core dependencies
async-recursion = "1.0.5"
async-stream = "0.3.5"
aws-sdk-s3 = { version = "1.5.0", features = ["behavior-version-latest"] }
aws-config = "1.0.3"
aws-credential-types = "1.0.3"
base91 = "0.1.0"
bytes = "1.5.0"
ctor = "0.2.5"
directories = "5.0.1"
flate2 = "1.0.28"
hostname = "0.3.1"
http-body = "0.4.5"
http-range = "0.1.5"
hyper = { version = "=0.14.28", features = ["http1", "server", "client"] }
int-enum = "0.5.0"
mini-moka = "0.10.2"
notify = { git = "https://github.com/notify-rs/notify.git", rev = "c3929ed114fbb0bc7457a9a498260461596b00ca", default-features = false, features = [
	"macos_fsevent",
] }
rmp = "0.8.12"
serde-hashkey = "0.4.5"
serde_repr = "0.1"
serde_with = "3.4.0"
slotmap = "1.0.6"
sysinfo = "0.29.10"
tar = "0.4.40"
tower-service = "0.3.2"

# Override features of transitive dependencies
[dependencies.openssl]
version = "=0.10.61"
features = ["vendored"]
[dependencies.openssl-sys]
version = "=0.9.97"
features = ["vendored"]

# Platform-specific dependencies
[target.'cfg(target_os = "macos")'.dependencies]
plist = "1"
trash = "4.1.0"

[target.'cfg(target_os = "linux")'.dependencies]
trash = "4.1.0"

[target.'cfg(target_os = "windows")'.dependencies]
trash = "4.1.0"

[target.'cfg(target_os = "ios")'.dependencies]
icrate = { version = "0.1.0", features = [
	"Foundation",
	"Foundation_NSFileManager",
	"Foundation_NSString",
	"Foundation_NSNumber",
] }

[dev-dependencies]
# Workspace dependencies
globset = { workspace = true }
tracing-test = { workspace = true }
# Specific Core dependencies
aovec = "1.1.0"<|MERGE_RESOLUTION|>--- conflicted
+++ resolved
@@ -13,11 +13,7 @@
 # This feature allows features to be disabled when the Core is running on mobile.
 mobile = []
 # This feature controls whether the Spacedrive Core contains functionality which requires FFmpeg.
-<<<<<<< HEAD
-ffmpeg = ["dep:sd-ffmpeg", "sd-core-heavy-lifting/ffmpeg"]
-=======
-ffmpeg = ["dep:sd-ffmpeg", "sd-media-metadata/ffmpeg"]
->>>>>>> e797b02e
+ffmpeg = ["dep:sd-ffmpeg", "sd-core-heavy-lifting/ffmpeg", "sd-media-metadata/ffmpeg"]
 heif = ["sd-images/heif"]
 ai = ["dep:sd-ai"]
 crypto = ["dep:sd-crypto"]
