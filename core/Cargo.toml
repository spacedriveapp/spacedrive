[package]
name = "sdcore"
version = "0.1.0"
description = "Virtual distributed filesystem engine that powers Spacedrive."
authors = ["Spacedrive Technology Inc."]
license = "GNU GENERAL PUBLIC LICENSE"
repository = "https://github.com/spacedriveapp/spacedrive"
edition = "2021"

<<<<<<< HEAD
=======
[features]
p2p = [] # This feature controlls whether the Spacedrive Core contains the Peer to Peer syncing engine (It isn't required for the hosted core so we can disable it).

>>>>>>> 44d99ee9
[dependencies]
core-derive = { path = "./derive" }

# Universal Dependencies
base64 = "0.13.0"
serde = { version = "1.0", features = ["derive"] }
chrono = { version = "0.4.0", features = ["serde"] }
serde_json = "1.0"
futures = "0.3"
data-encoding = "2.3.2"
ring = "0.17.0-alpha.10"
int-enum = "0.4.0"

# Project dependencies
ts-rs = { version = "6.1", features = ["chrono-impl", "uuid-impl"] }
prisma-client-rust = { git = "https://github.com/Brendonovich/prisma-client-rust.git", tag = "0.5.0" }
walkdir = "^2.3.2"
<<<<<<< HEAD
libp2p = "0.45.0"
lazy_static = "1.4.0"
=======
>>>>>>> 44d99ee9
uuid = "0.8"
sysinfo = "0.23.9"
thiserror = "1.0.30"

tokio = { version = "1.17.0", features = ["sync", "rt"] }
include_dir = { version = "0.7.2", features = ["glob"] }
async-trait = "0.1.52"
image = "0.24.1"
webp = "0.2.2"
ffmpeg-next = "5.0.3"
fs_extra = "1.2.0"
<<<<<<< HEAD
dashmap = "5.3.4"
hostname = "0.3.1"
=======
log = { version = "0.4.17", features = ["max_level_trace"] }
env_logger = "0.9.0"
>>>>>>> 44d99ee9
<|MERGE_RESOLUTION|>--- conflicted
+++ resolved
@@ -7,14 +7,11 @@
 repository = "https://github.com/spacedriveapp/spacedrive"
 edition = "2021"
 
-<<<<<<< HEAD
-=======
 [features]
 p2p = [] # This feature controlls whether the Spacedrive Core contains the Peer to Peer syncing engine (It isn't required for the hosted core so we can disable it).
 
->>>>>>> 44d99ee9
 [dependencies]
-core-derive = { path = "./derive" }
+hostname = "0.3.1"
 
 # Universal Dependencies
 base64 = "0.13.0"
@@ -30,14 +27,10 @@
 ts-rs = { version = "6.1", features = ["chrono-impl", "uuid-impl"] }
 prisma-client-rust = { git = "https://github.com/Brendonovich/prisma-client-rust.git", tag = "0.5.0" }
 walkdir = "^2.3.2"
-<<<<<<< HEAD
-libp2p = "0.45.0"
-lazy_static = "1.4.0"
-=======
->>>>>>> 44d99ee9
 uuid = "0.8"
 sysinfo = "0.23.9"
 thiserror = "1.0.30"
+core-derive = { path = "./derive" }
 
 tokio = { version = "1.17.0", features = ["sync", "rt"] }
 include_dir = { version = "0.7.2", features = ["glob"] }
@@ -46,10 +39,5 @@
 webp = "0.2.2"
 ffmpeg-next = "5.0.3"
 fs_extra = "1.2.0"
-<<<<<<< HEAD
-dashmap = "5.3.4"
-hostname = "0.3.1"
-=======
 log = { version = "0.4.17", features = ["max_level_trace"] }
-env_logger = "0.9.0"
->>>>>>> 44d99ee9
+env_logger = "0.9.0"