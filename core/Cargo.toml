[package]
name = "sd-core"
version = "0.1.0"
description = "Virtual distributed filesystem engine that powers Spacedrive."
authors = ["Spacedrive Technology Inc."]
rust-version = "1.70.0"
license = { workspace = true }
repository = { workspace = true }
edition = { workspace = true }

[features]
default = []
# This feature allows features to be disabled when the Core is running on mobile.
mobile = []
# This feature controls whether the Spacedrive Core contains functionality which requires FFmpeg.
ffmpeg = ["dep:sd-ffmpeg"]
location-watcher = ["dep:notify"]
images = ["dep:sd-images"]

[dependencies]
sd-media-metadata = { path = "../crates/media-metadata" }
sd-prisma = { path = "../crates/prisma" }
sd-ffmpeg = { path = "../crates/ffmpeg", optional = true }
sd-crypto = { path = "../crates/crypto", features = [
	"rspc",
	"specta",
	"serde",
	"keymanager",
] }
<<<<<<< HEAD
sd-images = { path = "../crates/images", optional = true }
=======
sd-svg = { path = "../crates/svg" }
sd-heif = { path = "../crates/heif", optional = true }
>>>>>>> 3d344ce0
sd-file-ext = { path = "../crates/file-ext" }
sd-sync = { path = "../crates/sync" }
sd-p2p = { path = "../crates/p2p", features = ["specta", "serde"] }
sd-utils = { path = "../crates/utils" }
sd-core-sync = { path = "./crates/sync" }

rspc = { workspace = true, features = [
	"uuid",
	"chrono",
	"tracing",
	"alpha",
	"unstable",
] }
prisma-client-rust = { workspace = true }
specta = { workspace = true }
tokio = { workspace = true, features = [
	"sync",
	"rt-multi-thread",
	"io-util",
	"macros",
	"time",
	"process",
] }
kamadak-exif = "0.5.5"
base64 = "0.21.2"
serde = { version = "1.0", features = ["derive"] }
chrono = { version = "0.4.25", features = ["serde"] }
serde_json = { workspace = true }
futures = "0.3"
rmp = "^0.8.11"
rmp-serde = "^1.1.1"
rmpv = "^1.0.0"
blake3 = "1.3.3"
hostname = "0.3.1"
uuid = { workspace = true }
sysinfo = "0.28.4"
thiserror = "1.0.40"
include_dir = { version = "0.7.3", features = ["glob"] }
async-trait = "^0.1.68"
image = "0.24.6"
webp = "0.2.2"
tracing = { workspace = true }
tracing-subscriber = { workspace = true, features = ["env-filter"] }
async-stream = "0.3.5"
once_cell = "1.17.2"
ctor = "0.1.26"
globset = { version = "^0.4.10", features = ["serde1"] }
itertools = "^0.10.5"
enumflags2 = "0.7.7"
http-range = "0.1.5"
mini-moka = "0.10.0"
serde_with = "2.3.3"
dashmap = { version = "5.4.0", features = ["serde"] }
notify = { version = "5.2.0", default-features = false, features = [
	"macos_fsevent",
], optional = true }
static_assertions = "1.1.0"
serde-hashkey = "0.4.5"
normpath = { version = "1.1.1", features = ["localization"] }
tracing-appender = { workspace = true }
strum = { version = "0.24", features = ["derive"] }
strum_macros = "0.24"
regex = "1.8.4"
hex = "0.4.3"
int-enum = "0.5.0"
tokio-stream = "0.1.14"
futures-concurrency = "7.3"
async-channel = "1.9"
tokio-util = { version = "0.7.8", features = ["io"] }
slotmap = "1.0.6"
aovec = "1.1.0"
flate2 = "1.0.26"
tar = "0.4.40"
tempfile = "^3.5.0"
axum = "0.6.20"
http-body = "0.4.5"

[target.'cfg(target_os = "macos")'.dependencies]
plist = "1"

[target.'cfg(windows)'.dependencies.winapi-util]
version = "0.1.5"

[dev-dependencies]
tracing-test = "^0.2.4"<|MERGE_RESOLUTION|>--- conflicted
+++ resolved
@@ -27,12 +27,8 @@
 	"serde",
 	"keymanager",
 ] }
-<<<<<<< HEAD
 sd-images = { path = "../crates/images", optional = true }
-=======
 sd-svg = { path = "../crates/svg" }
-sd-heif = { path = "../crates/heif", optional = true }
->>>>>>> 3d344ce0
 sd-file-ext = { path = "../crates/file-ext" }
 sd-sync = { path = "../crates/sync" }
 sd-p2p = { path = "../crates/p2p", features = ["specta", "serde"] }
