[package]
name = "sdcore"
version = "0.1.0"
description = "Virtual distributed filesystem engine that powers Spacedrive."
authors = ["Spacedrive Technology Inc."]
license = "GNU GENERAL PUBLIC LICENSE"
repository = "https://github.com/spacedriveapp/spacedrive"
edition = "2021"
rust-version = "1.63.0"

[features]
default = ["p2p"]
p2p = [
] # This feature controls whether the Spacedrive Core contains the Peer to Peer syncing engine (It isn't required for the hosted core so we can disable it).
mobile = [
] # This feature allows features to be disabled when the Core is running on mobile.
ffmpeg = [
<<<<<<< HEAD
  "dep:ffmpeg-next",
=======
  "dep:ffmpeg-next", "dep:thumbnailer"
>>>>>>> 6fd62008
] # This feature controls whether the Spacedrive Core contains functionality which requires FFmpeg.

[dependencies]
hostname = "0.3.1"

# Universal Dependencies
base64 = "0.13.0"
serde = { version = "1.0", features = ["derive"] }
chrono = { version = "0.4.19", features = ["serde"] }
serde_json = "1.0"
futures = "0.3"
data-encoding = "2.3.2"
ring = "0.17.0-alpha.10"
int-enum = "0.4.0"
rmp = "^0.8.11"
rmp-serde = "^1.1.0"

# Project dependencies
prisma-client-rust = { git = "https://github.com/Brendonovich/prisma-client-rust.git", tag = "0.6.0", features = [
  "rspc",
  "sqlite-create-many",
  "migrations",
  "sqlite",
], default-features = false }
rspc = { version = "0.0.5", features = ["uuid", "chrono", "tracing"] }
uuid = { version = "1.1.2", features = ["v4", "serde"] }
sysinfo = "0.23.9"
thiserror = "1.0.30"

tokio = { version = "1.17.0", features = [
  "sync",
  "rt-multi-thread",
  "io-util",
] }
include_dir = { version = "0.7.2", features = ["glob"] }
async-trait = "^0.1.52"
image = "0.24.1"
webp = "0.2.2"
ffmpeg-next = { version = "5.0.3", optional = true, features = [] }
thumbnailer = { path = "./thumbnailer", optional = true }
fs_extra = "1.2.0"
tracing = "0.1.35"
tracing-subscriber = { version = "0.3.14", features = ["env-filter"] }
async-stream = "0.3.3"
once_cell = "1.13.0"
ctor = "0.1.22"
globset = { version = "^0.4.9", features = ["serde1"] }
itertools = "^0.10.3"
enumflags2 = "0.7.5"

[dev-dependencies]
tempfile = "^3.3.0"
tracing-test = "^0.2.3"<|MERGE_RESOLUTION|>--- conflicted
+++ resolved
@@ -15,11 +15,7 @@
 mobile = [
 ] # This feature allows features to be disabled when the Core is running on mobile.
 ffmpeg = [
-<<<<<<< HEAD
-  "dep:ffmpeg-next",
-=======
   "dep:ffmpeg-next", "dep:thumbnailer"
->>>>>>> 6fd62008
 ] # This feature controls whether the Spacedrive Core contains functionality which requires FFmpeg.
 
 [dependencies]
