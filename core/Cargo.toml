--- conflicted
+++ resolved
@@ -10,17 +10,15 @@
 
 [features]
 default = ["p2p"]
-p2p = [] # This feature controls whether the Spacedrive Core contains the Peer to Peer syncing engine (It isn't required for the hosted core so we can disable it).
-mobile = [] # This feature allows features to be disabled when the Core is running on mobile.
+p2p = [
+] # This feature controls whether the Spacedrive Core contains the Peer to Peer syncing engine (It isn't required for the hosted core so we can disable it).
+mobile = [
+] # This feature allows features to be disabled when the Core is running on mobile.
 android = ["dep:tracing-android"]
-<<<<<<< HEAD
 ffmpeg = [
   "dep:ffmpeg-next",
   "dep:sd-ffmpeg",
 ] # This feature controls whether the Spacedrive Core contains functionality which requires FFmpeg.
-=======
-ffmpeg = ["dep:ffmpeg-next", "dep:sd-ffmpeg"] # This feature controls whether the Spacedrive Core contains functionality which requires FFmpeg.
->>>>>>> a9fceae8
 location-watcher = ["dep:notify"]
 
 [dependencies]
@@ -78,7 +76,7 @@
 http-range = "0.1.5"
 mini-moka = "0.10.0"
 serde_with = "2.2.0"
-dashmap =  { version = "5.4.0", features = ["serde"] }
+dashmap = { version = "5.4.0", features = ["serde"] }
 
 [target.'cfg(target_os = "macos")'.dependencies]
 swift-rs = { git = "https://github.com/Brendonovich/swift-rs.git", branch = "autorelease" }
