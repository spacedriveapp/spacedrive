--- conflicted
+++ resolved
@@ -66,12 +66,8 @@
 reqwest             = { workspace = true, features = ["json", "native-tls-vendored"] }
 rmp-serde           = { workspace = true }
 rmpv                = { workspace = true }
-<<<<<<< HEAD
-rspc                = { workspace = true, features = ["alpha", "axum", "chrono", "tracing", "unstable", "uuid"] }
+rspc                = { workspace = true, features = ["alpha", "axum", "chrono", "unstable", "uuid"] }
 sd-cloud-schema     = { workspace = true }
-=======
-rspc                = { workspace = true, features = ["alpha", "axum", "chrono", "unstable", "uuid"] }
->>>>>>> 2750128f
 serde               = { workspace = true, features = ["derive"] }
 serde_json          = { workspace = true }
 specta              = { workspace = true }
