--- conflicted
+++ resolved
@@ -105,11 +105,7 @@
 bytes = "1.5.0"
 reqwest = { version = "0.11.20", features = ["json", "native-tls-vendored"] }
 directories = "5.0.1"
-<<<<<<< HEAD
-=======
-streamunordered = "0.5.3"
 async-recursion = "1.0.5"
->>>>>>> f23e0b13
 
 # Override features of transitive dependencies
 [dependencies.openssl]
