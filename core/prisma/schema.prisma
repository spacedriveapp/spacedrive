datasource db {
  provider = "sqlite"
  url      = "file:dev.db"
}

generator client {
  provider      = "cargo prisma"
  output        = "../../crates/prisma/src/prisma"
  module_path   = "prisma"
  client_format = "folder"
}

generator sync {
  provider      = "cargo prisma-sync"
  output        = "../../crates/prisma/src/prisma_sync"
  client_format = "folder"
}

model CRDTOperation {
  id Int @id @default(autoincrement())

  timestamp BigInt
  model     Int

  record_id Bytes
  // Enum: ??
  kind      String
  data      Bytes

  instance_id Int
  instance    Instance @relation(fields: [instance_id], references: [id])

  @@map("crdt_operation")
}

model CloudCRDTOperation {
  id Int @id @default(autoincrement())

  timestamp BigInt
  model     Int

  record_id Bytes
  // Enum: ??
  kind      String
  data      Bytes

  instance_id Int
  instance    Instance @relation(fields: [instance_id], references: [id])

  @@map("cloud_crdt_operation")
}

/// @deprecated: This model has to exist solely for backwards compatibility.
model Node {
  id           Int      @id @default(autoincrement())
  pub_id       Bytes    @unique
  name         String
  // Enum: sd_core::node::Platform
  platform     Int
  date_created DateTime
  identity     Bytes? // TODO: Change to required field in future

  @@map("node")
}

// represents a single `.db` file (SQLite DB) that is paired to the current library.
// A `LibraryInstance` is always owned by a single `Node` but it's possible for that node to change (or two to be owned by a single node).
model Instance {
  id              Int    @id @default(autoincrement()) // This is is NOT globally unique
  pub_id          Bytes  @unique // This UUID is meaningless and exists soley cause the `uhlc::ID` must be 16-bit. Really this should be derived from the `identity` field.
  // Enum: sd_p2p::Identity (or sd_core::p2p::IdentityOrRemoteIdentity in early versions)
  identity        Bytes?
  // Enum: sd_core::node::RemoteIdentity
  remote_identity Bytes

  node_id  Bytes
  metadata Bytes? // TODO: This should not be optional

  last_seen    DateTime // Time core started for owner, last P2P message for P2P node
  date_created DateTime

  // clock timestamp for sync
  timestamp BigInt?

  locations          Location[]
  CRDTOperation      CRDTOperation[]
  CloudCRDTOperation CloudCRDTOperation[]

  @@map("instance")
}

model Statistics {
  id                   Int      @id @default(autoincrement())
  date_captured        DateTime @default(now())
  total_object_count   Int      @default(0)
  library_db_size      String   @default("0")
  total_bytes_used     String   @default("0")
  total_bytes_capacity String   @default("0")
  total_unique_bytes   String   @default("0")
  total_bytes_free     String   @default("0")
  preview_media_bytes  String   @default("0")

  @@map("statistics")
}

/// @local
model Volume {
  id                    Int      @id @default(autoincrement())
  name                  String
  mount_point           String
  total_bytes_capacity  String   @default("0")
  total_bytes_available String   @default("0")
  disk_type             String?
  filesystem            String?
  is_system             Boolean  @default(false)
  date_modified         DateTime @default(now())

  @@unique([mount_point, name])
  @@map("volume")
}

/// @shared(id: pub_id, modelId: 1)
model Location {
<<<<<<< HEAD
  id     Int   @id @default(autoincrement())
  pub_id Bytes @unique

  name                   String?
  path                   String?
  total_capacity         Int?
  available_capacity     Int?
  size_in_bytes          Bytes?
  is_archived            Boolean?
  generate_preview_media Boolean?
  sync_preview_media     Boolean?
  hidden                 Boolean?
  date_created           DateTime?

  /// @local
  // this is just a client side cache which is annoying but oh well (@brendan)
  instance_id Int?
  instance    Instance? @relation(fields: [instance_id], references: [id], onDelete: SetNull)

  file_paths    FilePath[]
  indexer_rules IndexerRulesInLocation[]

  @@map("location")
=======
    id     Int   @id @default(autoincrement())
    pub_id Bytes @unique

    name                   String?
    path                   String?
    total_capacity         Int?
    available_capacity     Int?
    size_in_bytes          Bytes?
    is_archived            Boolean?
    generate_preview_media Boolean?
    sync_preview_media     Boolean?
    hidden                 Boolean?
    date_created           DateTime?

    scan_state Int @default(0) // Enum: sd_core::location::ScanState

    /// @local
    // this is just a client side cache which is annoying but oh well (@brendan)
    instance_id Int?
    instance    Instance? @relation(fields: [instance_id], references: [id], onDelete: SetNull)

    file_paths    FilePath[]
    indexer_rules IndexerRulesInLocation[]

    @@map("location")
>>>>>>> d19ff363
}

/// @shared(id: pub_id, modelId: 2)
model FilePath {
  id     Int   @id @default(autoincrement())
  pub_id Bytes @unique

  is_dir Boolean?

  // content addressable storage id - blake3 sampled checksum
  cas_id             String?
  // full byte contents digested into blake3 checksum
  integrity_checksum String?

  // location that owns this path
  location_id Int?
  location    Location? @relation(fields: [location_id], references: [id], onDelete: SetNull)

  // the path of the file relative to its location
  materialized_path String?

  // the name and extension, MUST have 'COLLATE NOCASE' in migration
  name      String?
  extension String?
  hidden    Boolean?

  size_in_bytes       String? // deprecated
  size_in_bytes_bytes Bytes?

  inode Bytes? // This is actually an unsigned 64 bit integer, but we don't have this type in SQLite

  // the unique Object for this file path
  object_id Int?
  object    Object? @relation(fields: [object_id], references: [id], onDelete: SetNull)

  key_id Int? // replacement for encryption
  // permissions       String?

  date_created  DateTime?
  date_modified DateTime?
  date_indexed  DateTime?

  // key Key? @relation(fields: [key_id], references: [id])

  @@unique([location_id, materialized_path, name, extension])
  @@unique([location_id, inode])
  @@index([location_id])
  @@index([location_id, materialized_path])
  @@map("file_path")
}

/// @shared(id: pub_id, modelId: 3)
model Object {
  id     Int   @id @default(autoincrement())
  pub_id Bytes @unique
  // Enum: sd_file_ext::kind::ObjectKind
  kind   Int?

  key_id        Int?
  // handy ways to mark an object
  hidden        Boolean?
  favorite      Boolean?
  important     Boolean?
  // if we have generated preview media for this object on at least one Node
  // commented out for now by @brendonovich since they they're irrelevant to the sync system
  // has_thumbnail     Boolean?
  // has_thumbstrip    Boolean?
  // has_video_preview Boolean?
  // TODO: change above to:
  // has_generated_thumbnail     Boolean  @default(false)
  // has_generated_thumbstrip    Boolean  @default(false)
  // has_generated_video_preview Boolean  @default(false)
  // integration with ipfs
  // ipfs_id           String?
  // plain text note
  note          String?
  // the original known creation date of this object
  date_created  DateTime?
  date_accessed DateTime?

  tags       TagOnObject[]
  labels     LabelOnObject[]
  albums     ObjectInAlbum[]
  spaces     ObjectInSpace[]
  file_paths FilePath[]
  // comments   Comment[]
  media_data MediaData?

  // key Key? @relation(fields: [key_id], references: [id])

  @@map("object")
}

// if there is a conflicting cas_id, the conficting file should be updated to have a larger cas_id as
//the field is unique, however this record is kept to tell the indexer (upon discovering this CAS) that
//there is alternate versions of the file and to check by a full integrity hash to define for which to associate with.
// @brendan: nah this probably won't fly
// model FileConflict {
//     original_object_id   Int @unique
//     detactched_object_id Int @unique

//     @@map("file_conflict")
// }

// keys allow us to know exactly which files can be decrypted with a given key
// they can be "mounted" to a client, and then used to decrypt files automatically
/// @shared(id: uuid)
// model Key {
//     id                Int       @id @default(autoincrement())
//     // uuid to identify the key
//     uuid              String    @unique
//     version           String
//     key_type          String
//     // the name that the user sets
//     name              String?
//     // is this key the default for encryption?
//     // was not tagged as unique as i'm not too sure if PCR will handle it
//     // can always be tagged as unique, the keys API will need updating to use `find_unique()`
//     default           Boolean   @default(false)
//     // nullable if concealed for security
//     date_created      DateTime? @default(now())
//     // encryption algorithm used to encrypt the key
//     algorithm         String
//     // hashing algorithm used for hashing the key with the content salt
//     hashing_algorithm String
//     // salt used for encrypting data with this key
//     content_salt      Bytes
//     // the *encrypted* master key (48 bytes)
//     master_key        Bytes
//     // the nonce used for encrypting the master key
//     master_key_nonce  Bytes
//     // the nonce used for encrypting the key
//     key_nonce         Bytes
//     // the *encrypted* key
//     key               Bytes
//     // the salt used for deriving the KEK (used for encrypting the master key) from the root key
//     salt              Bytes

//     automount Boolean @default(false)

//     objects    Object[]
//     file_paths FilePath[]

//     @@map("key")
// }

/// @shared(id: object, modelId: 4)
model MediaData {
  id Int @id @default(autoincrement())

  resolution     Bytes?
  media_date     Bytes?
  media_location Bytes?
  camera_data    Bytes?
  artist         String?
  description    String?
  copyright      String?
  exif_version   String?

  // purely for sorting/ordering, never sent to the frontend as they'd be useless
  // these are also usually one-way, and not reversible
  // (e.g. we can't get `MediaDate::Utc(2023-09-26T22:04:37+01:00)` from `1695758677` as we don't store the TZ)
  epoch_time BigInt? // time since unix epoch

  // video-specific
  // duration Int?
  // fps      Int?
  // streams  Int?
  // video_codec   String? // eg: "h264, h265, av1"
  // audio_codec String? // eg: "opus"

  object_id Int    @unique
  object    Object @relation(fields: [object_id], references: [id], onDelete: Cascade)

  @@map("media_data")
}

//// Tag ////

/// @shared(id: pub_id, modelId: 5)
model Tag {
  id     Int     @id @default(autoincrement())
  pub_id Bytes   @unique
  name   String?
  color  String?

  is_hidden Boolean? // user hidden entire tag

  date_created  DateTime?
  date_modified DateTime?

  tag_objects TagOnObject[]

  @@map("tag")
}

/// @relation(item: object, group: tag, modelId: 6)
model TagOnObject {
  object_id Int
  object    Object @relation(fields: [object_id], references: [id], onDelete: Restrict)

  tag_id Int
  tag    Tag @relation(fields: [tag_id], references: [id], onDelete: Restrict)

  date_created DateTime?

  @@id([tag_id, object_id])
  @@map("tag_on_object")
}

//// Label ////

/// @shared(id: name, modelId: 7)
model Label {
  id            Int       @id @default(autoincrement())
  name          String    @unique
  date_created  DateTime?
  date_modified DateTime?

  label_objects LabelOnObject[]

  @@map("label")
}

/// @relation(item: object, group: label, modelId: 8)
model LabelOnObject {
  date_created DateTime @default(now())

  object_id Int
  object    Object @relation(fields: [object_id], references: [id], onDelete: Restrict)

  label_id Int
  label    Label @relation(fields: [label_id], references: [id], onDelete: Restrict)

  @@id([label_id, object_id])
  @@map("label_on_object")
}

//// Space ////

model Space {
  id            Int       @id @default(autoincrement())
  pub_id        Bytes     @unique
  name          String?
  description   String?
  date_created  DateTime?
  date_modified DateTime?

  objects ObjectInSpace[]

  @@map("space")
}

model ObjectInSpace {
  space_id Int
  space    Space @relation(fields: [space_id], references: [id], onDelete: Restrict)

  object_id Int
  object    Object @relation(fields: [object_id], references: [id], onDelete: Restrict)

  @@id([space_id, object_id])
  @@map("object_in_space")
}

//// Job ////

model Job {
  id Bytes @id

  name   String?
  action String? // Will be composed of "{action_description}(-{children_order})*"

  // Enum: sd_core::job::job_manager:JobStatus
  status Int? // 0 = Queued

  // List of errors, separated by "\n\n" in case of failed jobs or completed with errors
  errors_text         String? // Deprecated, use `critical_error` or `non_critical_errors` instead
  critical_error      String? // Serialized error field with info about the failed job after completion
  non_critical_errors Bytes? // Serialized non-critical errors field with info about the completed job with errors after completion

  data     Bytes? // Deprecated
  metadata Bytes? // Serialized metadata field with info about the job after completion

  parent_id Bytes?

  task_count                Int?
  completed_task_count      Int?
  date_estimated_completion DateTime? // Estimated timestamp that the job will be complete at

  date_created   DateTime?
  date_started   DateTime? // Started execution
  date_completed DateTime? // Finished execution

  parent   Job?  @relation("jobs_dependency", fields: [parent_id], references: [id], onDelete: SetNull)
  children Job[] @relation("jobs_dependency")

  @@map("job")
}

//// Album ////

model Album {
  id        Int      @id
  pub_id    Bytes    @unique
  name      String?
  is_hidden Boolean?

  date_created  DateTime?
  date_modified DateTime?

  objects ObjectInAlbum[]

  @@map("album")
}

model ObjectInAlbum {
  date_created DateTime?
  album_id     Int
  album        Album     @relation(fields: [album_id], references: [id], onDelete: NoAction)

  object_id Int
  object    Object @relation(fields: [object_id], references: [id], onDelete: NoAction)

  @@id([album_id, object_id])
  @@map("object_in_album")
}

//// Comment ////

// model Comment {
//     id            Int      @id @default(autoincrement())
//     pub_id        Bytes    @unique
//     content       String
//     date_created  DateTime @default(now())
//     date_modified DateTime @default(now())
//     object_id     Int?
//     object        Object?  @relation(fields: [object_id], references: [id])

//     @@map("comment")
// }

//// Indexer Rules ////

model IndexerRule {
  id     Int   @id @default(autoincrement())
  pub_id Bytes @unique

  name           String?
  default        Boolean?
  rules_per_kind Bytes?
  date_created   DateTime?
  date_modified  DateTime?

  locations IndexerRulesInLocation[]

  @@map("indexer_rule")
}

model IndexerRulesInLocation {
  location_id Int
  location    Location @relation(fields: [location_id], references: [id], onDelete: Restrict)

  indexer_rule_id Int
  indexer_rule    IndexerRule @relation(fields: [indexer_rule_id], references: [id], onDelete: Restrict)

  @@id([location_id, indexer_rule_id])
  @@map("indexer_rule_in_location")
}

/// @shared(id: key, modelId: 9)
model Preference {
  key   String @id
  value Bytes?

  @@map("preference")
}

model Notification {
  id         Int       @id @default(autoincrement())
  read       Boolean   @default(false)
  // Enum: crate::api::notifications::NotificationData
  data       Bytes
  expires_at DateTime?

  @@map("notification")
}

/// @shared(id: pub_id, modelId: 10)
model SavedSearch {
  id     Int   @id @default(autoincrement())
  pub_id Bytes @unique

  // enum: crate::api::search::saved::SearchTarget
  target  String?
  search  String?
  filters String?

  name        String?
  icon        String?
  description String?
  // order         Int? // Add this line to include ordering

  date_created  DateTime?
  date_modified DateTime?

  @@map("saved_search")
}<|MERGE_RESOLUTION|>--- conflicted
+++ resolved
@@ -121,7 +121,6 @@
 
 /// @shared(id: pub_id, modelId: 1)
 model Location {
-<<<<<<< HEAD
   id     Int   @id @default(autoincrement())
   pub_id Bytes @unique
 
@@ -136,6 +135,8 @@
   hidden                 Boolean?
   date_created           DateTime?
 
+  scan_state Int @default(0) // Enum: sd_core::location::ScanState
+
   /// @local
   // this is just a client side cache which is annoying but oh well (@brendan)
   instance_id Int?
@@ -145,33 +146,6 @@
   indexer_rules IndexerRulesInLocation[]
 
   @@map("location")
-=======
-    id     Int   @id @default(autoincrement())
-    pub_id Bytes @unique
-
-    name                   String?
-    path                   String?
-    total_capacity         Int?
-    available_capacity     Int?
-    size_in_bytes          Bytes?
-    is_archived            Boolean?
-    generate_preview_media Boolean?
-    sync_preview_media     Boolean?
-    hidden                 Boolean?
-    date_created           DateTime?
-
-    scan_state Int @default(0) // Enum: sd_core::location::ScanState
-
-    /// @local
-    // this is just a client side cache which is annoying but oh well (@brendan)
-    instance_id Int?
-    instance    Instance? @relation(fields: [instance_id], references: [id], onDelete: SetNull)
-
-    file_paths    FilePath[]
-    indexer_rules IndexerRulesInLocation[]
-
-    @@map("location")
->>>>>>> d19ff363
 }
 
 /// @shared(id: pub_id, modelId: 2)
