--- conflicted
+++ resolved
@@ -8,12 +8,5 @@
 [dependencies]
 nom = "7.1.3"
 prisma-client-rust-sdk = { workspace = true }
-<<<<<<< HEAD
-proc-macro2 = "1.0.69"
-quote = "1.0.33"
 serde = { version = "1.0.190", features = ["derive"] }
-thiserror = "1.0.50"
-=======
-serde = { version = "1.0.188", features = ["derive"] }
-thiserror = "1.0.48"
->>>>>>> bf543f45
+thiserror = "1.0.50"