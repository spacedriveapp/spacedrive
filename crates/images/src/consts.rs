--- conflicted
+++ resolved
@@ -3,7 +3,6 @@
 /// The size of 1MiB in bytes
 const MIB: u64 = 1_048_576;
 
-<<<<<<< HEAD
 /// The maximum file size that an image can be in order to have a thumbnail generated.
 ///
 /// This value is in MiB.
@@ -17,26 +16,19 @@
 	"vst", "tiff", "tif",
 ];
 
-#[cfg(feature = "heif")]
-=======
 #[cfg(all(
 	feature = "heif",
 	any(not(any(target_os = "linux", target_os = "windows")), heif_images)
 ))]
->>>>>>> 97e92c34
 pub const HEIF_EXTENSIONS: [&str; 7] = ["heif", "heifs", "heic", "heics", "avif", "avci", "avcs"];
 
 /// The maximum file size that an image can be in order to have a thumbnail generated.
 ///
 /// This value is in MiB.
-<<<<<<< HEAD
-#[cfg(feature = "heif")]
-=======
 #[cfg(all(
 	feature = "heif",
 	any(not(any(target_os = "linux", target_os = "windows")), heif_images)
 ))]
->>>>>>> 97e92c34
 pub const HEIF_MAXIMUM_FILE_SIZE: u64 = MIB * 32;
 
 pub const SVG_EXTENSIONS: [&str; 2] = ["svg", "svgz"];
