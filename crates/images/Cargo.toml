[package]
name = "sd-images"
version = "0.0.0"
authors = [
	"Jake Robinson <jake@spacedrive.com>",
	"Vítor Vasconcellos <vitor@spacedrive.com>",
]
license = { workspace = true }
repository = { workspace = true }
edition = { workspace = true }

[features]
heif = ["dep:libheif-rs", "dep:libheif-sys"]

[dependencies]
image = "0.24.7"
<<<<<<< HEAD
thiserror = "1.0.48"
resvg = "0.35.0"
=======
webp = { version = "0.2.6", optional = true }
thiserror = "1.0.49"
resvg = "0.36.0"
rspc = { workspace = true, optional = true } # error conversion
specta = { workspace = true, optional = true }
serde = { workspace = true, optional = true, features = ["derive"] }
bincode = { version = "2.0.0-rc.3", features = [
	"derive",
	"alloc",
], optional = true }
once_cell = "1.18.0"
tracing = { workspace = true }

>>>>>>> 6fd8bd4a
# both of these added *default* bindgen features in 0.22.0 and 2.0.0 respectively
# this broke builds as we build our own liibheif, so i disabled their default features
libheif-rs = { version = "0.22.0", default-features = false, optional = true }
libheif-sys = { version = "2.0.0", default-features = false, optional = true }
pdfium-render = { version = "0.8.8", features = ["image"] }<|MERGE_RESOLUTION|>--- conflicted
+++ resolved
@@ -14,10 +14,6 @@
 
 [dependencies]
 image = "0.24.7"
-<<<<<<< HEAD
-thiserror = "1.0.48"
-resvg = "0.35.0"
-=======
 webp = { version = "0.2.6", optional = true }
 thiserror = "1.0.49"
 resvg = "0.36.0"
@@ -31,7 +27,6 @@
 once_cell = "1.18.0"
 tracing = { workspace = true }
 
->>>>>>> 6fd8bd4a
 # both of these added *default* bindgen features in 0.22.0 and 2.0.0 respectively
 # this broke builds as we build our own liibheif, so i disabled their default features
 libheif-rs = { version = "0.22.0", default-features = false, optional = true }
