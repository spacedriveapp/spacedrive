--- conflicted
+++ resolved
@@ -16,17 +16,11 @@
 image = "0.24.7"
 webp = { version = "0.2.5", optional = true }
 thiserror = "1.0.48"
-resvg = "0.35.0"
-<<<<<<< HEAD
+resvg = "0.36.0"
 rspc = { workspace = true, optional = true }                         # error conversion
 specta = { workspace = true, optional = true }
 serde = { workspace = true, optional = true, features = ["derive"] }
-
-[target.'cfg(any(not(any(target_os = "linux", target_os = "windows")), heif_images))'.dependencies]
 # both of these added *default* bindgen features in 0.22.0 and 2.0.0 respectively
-=======
-# both of these added *default* bindgen features in 0.22.0 and 2.0.0+1.16.2 respectively
->>>>>>> 8662c963
 # this broke builds as we build our own liibheif, so i disabled their default features
 libheif-rs = { version = "0.22.0", default-features = false, optional = true }
 libheif-sys = { version = "2.0.0", default-features = false, optional = true }