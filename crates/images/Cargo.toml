[package]
name = "sd-images"
version = "0.0.0"
authors = [
	"Jake Robinson <jake@spacedrive.com>",
	"Vítor Vasconcellos <vitor@spacedrive.com>",
]
license = { workspace = true }
repository = { workspace = true }
edition = { workspace = true }

[features]
heif = ["dep:libheif-rs", "dep:libheif-sys"]

[dependencies]
image = "0.24.7"
<<<<<<< HEAD
webp = { version = "0.2.6", optional = true }
thiserror = "1.0.49"
resvg = "0.36.0"
rspc = { workspace = true, optional = true }                         # error conversion
specta = { workspace = true, optional = true }
serde = { workspace = true, optional = true, features = ["derive"] }
bincode = { version = "2.0.0-rc.3", features = [
  "derive",
  "alloc",
], optional = true }

# both of these added *default* bindgen features in 0.22.0 and 2.0.0 respectively
=======
thiserror = "1.0.48"
once_cell = "1.18.0"
tracing = { workspace = true }
resvg = "0.35.0"
# both of these added *default* bindgen features in 0.22.0 and 2.0.0+1.16.2 respectively
>>>>>>> 3624c8f4
# this broke builds as we build our own liibheif, so i disabled their default features
libheif-rs = { version = "0.22.0", default-features = false, optional = true }
libheif-sys = { version = "2.0.0", default-features = false, optional = true }
pdfium-render = { version ="0.8.8", features = ["sync", "image", "thread_safe"] }<|MERGE_RESOLUTION|>--- conflicted
+++ resolved
@@ -2,8 +2,8 @@
 name = "sd-images"
 version = "0.0.0"
 authors = [
-	"Jake Robinson <jake@spacedrive.com>",
-	"Vítor Vasconcellos <vitor@spacedrive.com>",
+  "Jake Robinson <jake@spacedrive.com>",
+  "Vítor Vasconcellos <vitor@spacedrive.com>",
 ]
 license = { workspace = true }
 repository = { workspace = true }
@@ -14,27 +14,25 @@
 
 [dependencies]
 image = "0.24.7"
-<<<<<<< HEAD
 webp = { version = "0.2.6", optional = true }
 thiserror = "1.0.49"
 resvg = "0.36.0"
-rspc = { workspace = true, optional = true }                         # error conversion
+rspc = { workspace = true, optional = true } # error conversion
 specta = { workspace = true, optional = true }
 serde = { workspace = true, optional = true, features = ["derive"] }
 bincode = { version = "2.0.0-rc.3", features = [
   "derive",
   "alloc",
 ], optional = true }
+once_cell = "1.18.0"
+tracing = { workspace = true }
 
 # both of these added *default* bindgen features in 0.22.0 and 2.0.0 respectively
-=======
-thiserror = "1.0.48"
-once_cell = "1.18.0"
-tracing = { workspace = true }
-resvg = "0.35.0"
-# both of these added *default* bindgen features in 0.22.0 and 2.0.0+1.16.2 respectively
->>>>>>> 3624c8f4
 # this broke builds as we build our own liibheif, so i disabled their default features
 libheif-rs = { version = "0.22.0", default-features = false, optional = true }
 libheif-sys = { version = "2.0.0", default-features = false, optional = true }
-pdfium-render = { version ="0.8.8", features = ["sync", "image", "thread_safe"] }+pdfium-render = { version = "0.8.8", features = [
+  "sync",
+  "image",
+  "thread_safe",
+] }