--- conflicted
+++ resolved
@@ -29,21 +29,12 @@
 mdns-sd = "0.9.3"
 thiserror = "1.0.50"
 tracing = { workspace = true }
-<<<<<<< HEAD
 serde = { version = "1.0.190", features = [
 	"derive",
 ] } # TODO: Optional or remove feature
-rmp-serde = "1.1.2"
 specta = { workspace = true }
 flume = "0.10.0" # Must match version used by `mdns-sd`
 tokio-util = { version = "0.7.10", features = ["compat"] }
-arc-swap = "1.6.0"
-=======
-serde = { version = "1.0.188", features = ["derive"] } # TODO: Optional or remove feature
-specta = { workspace = true }
-flume = "0.10.0" # Must match version used by `mdns-sd`
-tokio-util = { version = "0.7.8", features = ["compat"] }
->>>>>>> bf543f45
 ed25519-dalek = { version = "2.0.0", features = [] }
 rand_core = { version = "0.6.4" }
 uuid = "1.5.0"
