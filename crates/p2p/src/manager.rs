--- conflicted
+++ resolved
@@ -1,11 +1,10 @@
 use std::{
 	collections::HashSet,
 	net::SocketAddr,
-<<<<<<< HEAD
-	sync::{atomic::AtomicU64, Arc},
-=======
-	sync::{atomic::AtomicBool, Arc},
->>>>>>> 50910283
+	sync::{
+		atomic::{AtomicBool, AtomicU64},
+		Arc,
+	},
 };
 
 use libp2p::{core::muxing::StreamMuxerBox, quic, Swarm, Transport};
