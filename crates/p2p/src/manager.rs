use std::{
	collections::{HashMap, HashSet},
	fmt,
	net::SocketAddr,
	sync::{
		atomic::{AtomicBool, AtomicU64},
		Arc, PoisonError, RwLock,
	},
};

use libp2p::{
	core::{muxing::StreamMuxerBox, transport::ListenerId, ConnectedPoint},
	swarm::SwarmBuilder,
	PeerId, Transport,
};
use serde::{Deserialize, Serialize};
use specta::Type;
use thiserror::Error;
use tokio::sync::{mpsc, oneshot};
use tracing::{error, warn};

use crate::{
	spacetime::{SpaceTime, UnicastStream},
	spacetunnel::{Identity, RemoteIdentity},
	DiscoveryManager, DiscoveryManagerState, Keypair, ManagerStream, ManagerStreamAction,
	ManagerStreamAction2,
};

// State of the manager that may infrequently change
// These are broken out so updates to them can be done in sync (With single RwLock lock)
#[derive(Debug)]
pub(crate) struct DynamicManagerState {
	pub(crate) config: ManagerConfig,
	pub(crate) ipv4_listener_id: Option<ListenerId>,
	pub(crate) ipv6_listener_id: Option<ListenerId>,
	// A map of connected clients.
	// This includes both inbound and outbound connections!
	pub(crate) connected: HashMap<libp2p::PeerId, RemoteIdentity>,
	// TODO: Removing this would be nice. It's a hack to things working after removing the `PeerId` from public API.
	pub(crate) connections: HashMap<libp2p::PeerId, (ConnectedPoint, usize)>,
}

/// Is the core component of the P2P system that holds the state and delegates actions to the other components
pub struct Manager {
	pub(crate) peer_id: PeerId,
	pub(crate) identity: Identity,
	pub(crate) application_name: String,
	pub(crate) stream_id: AtomicU64,
	pub(crate) state: RwLock<DynamicManagerState>,
	pub(crate) discovery_state: Arc<RwLock<DiscoveryManagerState>>,
	event_stream_tx: mpsc::Sender<ManagerStreamAction>,
	event_stream_tx2: mpsc::Sender<ManagerStreamAction2>,
<<<<<<< HEAD
}

impl fmt::Debug for Manager {
	fn fmt(&self, f: &mut fmt::Formatter<'_>) -> fmt::Result {
		f.debug_struct("Debug").finish()
	}
}

=======
}

impl fmt::Debug for Manager {
	fn fmt(&self, f: &mut fmt::Formatter<'_>) -> fmt::Result {
		f.debug_struct("Debug").finish()
	}
}

>>>>>>> 2b52555c
impl Manager {
	/// create a new P2P manager. Please do your best to make the callback closures as fast as possible because they will slow the P2P event loop!
	pub async fn new(
		application_name: &'static str,
		keypair: &Keypair,
		config: ManagerConfig,
	) -> Result<(Arc<Self>, ManagerStream), ManagerError> {
		application_name
			.chars()
			.all(|c| char::is_alphanumeric(c) || c == '-')
			.then_some(())
			.ok_or(ManagerError::InvalidAppName)?;

		let peer_id = keypair.peer_id();
		let (event_stream_tx, event_stream_rx) = mpsc::channel(128);
		let (event_stream_tx2, event_stream_rx2) = mpsc::channel(128);

		let config2 = config.clone();
		let (discovery_state, service_shutdown_rx) = DiscoveryManagerState::new();
		let this = Arc::new(Self {
			application_name: format!("/{}/spacetime/1.0.0", application_name),
			identity: keypair.to_identity(),
			stream_id: AtomicU64::new(0),
			state: RwLock::new(DynamicManagerState {
				config,
				ipv4_listener_id: None,
				ipv6_listener_id: None,
				connected: Default::default(),
				connections: Default::default(),
			}),
			discovery_state,
			peer_id,
			event_stream_tx,
			event_stream_tx2,
		});

		let mut swarm = SwarmBuilder::with_tokio_executor(
			libp2p_quic::GenTransport::<libp2p_quic::tokio::Provider>::new(
				libp2p_quic::Config::new(&keypair.inner()),
			)
			.map(|(p, c), _| (p, StreamMuxerBox::new(c)))
			.boxed(),
			SpaceTime::new(this.clone()),
			keypair.peer_id(),
		)
		.build();

		ManagerStream::refresh_listeners(
			&mut swarm,
			&mut this.state.write().unwrap_or_else(PoisonError::into_inner),
		);

		Ok((
			this.clone(),
			ManagerStream {
				discovery_manager: DiscoveryManager::new(
					application_name,
					this.identity.to_remote_identity(),
					this.peer_id,
					&config2,
					this.discovery_state.clone(),
					service_shutdown_rx,
				)?,
				manager: this,
				event_stream_rx,
				event_stream_rx2,
				swarm,
				queued_events: Default::default(),
				shutdown: AtomicBool::new(false),
				on_establish_streams: HashMap::new(),
			},
		))
	}

	pub(crate) async fn emit(&self, event: ManagerStreamAction) {
		match self.event_stream_tx.send(event).await {
			Ok(_) => {}
			Err(err) => warn!("error emitting event: {}", err),
		}
	}

	pub fn identity(&self) -> RemoteIdentity {
		self.identity.to_remote_identity()
	}

	pub fn libp2p_peer_id(&self) -> PeerId {
		self.peer_id
	}

	pub async fn update_config(&self, config: ManagerConfig) {
		self.emit(ManagerStreamAction::UpdateConfig(config)).await;
	}

	pub async fn get_connected_peers(&self) -> Result<Vec<RemoteIdentity>, ()> {
		let (tx, rx) = oneshot::channel();
		self.emit(ManagerStreamAction::GetConnectedPeers(tx)).await;
		rx.await.map_err(|_| {
			warn!("failed to get connected peers 3 times, returning error");
		})
	}

	// TODO: Maybe remove this?
	pub async fn stream(&self, identity: RemoteIdentity) -> Result<UnicastStream, ()> {
		let peer_id = {
			let state = self
				.discovery_state
				.read()
				.unwrap_or_else(PoisonError::into_inner);

			// TODO: This should not depend on a `Service` existing. Either we should store discovered peers separatly for this or we should remove this method (prefered).
			state
				.discovered
				.iter()
				.find_map(|(_, i)| i.iter().find(|(i, _)| **i == identity))
				.ok_or(())?
				.1
				.peer_id
		};

		self.stream_inner(peer_id).await
	}

	// TODO: Should this be private now that connections can be done through the `Service`.
	// TODO: Does this need any timeouts to be added cause hanging forever is bad?
	// be aware this method is `!Sync` so can't be used from rspc. // TODO: Can this limitation be removed?
	#[allow(clippy::unused_unit)] // TODO: Remove this clippy override once error handling is added
	pub(crate) async fn stream_inner(&self, peer_id: PeerId) -> Result<UnicastStream, ()> {
		// TODO: With this system you can send to any random peer id. Can I reduce that by requiring `.connect(peer_id).unwrap().send(data)` or something like that.
		let (tx, rx) = oneshot::channel();
		match self
			.event_stream_tx2
			.send(ManagerStreamAction2::StartStream(peer_id, tx))
			.await
		{
			Ok(_) => {}
			Err(err) => warn!("error emitting event: {}", err),
		}
		let stream = rx.await.map_err(|_| {
			warn!("failed to queue establishing stream to peer '{peer_id}'!");

			()
		})?;
<<<<<<< HEAD
		stream.build(self, peer_id).await
=======
		Ok(stream.build(self, peer_id).await)
>>>>>>> 2b52555c
	}

	// TODO: Cleanup return type and this API in general
	#[allow(clippy::type_complexity)]
	pub fn get_debug_state(
		&self,
	) -> (
		PeerId,
		RemoteIdentity,
		ManagerConfig,
		HashMap<PeerId, RemoteIdentity>,
		HashSet<PeerId>,
		HashMap<String, Option<HashMap<String, String>>>,
		HashMap<
			String,
			HashMap<RemoteIdentity, (PeerId, HashMap<String, String>, Vec<SocketAddr>)>,
		>,
		HashMap<String, HashSet<RemoteIdentity>>,
	) {
		let state = self.state.read().unwrap_or_else(PoisonError::into_inner);
		let discovery_state = self
			.discovery_state
			.read()
			.unwrap_or_else(PoisonError::into_inner);

		(
			self.peer_id,
			self.identity.to_remote_identity(),
			state.config.clone(),
			state.connected.clone(),
			state.connections.keys().copied().collect(),
			discovery_state
				.services
				.iter()
				.map(|(k, v)| (k.clone(), v.1.clone()))
				.collect(),
			discovery_state
				.discovered
				.iter()
				.map(|(k, v)| {
					(
						k.clone(),
						v.clone()
							.iter()
							.map(|(k, v)| (*k, (v.peer_id, v.meta.clone(), v.addresses.clone())))
							.collect::<HashMap<_, _>>(),
					)
				})
				.collect(),
			discovery_state.known.clone(),
		)
	}

	// TODO: Cleanup return type and this API in general
	#[allow(clippy::type_complexity)]
	pub fn get_debug_state(
		&self,
	) -> (
		PeerId,
		RemoteIdentity,
		ManagerConfig,
		HashMap<PeerId, RemoteIdentity>,
		HashSet<PeerId>,
		HashMap<String, Option<HashMap<String, String>>>,
		HashMap<
			String,
			HashMap<RemoteIdentity, (PeerId, HashMap<String, String>, Vec<SocketAddr>)>,
		>,
		HashMap<String, HashSet<RemoteIdentity>>,
	) {
		let state = self.state.read().unwrap_or_else(PoisonError::into_inner);
		let discovery_state = self
			.discovery_state
			.read()
			.unwrap_or_else(PoisonError::into_inner);

		(
			self.peer_id,
			self.identity.to_remote_identity(),
			state.config.clone(),
			state.connected.clone(),
			state.connections.keys().copied().collect(),
			discovery_state
				.services
				.iter()
				.map(|(k, v)| (k.clone(), v.1.clone()))
				.collect(),
			discovery_state
				.discovered
				.iter()
				.map(|(k, v)| {
					(
						k.clone(),
						v.clone()
							.iter()
							.map(|(k, v)| (*k, (v.peer_id, v.meta.clone(), v.addresses.clone())))
							.collect::<HashMap<_, _>>(),
					)
				})
				.collect(),
			discovery_state.known.clone(),
		)
	}

	pub async fn shutdown(&self) {
		let (tx, rx) = oneshot::channel();
		if self
			.event_stream_tx
			.send(ManagerStreamAction::Shutdown(tx))
			.await
			.is_ok()
		{
			rx.await.unwrap_or_else(|_| {
				warn!("Error receiving shutdown signal to P2P Manager!");
			}); // Await shutdown so we don't kill the app before the Mdns broadcast
		} else {
			warn!("p2p was already shutdown, skipping...");
		}
	}
}

#[derive(Error, Debug)]
pub enum ManagerError {
	#[error(
		"the application name you application provided is invalid. Ensure it is alphanumeric!"
	)]
	InvalidAppName,
	#[error("error with mdns discovery: {0}")]
	Mdns(#[from] mdns_sd::Error),
}

/// The configuration for the P2P Manager
/// DO NOT MAKE BREAKING CHANGES - This is embedded in the `node_config.json`
/// For future me: `Keypair` is not on here cause hot reloading it hard.
#[derive(Debug, Clone, Serialize, Deserialize, Type)]
pub struct ManagerConfig {
	// Enable or disable the P2P layer
	pub enabled: bool,
	// `None` will chose a random free port on startup
	#[serde(default, skip_serializing_if = "Option::is_none")]
	pub port: Option<u16>,
}

impl Default for ManagerConfig {
	fn default() -> Self {
		Self {
			enabled: true,
			port: None,
		}
	}
}<|MERGE_RESOLUTION|>--- conflicted
+++ resolved
@@ -50,7 +50,6 @@
 	pub(crate) discovery_state: Arc<RwLock<DiscoveryManagerState>>,
 	event_stream_tx: mpsc::Sender<ManagerStreamAction>,
 	event_stream_tx2: mpsc::Sender<ManagerStreamAction2>,
-<<<<<<< HEAD
 }
 
 impl fmt::Debug for Manager {
@@ -59,16 +58,6 @@
 	}
 }
 
-=======
-}
-
-impl fmt::Debug for Manager {
-	fn fmt(&self, f: &mut fmt::Formatter<'_>) -> fmt::Result {
-		f.debug_struct("Debug").finish()
-	}
-}
-
->>>>>>> 2b52555c
 impl Manager {
 	/// create a new P2P manager. Please do your best to make the callback closures as fast as possible because they will slow the P2P event loop!
 	pub async fn new(
@@ -211,11 +200,8 @@
 
 			()
 		})?;
-<<<<<<< HEAD
-		stream.build(self, peer_id).await
-=======
+
 		Ok(stream.build(self, peer_id).await)
->>>>>>> 2b52555c
 	}
 
 	// TODO: Cleanup return type and this API in general
