//! Spaceblock is a file transfer protocol that uses a block based system to transfer files.
//! This protocol is modelled after SyncThing's BEP protocol. A huge thanks to it's original authors!
//! You can read more about it here: https://docs.syncthing.net/specs/bep-v1.html
#![allow(unused)] // TODO: This module is still in heavy development!

use std::{
	marker::PhantomData,
	path::{Path, PathBuf},
	string::FromUtf8Error,
};

<<<<<<< HEAD
use thiserror::Error;
use tokio::io::AsyncReadExt;
=======
use tokio::{
	fs::File,
	io::{AsyncBufRead, AsyncRead, AsyncReadExt, AsyncWrite, AsyncWriteExt, BufReader},
};
use tracing::debug;
>>>>>>> 0ba58749

use crate::spacetime::{SpaceTimeStream, UnicastStream};

/// TODO
#[derive(Debug, Clone, PartialEq, Eq)]
pub struct BlockSize(u32); // Max block size is gonna be 3.9GB which is stupidly overkill

impl BlockSize {
	// TODO: Validating `BlockSize` are multiple of 2, i think. Idk why but BEP does it.

	pub fn from_size(size: u64) -> Self {
		// TODO: Something like: https://docs.syncthing.net/specs/bep-v1.html#selection-of-block-size
		Self(131072) // 128 KiB
	}

	pub fn to_size(&self) -> u32 {
		self.0
	}
}

/// TODO
#[derive(Debug, Clone, PartialEq, Eq)]
pub struct SpacedropRequest {
	pub name: String,
	pub size: u64,
	// TODO: Include file permissions
	pub block_size: BlockSize,
}

#[derive(Debug, Error)]
pub enum SpacedropRequestError {
	#[error("io error reading name len: {0}")]
	NameLenIoError(std::io::Error),
	#[error("io error reading name: {0}")]
	NameIoError(std::io::Error),
	#[error("error utf-8 decoding name: {0}")]
	NameFormatError(FromUtf8Error),
	#[error("io error reading file size: {0}")]
	SizeIoError(std::io::Error),
}

impl SpacedropRequest {
<<<<<<< HEAD
	pub async fn from_stream(stream: &mut UnicastStream) -> Result<Self, SpacedropRequestError> {
		let name_len = stream
			.read_u8()
			.await
			.map_err(SpacedropRequestError::NameLenIoError)?;
		let mut name = vec![0u8; name_len as usize];
		stream
			.read_exact(&mut name)
			.await
			.map_err(SpacedropRequestError::NameIoError)?;
		let name = String::from_utf8(name).map_err(SpacedropRequestError::NameFormatError)?;

		let size = stream
			.read_u8()
			.await
			.map_err(SpacedropRequestError::SizeIoError)? as u64;
		let block_size = BlockSize::from_size(size); // TODO: Get from stream: stream.read_u8().await.map_err(|_| ())?; // TODO: Error handling
=======
	pub async fn from_stream(stream: &mut (impl AsyncRead + Unpin)) -> Result<Self, ()> {
		let mut name_len = [0; 2];
		stream.read_exact(&mut name_len).await.map_err(|_| ())?; // TODO: Error handling
		let name_len = u16::from_le_bytes(name_len);

		let mut name = vec![0u8; name_len as usize];
		stream.read_exact(&mut name).await.map_err(|_| ())?; // TODO: Error handling
		let name = String::from_utf8(name).map_err(|_| ())?; // TODO: Error handling

		let mut size = [0; 8];
		stream.read_exact(&mut size).await.map_err(|_| ())?; // TODO: Error handling
		let size = u64::from_le_bytes(size);

		// TODO: If we change `BlockSize` and both clients are running a different version this will not match up and everything will explode
		let block_size = BlockSize::from_size(size); // TODO: Error handling
>>>>>>> 0ba58749

		Ok(Self {
			name,
			size,
			block_size,
		})
	}

	pub fn to_bytes(&self) -> Vec<u8> {
		let mut buf = Vec::new();

		let len_buf = (self.name.len() as u16).to_le_bytes();
		if self.name.len() > u16::MAX as usize {
			panic!("Name is too long!"); // TODO: Error handling
		}
		buf.extend_from_slice(&len_buf);
		buf.extend(self.name.as_bytes());

		buf.extend_from_slice(&self.size.to_le_bytes());

		buf
	}
}

/// TODO
pub struct Block<'a> {
	// TODO: File content, checksum, source location so it can be resent!
	pub offset: u64,
	pub size: u64,
	pub data: &'a [u8],
	// TODO: Checksum?
}

impl<'a> Block<'a> {
	pub fn to_bytes(&self) -> Vec<u8> {
		let mut buf = Vec::new();
		buf.extend_from_slice(&self.offset.to_le_bytes());
		buf.extend_from_slice(&self.size.to_le_bytes());
		buf.extend_from_slice(self.data);
		buf
	}

	pub async fn from_stream(
		stream: &mut (impl AsyncReadExt + Unpin),
		data_buf: &mut [u8],
	) -> Result<Block<'a>, ()> {
		let mut offset = [0; 8];
		stream.read_exact(&mut offset).await.map_err(|_| ())?; // TODO: Error handling
		let offset = u64::from_le_bytes(offset);

		let mut size = [0; 8];
		stream.read_exact(&mut size).await.map_err(|_| ())?; // TODO: Error handling
		let size = u64::from_le_bytes(size);

		// TODO: Handle overflow of `data_buf`
		// TODO: Prevent this being used as a DoS cause I think it can
		let mut read_offset = 0u64;
		loop {
			let read = stream.read(data_buf).await.map_err(|_| ())?; // TODO: Error handling
			read_offset += read as u64;

			if read_offset == size {
				break;
			}
		}

		Ok(Self {
			offset,
			size,
			data: &[], // TODO: This is super cringe. Data should be decoded here but lifetimes and extra allocations become a major concern.
		})
	}
}

pub async fn send(
	stream: &mut (impl AsyncWrite + Unpin),
	mut file: (impl AsyncBufRead + Unpin),
	req: &SpacedropRequest,
) {
	// We manually implement what is basically a `BufReader` so we have more control
	let mut buf = vec![0u8; req.block_size.to_size() as usize];
	let mut offset: u64 = 0;

	loop {
		let read = file.read(&mut buf[..]).await.unwrap(); // TODO: Error handling
		offset += read as u64;

		if read == 0 {
			if offset != req.size {
				panic!("U dun goofed"); // TODO: Error handling
			}

			break;
		}

		let block = Block {
			offset,
			size: read as u64,
			data: &buf[..read],
		};
		debug!(
			"Sending block at offset {} of size {}",
			block.offset, block.size
		);
		stream.write_all(&block.to_bytes()).await.unwrap(); // TODO: Error handling
	}
}

pub async fn receive(
	stream: &mut (impl AsyncReadExt + Unpin),
	mut file: (impl AsyncWrite + Unpin),
	req: &SpacedropRequest,
) {
	// We manually implement what is basically a `BufReader` so we have more control
	let mut data_buf = vec![0u8; req.block_size.to_size() as usize];
	let mut offset: u64 = 0;

	loop {
		// TODO: Timeout if nothing is being received
		let block = Block::from_stream(stream, &mut data_buf).await.unwrap(); // TODO: Error handling
		offset += block.size;

		debug!(
			"Received block at offset {} of size {}",
			block.offset, block.size
		);
		file.write_all(&data_buf[..block.size as usize])
			.await
			.unwrap(); // TODO: Error handling

		// TODO: Should this be `read == 0`
		if offset == req.size {
			break;
		}
	}
}

#[cfg(test)]
mod tests {
	use std::io::Cursor;

	use tokio::sync::oneshot;

	use super::*;

	#[tokio::test]
	async fn test_spaceblock_request() {
		let req = SpacedropRequest {
			name: "Demo".to_string(),
			size: 42069,
			block_size: BlockSize::from_size(42069),
		};

		let bytes = req.to_bytes();
		let req2 = SpacedropRequest::from_stream(&mut Cursor::new(bytes))
			.await
			.unwrap();
		assert_eq!(req, req2);
	}

	#[tokio::test]
	async fn test_spaceblock() {
		let (mut client, mut server) = tokio::io::duplex(64);

		// This is sent out of band of Spaceblock
		let data = b"Spacedrive".to_vec();
		let req = SpacedropRequest {
			name: "Demo".to_string(),
			size: data.len() as u64,
			block_size: BlockSize::from_size(data.len() as u64),
		};

		let (tx, rx) = oneshot::channel();
		tokio::spawn({
			let req = req.clone();
			let data = data.clone();
			async move {
				let file = BufReader::new(Cursor::new(data));
				tx.send(()).unwrap();
				send(&mut client, file, &req).await;
			}
		});

		rx.await.unwrap();

		let mut result = Vec::new();
		receive(&mut server, &mut result, &req).await;
		assert_eq!(result, data);
	}
}<|MERGE_RESOLUTION|>--- conflicted
+++ resolved
@@ -9,16 +9,12 @@
 	string::FromUtf8Error,
 };
 
-<<<<<<< HEAD
 use thiserror::Error;
-use tokio::io::AsyncReadExt;
-=======
 use tokio::{
 	fs::File,
 	io::{AsyncBufRead, AsyncRead, AsyncReadExt, AsyncWrite, AsyncWriteExt, BufReader},
 };
 use tracing::debug;
->>>>>>> 0ba58749
 
 use crate::spacetime::{SpaceTimeStream, UnicastStream};
 
@@ -61,10 +57,11 @@
 }
 
 impl SpacedropRequest {
-<<<<<<< HEAD
-	pub async fn from_stream(stream: &mut UnicastStream) -> Result<Self, SpacedropRequestError> {
+	pub async fn from_stream(
+		stream: &mut (impl AsyncRead + Unpin),
+	) -> Result<Self, SpacedropRequestError> {
 		let name_len = stream
-			.read_u8()
+			.read_u16_le()
 			.await
 			.map_err(SpacedropRequestError::NameLenIoError)?;
 		let mut name = vec![0u8; name_len as usize];
@@ -75,27 +72,10 @@
 		let name = String::from_utf8(name).map_err(SpacedropRequestError::NameFormatError)?;
 
 		let size = stream
-			.read_u8()
-			.await
-			.map_err(SpacedropRequestError::SizeIoError)? as u64;
+			.read_u64_le()
+			.await
+			.map_err(SpacedropRequestError::SizeIoError)?;
 		let block_size = BlockSize::from_size(size); // TODO: Get from stream: stream.read_u8().await.map_err(|_| ())?; // TODO: Error handling
-=======
-	pub async fn from_stream(stream: &mut (impl AsyncRead + Unpin)) -> Result<Self, ()> {
-		let mut name_len = [0; 2];
-		stream.read_exact(&mut name_len).await.map_err(|_| ())?; // TODO: Error handling
-		let name_len = u16::from_le_bytes(name_len);
-
-		let mut name = vec![0u8; name_len as usize];
-		stream.read_exact(&mut name).await.map_err(|_| ())?; // TODO: Error handling
-		let name = String::from_utf8(name).map_err(|_| ())?; // TODO: Error handling
-
-		let mut size = [0; 8];
-		stream.read_exact(&mut size).await.map_err(|_| ())?; // TODO: Error handling
-		let size = u64::from_le_bytes(size);
-
-		// TODO: If we change `BlockSize` and both clients are running a different version this will not match up and everything will explode
-		let block_size = BlockSize::from_size(size); // TODO: Error handling
->>>>>>> 0ba58749
 
 		Ok(Self {
 			name,
