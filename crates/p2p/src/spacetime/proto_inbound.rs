use std::{
	future::Future,
	pin::Pin,
	sync::{atomic::Ordering, Arc},
};

use libp2p::{core::UpgradeInfo, swarm::NegotiatedSubstream, InboundUpgrade};
use tracing::debug;

use crate::{Manager, ManagerStreamAction, Metadata, PeerId, PeerMessageEvent};

use super::{SpaceTimeProtocolName, SpaceTimeStream};

pub struct InboundProtocol<TMetadata: Metadata> {
	pub(crate) peer_id: PeerId,
	pub(crate) manager: Arc<Manager<TMetadata>>,
}

impl<TMetadata: Metadata> UpgradeInfo for InboundProtocol<TMetadata> {
	type Info = SpaceTimeProtocolName;
	type InfoIter = [Self::Info; 1];

	fn protocol_info(&self) -> Self::InfoIter {
		[SpaceTimeProtocolName(self.manager.application_name)]
	}
}

impl<TMetadata: Metadata> InboundUpgrade<NegotiatedSubstream> for InboundProtocol<TMetadata> {
	type Output = ManagerStreamAction<TMetadata>;
	type Error = ();
	type Future = Pin<Box<dyn Future<Output = Result<Self::Output, Self::Error>> + Send + 'static>>;

	fn upgrade_inbound(self, io: NegotiatedSubstream, _: Self::Info) -> Self::Future {
		let id = self.manager.stream_id.fetch_add(1, Ordering::Relaxed);
		Box::pin(async move {
<<<<<<< HEAD
=======
			let id = 1; // TODO
			debug!(
				"stream({}, {id}): accepting inbound connection",
				self.peer_id
			);
>>>>>>> 50910283
			let stream = SpaceTimeStream::from_stream(io).await;
			debug!(
				"stream({}, {id}): stream of type {} accepted",
				self.peer_id,
				stream.stream_type(),
			);

			Ok(ManagerStreamAction::Event(
				PeerMessageEvent {
					stream_id: id,
					peer_id: self.peer_id,
					manager: self.manager.clone(),
					stream,
					_priv: (),
				}
				.into(),
			))
		})
	}
}<|MERGE_RESOLUTION|>--- conflicted
+++ resolved
@@ -33,14 +33,11 @@
 	fn upgrade_inbound(self, io: NegotiatedSubstream, _: Self::Info) -> Self::Future {
 		let id = self.manager.stream_id.fetch_add(1, Ordering::Relaxed);
 		Box::pin(async move {
-<<<<<<< HEAD
-=======
-			let id = 1; // TODO
 			debug!(
 				"stream({}, {id}): accepting inbound connection",
 				self.peer_id
 			);
->>>>>>> 50910283
+
 			let stream = SpaceTimeStream::from_stream(io).await;
 			debug!(
 				"stream({}, {id}): stream of type {} accepted",
