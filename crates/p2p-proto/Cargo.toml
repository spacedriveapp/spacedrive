[package]
name = "sd-p2p-proto"
version = "0.1.0"
authors = ["Oscar Beaumont <oscar@otbeaumont.me>"]
license.workspace = true
edition.workspace = true
repository.workspace = true

[dependencies]
<<<<<<< HEAD
thiserror = { workspace = true }
=======
ed25519-dalek = "2.1.1"
thiserror.workspace = true
>>>>>>> 6bb94e35
tokio = { workspace = true, features = ["io-util"] }
uuid = { workspace = true }

ed25519-dalek = "2.1.0"<|MERGE_RESOLUTION|>--- conflicted
+++ resolved
@@ -7,13 +7,8 @@
 repository.workspace = true
 
 [dependencies]
-<<<<<<< HEAD
 thiserror = { workspace = true }
-=======
-ed25519-dalek = "2.1.1"
-thiserror.workspace = true
->>>>>>> 6bb94e35
 tokio = { workspace = true, features = ["io-util"] }
 uuid = { workspace = true }
 
-ed25519-dalek = "2.1.0"+ed25519-dalek = "2.1.1"