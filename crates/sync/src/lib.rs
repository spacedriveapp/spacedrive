mod crdt;
// mod db;

pub use crdt::*;
// pub use db::*;

<<<<<<< HEAD
use prisma_client_rust::ModelActions;
use serde::{de::DeserializeOwned, Serialize};
use serde_value::Value;
use std::collections::BTreeMap;

pub trait SyncId: Serialize + DeserializeOwned {
	type ModelTypes: SyncType;
}

pub trait SyncType: ModelActions {
	type SyncId: SyncId;
	type Marker: SyncTypeMarker;
}

pub trait SyncTypeMarker {}

pub struct LocalSyncType;
impl SyncTypeMarker for LocalSyncType {}

pub struct OwnedSyncType;
impl SyncTypeMarker for OwnedSyncType {}

pub struct SharedSyncType;
impl SyncTypeMarker for SharedSyncType {}

pub struct RelationSyncType;
impl SyncTypeMarker for RelationSyncType {}

pub trait CreateCRDTMutation<T: ModelActions> {
=======
use prisma_client_rust::ModelTypes;
use serde_value::Value;
use std::collections::BTreeMap;

pub trait CreateCRDTMutation<T: ModelTypes> {
>>>>>>> 02b4c2eb
	fn operation_from_data(
		d: &BTreeMap<String, Value>,
		typ: CreateOperationType,
	) -> CRDTOperationType;
}

pub enum CreateOperationType {
	Owned,
	SharedUnique,
	SharedAtomic,
	Relation,
}

impl<T: ModelTypes> CreateCRDTMutation<T> for prisma_client_rust::Create<'_, T> {
	fn operation_from_data(
		_: &BTreeMap<String, Value>,
		typ: CreateOperationType,
	) -> CRDTOperationType {
		match typ {
			CreateOperationType::Owned => {
				todo!()
				// let id = serde_json::to_value(
				// 	d.iter()
				// 		.filter(|(field, _)| T::id_fields().iter().any(|f| f == field))
				// 		.collect::<BTreeMap<_, _>>(),
				// )
				// .unwrap();

				// CRDTOperationType::Owned(OwnedOperation {
				// 	model: T::MODEL.to_string(),
				// 	items: [OwnedOperationItem {
				// 		id,
				// 		data: OwnedOperationData::Create(
				// 			d.clone()
				// 				.into_iter()
				// 				.filter(|(field, _)| T::id_fields().iter().all(|f| f != field))
				// 				.map(|(k, v)| (k, serde_json::to_value(v).unwrap()))
				// 				.collect(),
				// 		),
				// 	}]
				// 	.to_vec(),
				// })
			}
			_ => todo!(),
		}
	}
}<|MERGE_RESOLUTION|>--- conflicted
+++ resolved
@@ -4,8 +4,7 @@
 pub use crdt::*;
 // pub use db::*;
 
-<<<<<<< HEAD
-use prisma_client_rust::ModelActions;
+use prisma_client_rust::ModelTypes;
 use serde::{de::DeserializeOwned, Serialize};
 use serde_value::Value;
 use std::collections::BTreeMap;
@@ -14,7 +13,7 @@
 	type ModelTypes: SyncType;
 }
 
-pub trait SyncType: ModelActions {
+pub trait SyncType: ModelTypes {
 	type SyncId: SyncId;
 	type Marker: SyncTypeMarker;
 }
@@ -33,14 +32,7 @@
 pub struct RelationSyncType;
 impl SyncTypeMarker for RelationSyncType {}
 
-pub trait CreateCRDTMutation<T: ModelActions> {
-=======
-use prisma_client_rust::ModelTypes;
-use serde_value::Value;
-use std::collections::BTreeMap;
-
 pub trait CreateCRDTMutation<T: ModelTypes> {
->>>>>>> 02b4c2eb
 	fn operation_from_data(
 		d: &BTreeMap<String, Value>,
 		typ: CreateOperationType,
