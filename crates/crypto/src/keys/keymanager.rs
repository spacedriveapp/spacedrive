--- conflicted
+++ resolved
@@ -321,7 +321,6 @@
 	/// This is used to change a master password.
 	///
 	/// The entire keystore is re-encrypted with the new master password, and will require dumping and syncing with Prisma.
-<<<<<<< HEAD
 	// pub fn rotate_root_key(
 	// 	&self,
 	// 	master_password: Protected<String>,
@@ -351,7 +350,7 @@
 	// 				Err(Error::IncorrectPassword)
 	// 			}?;
 
-	// 			let master_key_nonce = generate_nonce(algorithm);
+	// 			let master_key_nonce = generate_nonce(stored_key.algorithm);
 
 	// 			// Encrypt the master key with the user's hashed password
 	// 			let encrypted_master_key: [u8; 48] = to_array(StreamEncryption::encrypt_bytes(
@@ -401,7 +400,7 @@
 	// 		key: Vec::new(),
 	// 	};
 
-	// 	let secret_key = Protected::new(base64::encode(salt));
+	// let secret_key = Self::format_secret_key(&salt);
 
 	// 	let mpc_bundle = MasterPasswordChangeBundle {
 	// 		verification_key,
@@ -416,109 +415,6 @@
 	// 	// Return the verification key so it can be written to Prisma and return the secret key so it can be shown to the user
 	// 	Ok(mpc_bundle)
 	// }
-=======
-	pub fn change_master_password(
-		&self,
-		master_password: Protected<String>,
-		algorithm: Algorithm,
-		hashing_algorithm: HashingAlgorithm,
-	) -> Result<MasterPasswordChangeBundle> {
-		// Generate a new secret key
-		let salt = generate_salt();
-
-		// Hash the master password
-		let hashed_password = hashing_algorithm.hash(
-			Protected::new(master_password.expose().as_bytes().to_vec()),
-			salt,
-		)?;
-
-		// Iterate over the keystore - decrypt each master key, re-encrypt it with the same algorithm, and collect them into a vec
-		let updated_keystore: Result<Vec<StoredKey>> = self
-			.dump_keystore()
-			.iter()
-			.map(|stored_key| {
-				let mut stored_key = stored_key.clone();
-
-				let master_key = if let Ok(decrypted_master_key) = StreamDecryption::decrypt_bytes(
-					self.get_master_password()?,
-					&stored_key.master_key_nonce,
-					stored_key.algorithm,
-					&stored_key.master_key,
-					&[],
-				) {
-					Ok(Protected::new(to_array::<32>(
-						decrypted_master_key.expose().clone(),
-					)?))
-				} else {
-					Err(Error::IncorrectPassword)
-				}?;
-
-				let master_key_nonce = generate_nonce(stored_key.algorithm);
-
-				// Encrypt the master key with the user's hashed password
-				let encrypted_master_key: [u8; 48] = to_array(StreamEncryption::encrypt_bytes(
-					hashed_password.clone(),
-					&master_key_nonce,
-					stored_key.algorithm,
-					master_key.expose(),
-					&[],
-				)?)?;
-
-				stored_key.master_key = encrypted_master_key;
-				stored_key.master_key_nonce = master_key_nonce;
-
-				Ok(stored_key)
-			})
-			.collect();
-
-		// should use ? above
-		let updated_keystore = updated_keystore?;
-
-		// Clear the current keystore and update it with our re-encrypted keystore
-		self.empty_keystore();
-		self.populate_keystore(updated_keystore.clone())?;
-
-		// Create a new verification key for the master password/secret key combination
-		let uuid = uuid::Uuid::nil();
-		let master_key = generate_master_key();
-		let master_key_nonce = generate_nonce(algorithm);
-
-		// Encrypt the master key with the hashed master password
-		let encrypted_master_key: [u8; 48] = to_array(StreamEncryption::encrypt_bytes(
-			hashed_password,
-			&master_key_nonce,
-			algorithm,
-			master_key.expose(),
-			&[],
-		)?)?;
-
-		let verification_key = StoredKey {
-			uuid,
-			algorithm,
-			hashing_algorithm,
-			content_salt: [0u8; 16],
-			master_key: encrypted_master_key,
-			master_key_nonce,
-			key_nonce: Vec::new(),
-			key: Vec::new(),
-		};
-
-		let secret_key = Self::format_secret_key(&salt);
-
-		let mpc_bundle = MasterPasswordChangeBundle {
-			verification_key,
-			secret_key,
-			updated_keystore,
-		};
-
-		// Update the internal verification key, and then set the master password
-		*self.verification_key.lock()? = Some(mpc_bundle.verification_key.clone());
-		self.set_master_password(master_password, mpc_bundle.secret_key.clone())?;
-
-		// Return the verification key so it can be written to Prisma and return the secret key so it can be shown to the user
-		Ok(mpc_bundle)
-	}
->>>>>>> f1292d6e
 
 	/// Used internally to convert from a hex-encoded `Protected<String>` to a `Protected<[u8; SALT_LEN]>` in a secretive manner.
 	///
@@ -546,7 +442,6 @@
 	/// This re-encrypts master keys so they can be imported from a key backup into the current key manager.
 	///
 	/// It returns a `Vec<StoredKey>` so they can be written to Prisma
-<<<<<<< HEAD
 	// pub fn import_keystore_backup(
 	// 	&self,
 	// 	master_password: Protected<String>, // at the time of the backup
@@ -620,20 +515,6 @@
 
 	// 	Ok(reencrypted_keys)
 	// }
-=======
-	#[allow(clippy::needless_pass_by_value)]
-	pub fn import_keystore_backup(
-		&self,
-		master_password: Protected<String>, // at the time of the backup
-		secret_key: Protected<String>,      // at the time of the backup
-		stored_keys: &[StoredKey],          // from the backup
-	) -> Result<Vec<StoredKey>> {
-		// this backup should contain a verification key, which will tell us the algorithm+hashing algorithm
-		let master_password = Protected::new(master_password.expose().as_bytes().to_vec());
-		let secret_key = Self::convert_secret_key_string(secret_key);
-
-		let mut verification_key = None;
->>>>>>> f1292d6e
 
 	/// This requires both the master password and the secret key
 	///
