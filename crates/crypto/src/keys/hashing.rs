//! This module contains all password-hashing related functions.
//!
//! Everything contained within is used to hash a user's password into strong key material, suitable for encrypting master keys.
//!
//! # Examples
//!
//! ```rust,ignore
//! let password = Protected::new(b"password".to_vec());
//! let hashing_algorithm = HashingAlgorithm::Argon2id(Params::Standard);
//! let salt = generate_salt();
//! let hashed_password = hashing_algorithm.hash(password, salt).unwrap();
//! ```
#![allow(clippy::use_self)] // I think: https://github.com/rust-lang/rust-clippy/issues/3909

use crate::Protected;
use crate::{primitives::SALT_LEN, Error, Result};
use argon2::Argon2;

/// These parameters define the password-hashing level.
///
/// The harder the parameter, the longer the password will take to hash.
<<<<<<< HEAD
#[derive(Clone, Copy, PartialEq, Eq, Type, Serialize, Deserialize)]
=======
#[derive(Clone, Copy, PartialEq, Eq)]
#[cfg_attr(
	feature = "serde",
	derive(serde::Serialize),
	derive(serde::Deserialize)
)]
#[cfg_attr(feature = "rspc", derive(specta::Type))]
#[allow(clippy::use_self)]
>>>>>>> 2baf16d9
pub enum Params {
	Standard,
	Hardened,
	Paranoid,
}

/// This defines all available password hashing algorithms.
#[derive(Clone, Copy, PartialEq, Eq)]
#[cfg_attr(
	feature = "serde",
	derive(serde::Serialize),
	derive(serde::Deserialize)
)]
#[cfg_attr(feature = "rspc", derive(specta::Type))]
pub enum HashingAlgorithm {
	Argon2id(Params),
}

impl HashingAlgorithm {
	/// This function should be used to hash passwords
	///
	/// It also handles all the password hashing parameters.
	pub fn hash(
		&self,
		password: Protected<Vec<u8>>,
		salt: [u8; SALT_LEN],
	) -> Result<Protected<[u8; 32]>> {
		match self {
			Self::Argon2id(params) => password_hash_argon2id(password, salt, *params),
		}
	}
}

impl Params {
	/// This function is used to generate parameters for password hashing.
	///
	/// This should not be called directly. Call it via the `HashingAlgorithm` struct (e.g. `HashingAlgorithm::Argon2id(Params::Standard).hash()`)
	#[must_use]
	pub fn get_argon2_params(&self) -> argon2::Params {
		match self {
			// We can use `.unwrap()` here as the values are hardcoded, and this shouldn't error
			// The values are NOT final, as we need to find a good average.
			// It's very hardware dependant but we should aim for at least 64MB of RAM usage on standard
			// Provided they all take one (ish) second or longer, and less than 3/4 seconds (for paranoid), they will be fine
			// It's not so much the parameters themselves that matter, it's the duration (and ensuring that they use enough RAM to hinder ASIC brute-force attacks)
			Self::Standard => {
				argon2::Params::new(131_072, 8, 4, Some(argon2::Params::DEFAULT_OUTPUT_LEN))
					.unwrap()
			}
			Self::Paranoid => {
				argon2::Params::new(262_144, 8, 4, Some(argon2::Params::DEFAULT_OUTPUT_LEN))
					.unwrap()
			}
			Self::Hardened => {
				argon2::Params::new(524_288, 8, 4, Some(argon2::Params::DEFAULT_OUTPUT_LEN))
					.unwrap()
			}
		}
	}
}

/// This function should NOT be called directly!
///
/// Call it via the `HashingAlgorithm` struct (e.g. `HashingAlgorithm::Argon2id(Params::Standard).hash()`)
#[allow(clippy::needless_pass_by_value)]
pub fn password_hash_argon2id(
	password: Protected<Vec<u8>>,
	salt: [u8; SALT_LEN],
	params: Params,
) -> Result<Protected<[u8; 32]>> {
	let mut key = [0u8; 32];

	let argon2 = Argon2::new(
		argon2::Algorithm::Argon2id,
		argon2::Version::V0x13,
		params.get_argon2_params(),
	);

	let result = argon2.hash_password_into(password.expose(), &salt, &mut key);

	if result.is_ok() {
		Ok(Protected::new(key))
	} else {
		Err(Error::PasswordHash)
	}
}<|MERGE_RESOLUTION|>--- conflicted
+++ resolved
@@ -19,9 +19,6 @@
 /// These parameters define the password-hashing level.
 ///
 /// The harder the parameter, the longer the password will take to hash.
-<<<<<<< HEAD
-#[derive(Clone, Copy, PartialEq, Eq, Type, Serialize, Deserialize)]
-=======
 #[derive(Clone, Copy, PartialEq, Eq)]
 #[cfg_attr(
 	feature = "serde",
@@ -29,8 +26,6 @@
 	derive(serde::Deserialize)
 )]
 #[cfg_attr(feature = "rspc", derive(specta::Type))]
-#[allow(clippy::use_self)]
->>>>>>> 2baf16d9
 pub enum Params {
 	Standard,
 	Hardened,
