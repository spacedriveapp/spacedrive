[package]
name = "sd-crypto"
version = "0.0.0"
authors = ["Jake Robinson <jake@spacedrive.com>"]
readme = "README.md"
description = "A library to handle cryptographic functions within Spacedrive"
edition = "2021"
rust-version = "1.64.0"

[features]
rspc = ["dep:rspc"]
serde = ["dep:serde", "dep:serde_json", "dep:serde-big-array", "uuid/serde"]

[dependencies]
# rng
rand = "0.8.5"
rand_chacha = "0.3.1"

# hashing
argon2 = "0.4.1"
balloon-hash = "0.3.0"
blake3 = { version = "1.3.3", features = ["traits-preview"] }

# aeads
aes-gcm = "0.10.1"
chacha20poly1305 = "0.10.1"
aead = { version = "0.5.1", features = ["stream"] }

# cryptographic hygiene
zeroize = "1.5.7"

# error handling
thiserror = "1.0.37"

# metadata de/serialization
serde = { version = "1.0", features = ["derive"], optional = true }
serde_json = { version = "1.0", optional = true }
serde-big-array = { version = "0.4.1", optional = true }

# for storedkey organisation and handling
uuid = { version = "1.1.2", features = ["v4"] }

# better/faster keymanager
dashmap = "5.4.0"

# optional, for support with rspc
rspc = { workspace = true, features = ["uuid"], optional = true }

# for asynchronous crypto
tokio = { workspace = true, features = ["io-util", "rt-multi-thread"] }

# linux OS keychain
[target.'cfg(target_os = "linux")'.dependencies]
secret-service = "2.0.2"

# macos/ios OS keychain
[target.'cfg(any(target_os = "macos", target_os = "ios"))'.dependencies]
security-framework = "2.8.1"

[dev-dependencies]
tokio = { workspace = true, features = [
    "fs",
    "macros",
] } # features needed for examples

<<<<<<< HEAD
[[bench]]
name = "aes-256-gcm"
path = "benches/aes-256-gcm.rs"
harness = false
=======
[features]
rspc = ["dep:rspc", "dep:specta"]
serde = ["dep:serde", "dep:serde_json", "dep:serde-big-array", "uuid/serde"]

# [[bench]]
# name = "aes-256-gcm"
# path = "benches/aes-256-gcm.rs"
# harness = false
>>>>>>> e0ead286

# [[bench]]
# name = "xchacha20-poly1305"
# path = "benches/xchacha20-poly1305.rs"
# harness = false

# [[bench]]
# name = "argon2id"
# path = "benches/argon2id.rs"
# harness = false<|MERGE_RESOLUTION|>--- conflicted
+++ resolved
@@ -63,21 +63,10 @@
     "macros",
 ] } # features needed for examples
 
-<<<<<<< HEAD
 [[bench]]
 name = "aes-256-gcm"
 path = "benches/aes-256-gcm.rs"
 harness = false
-=======
-[features]
-rspc = ["dep:rspc", "dep:specta"]
-serde = ["dep:serde", "dep:serde_json", "dep:serde-big-array", "uuid/serde"]
-
-# [[bench]]
-# name = "aes-256-gcm"
-# path = "benches/aes-256-gcm.rs"
-# harness = false
->>>>>>> e0ead286
 
 # [[bench]]
 # name = "xchacha20-poly1305"
