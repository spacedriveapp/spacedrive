[package]
name    = "sd-crypto"
version = "0.0.0"

<<<<<<< HEAD
authors = ["Ericson Soares <ericson@spacedrive.com>", "Jake Robinson <jake@spacedrive.com>"]
=======
authors = ["Jake Robinson <jake@spacedrive.com>"]
>>>>>>> 139ba6e1
description = """
A cryptographic library that provides safe and high-level
encryption, hashing, and encoding interfaces.
"""
<<<<<<< HEAD

edition.workspace      = true
keywords               = ["crypto"]
license.workspace      = true
readme                 = "README.md"
repository.workspace   = true
rust-version.workspace = true

[dependencies]
# Workspace dependencies
async-stream = { workspace = true }
blake3       = { workspace = true }
futures      = { workspace = true }
serde        = { workspace = true, features = ["derive"] }
thiserror    = { workspace = true }
tokio        = { workspace = true, features = ["io-util", "macros", "rt-multi-thread", "sync"] }

# External dependencies
aead             = { version = "0.6.0-rc.0", default-features = false, features = ["stream"] }
chacha20poly1305 = "0.11.0-pre.1"
cmov             = "0.3.1"
# Some deps use this same version, so we just use it too
generic-array   = { version = "=0.14.7", features = ["serde", "zeroize"] }
hex             = "0.4.3"
rand            = "0.9.0-alpha.2"
rand_chacha     = "0.9.0-alpha.2"
rand_core       = "0.9.0-alpha.2"
serde-big-array = { version = "0.5.1" }
serdect         = { version = "0.3.0-pre.0" }
typenum         = "1.17.0"
zeroize         = { version = "1.7.0", features = ["aarch64", "derive"] }
=======
edition.workspace = true
keywords = ["crypto"]
license.workspace = true
readme = "README.md"
repository.workspace = true
rust-version = "1.72"


[features]
experimental = []
keyring = ["dep:linux-keyutils", "dep:security-framework"]
secret-service = [
	"dep:secret-service",
	"dep:zbus",
	"keyring"
] # explicit enabling required as the secret service api requires `zbus` and is messy
serde = ["bincode/serde", "dep:serde", "dep:serde-big-array", "dep:serde_json", "dep:serdect"]
sys = []

[dependencies]
# rng
rand        = "0.9.0-alpha.0"
rand_chacha = "0.9.0-alpha.0"
rand_core   = "0.9.0-alpha.0"

# hashing
argon2 = { version = "0.6.0-pre.0", default_features = false, features = ["alloc", "zeroize"] }
balloon-hash = { version = "0.5.0-pre.0", default_features = false, features = [
	"alloc",
	"zeroize"
] }
blake3 = { version = "1.5.0", features = ["traits-preview", "zeroize"] }

# constant time
cmov = "0.3.1"

# aeads
aead             = { version = "0.5.2", default-features = false, features = ["stream"] }
aes-gcm-siv      = "0.11.1"
bincode          = { version = "2.0.0-rc.3", features = ["alloc", "derive"] }
chacha20poly1305 = "0.10.1"
thiserror        = "1.0.57"

zeroize = { version = "1.7.0", features = ["aarch64", "derive"] }

serde           = { version = "1.0.197", features = ["derive"], optional = true }
serde-big-array = { version = "0.5.1", optional = true }
serde_json      = { version = "1.0.114", optional = true }
serdect         = { version = "0.3.0-pre.0", optional = true }

specta = { workspace = true, optional = true }

# for asynchronous crypto
tokio = { workspace = true, features = [
	"io-util",
	"macros",
	"rt-multi-thread",
	"sync"
], optional = true }

redb = "1.5.0"
>>>>>>> 139ba6e1


<<<<<<< HEAD

[dev-dependencies]
paste     = "1.0.14"
tempfile  = "3.10.1"




[[example]]
path = "examples/secure_erase.rs"
name = "secure_erase"
=======
uuid = { version = "1.7.0", features = ["v4"] }

# ed25519-dalek = { version = "2.1.1", feature = ["std", "zeroize"] }
# x25519-dalek = { version = "2.0.1", feature = [
# 	"std",
# 	"zeroize",
# ] } # ReusableSecrets feature may have to come out for X3DH

# linux OS keyring
[target.'cfg(target_os = "linux")'.dependencies]
linux-keyutils = { version = "0.2.4", features = ["std"], optional = true }
secret-service = { version = "3.0.1", features = [
	"crypto-rust",
	"rt-tokio-crypto-rust"
], optional = true }

# this needs to remain at versions < 4, as they made some changes and i can't get it
# to compile for the time being
zbus = { version = "4.0", default_features = false, features = [
	"blocking",
	"tokio"
], optional = true }

[target.'cfg(any(target_os = "macos", target_os = "ios"))'.dependencies]
security-framework = { version = "2.9.2", optional = true }

[dev-dependencies]
criterion = "0.5.1"
paste     = "1.0.14"
tempfile  = "3.10.1"

[clippy]
allow = ["unwrap_in_tests"]

[[bench]]
harness = false
name    = "aes-256-gcm-siv"
path    = "benches/crypto/aes-256-gcm-siv.rs"

[[bench]]
harness = false
name    = "xchacha20-poly1305"
path    = "benches/crypto/xchacha20-poly1305.rs"

[[bench]]
bench   = false
harness = false
name    = "argon2id"
path    = "benches/hashing/argon2id.rs"

[[bench]]
bench   = false
harness = false
name    = "blake3-balloon"
path    = "benches/hashing/blake3-balloon.rs"

[[bench]]
harness = false
name    = "blake3"
path    = "benches/hashing/blake3.rs"

[[bench]]
harness = false
name    = "blake3-kdf"
path    = "benches/hashing/blake3-kdf.rs"

[[example]]
name = "file_encryption"
path = "examples/file_encryption.rs"
>>>>>>> 139ba6e1
<|MERGE_RESOLUTION|>--- conflicted
+++ resolved
@@ -1,17 +1,12 @@
 [package]
 name    = "sd-crypto"
-version = "0.0.0"
+version = "0.0.1"
 
-<<<<<<< HEAD
 authors = ["Ericson Soares <ericson@spacedrive.com>", "Jake Robinson <jake@spacedrive.com>"]
-=======
-authors = ["Jake Robinson <jake@spacedrive.com>"]
->>>>>>> 139ba6e1
 description = """
 A cryptographic library that provides safe and high-level
 encryption, hashing, and encoding interfaces.
 """
-<<<<<<< HEAD
 
 edition.workspace      = true
 keywords               = ["crypto"]
@@ -39,155 +34,15 @@
 rand            = "0.9.0-alpha.2"
 rand_chacha     = "0.9.0-alpha.2"
 rand_core       = "0.9.0-alpha.2"
-serde-big-array = { version = "0.5.1" }
-serdect         = { version = "0.3.0-pre.0" }
+serde-big-array = "0.5.1"
+serdect         = "0.3.0-pre.0"
 typenum         = "1.17.0"
 zeroize         = { version = "1.7.0", features = ["aarch64", "derive"] }
-=======
-edition.workspace = true
-keywords = ["crypto"]
-license.workspace = true
-readme = "README.md"
-repository.workspace = true
-rust-version = "1.72"
-
-
-[features]
-experimental = []
-keyring = ["dep:linux-keyutils", "dep:security-framework"]
-secret-service = [
-	"dep:secret-service",
-	"dep:zbus",
-	"keyring"
-] # explicit enabling required as the secret service api requires `zbus` and is messy
-serde = ["bincode/serde", "dep:serde", "dep:serde-big-array", "dep:serde_json", "dep:serdect"]
-sys = []
-
-[dependencies]
-# rng
-rand        = "0.9.0-alpha.0"
-rand_chacha = "0.9.0-alpha.0"
-rand_core   = "0.9.0-alpha.0"
-
-# hashing
-argon2 = { version = "0.6.0-pre.0", default_features = false, features = ["alloc", "zeroize"] }
-balloon-hash = { version = "0.5.0-pre.0", default_features = false, features = [
-	"alloc",
-	"zeroize"
-] }
-blake3 = { version = "1.5.0", features = ["traits-preview", "zeroize"] }
-
-# constant time
-cmov = "0.3.1"
-
-# aeads
-aead             = { version = "0.5.2", default-features = false, features = ["stream"] }
-aes-gcm-siv      = "0.11.1"
-bincode          = { version = "2.0.0-rc.3", features = ["alloc", "derive"] }
-chacha20poly1305 = "0.10.1"
-thiserror        = "1.0.57"
-
-zeroize = { version = "1.7.0", features = ["aarch64", "derive"] }
-
-serde           = { version = "1.0.197", features = ["derive"], optional = true }
-serde-big-array = { version = "0.5.1", optional = true }
-serde_json      = { version = "1.0.114", optional = true }
-serdect         = { version = "0.3.0-pre.0", optional = true }
-
-specta = { workspace = true, optional = true }
-
-# for asynchronous crypto
-tokio = { workspace = true, features = [
-	"io-util",
-	"macros",
-	"rt-multi-thread",
-	"sync"
-], optional = true }
-
-redb = "1.5.0"
->>>>>>> 139ba6e1
-
-
-<<<<<<< HEAD
 
 [dev-dependencies]
-paste     = "1.0.14"
-tempfile  = "3.10.1"
-
-
-
+paste    = "1.0.14"
+tempfile = "3.10.1"
 
 [[example]]
-path = "examples/secure_erase.rs"
 name = "secure_erase"
-=======
-uuid = { version = "1.7.0", features = ["v4"] }
-
-# ed25519-dalek = { version = "2.1.1", feature = ["std", "zeroize"] }
-# x25519-dalek = { version = "2.0.1", feature = [
-# 	"std",
-# 	"zeroize",
-# ] } # ReusableSecrets feature may have to come out for X3DH
-
-# linux OS keyring
-[target.'cfg(target_os = "linux")'.dependencies]
-linux-keyutils = { version = "0.2.4", features = ["std"], optional = true }
-secret-service = { version = "3.0.1", features = [
-	"crypto-rust",
-	"rt-tokio-crypto-rust"
-], optional = true }
-
-# this needs to remain at versions < 4, as they made some changes and i can't get it
-# to compile for the time being
-zbus = { version = "4.0", default_features = false, features = [
-	"blocking",
-	"tokio"
-], optional = true }
-
-[target.'cfg(any(target_os = "macos", target_os = "ios"))'.dependencies]
-security-framework = { version = "2.9.2", optional = true }
-
-[dev-dependencies]
-criterion = "0.5.1"
-paste     = "1.0.14"
-tempfile  = "3.10.1"
-
-[clippy]
-allow = ["unwrap_in_tests"]
-
-[[bench]]
-harness = false
-name    = "aes-256-gcm-siv"
-path    = "benches/crypto/aes-256-gcm-siv.rs"
-
-[[bench]]
-harness = false
-name    = "xchacha20-poly1305"
-path    = "benches/crypto/xchacha20-poly1305.rs"
-
-[[bench]]
-bench   = false
-harness = false
-name    = "argon2id"
-path    = "benches/hashing/argon2id.rs"
-
-[[bench]]
-bench   = false
-harness = false
-name    = "blake3-balloon"
-path    = "benches/hashing/blake3-balloon.rs"
-
-[[bench]]
-harness = false
-name    = "blake3"
-path    = "benches/hashing/blake3.rs"
-
-[[bench]]
-harness = false
-name    = "blake3-kdf"
-path    = "benches/hashing/blake3-kdf.rs"
-
-[[example]]
-name = "file_encryption"
-path = "examples/file_encryption.rs"
->>>>>>> 139ba6e1
+path = "examples/secure_erase.rs"