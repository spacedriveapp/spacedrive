--- conflicted
+++ resolved
@@ -6,29 +6,18 @@
 repository.workspace = true
 
 [dependencies]
-<<<<<<< HEAD
 # Spacedrive Sub-crates
-sd-p2p2 = { path = "../p2p2" }
+sd-p2p = { path = "../p2p" }
 
 base64 = { workspace = true }
+rmpv = { workspace = true }
 rspc = { workspace = true }
+
 serde = { workspace = true }
 serde_json = { workspace = true }
 specta = { workspace = true }
 thiserror = { workspace = true }
+tracing = { workspace = true }
 uuid = { workspace = true }
 
-reqwest = "0.11.22"
-=======
-sd-p2p = { path = "../p2p" }
-reqwest = "0.11.22"
-serde.workspace = true
-serde_json.workspace = true
-thiserror = "1.0.50"
-uuid.workspace = true
-rspc = { workspace = true }
-specta.workspace = true
-base64.workspace = true
-rmpv.workspace = true
-tracing.workspace = true
->>>>>>> 6bb94e35
+reqwest = "0.11.22"