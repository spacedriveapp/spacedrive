<<<<<<< HEAD
# Privacy

We value privacy a lot. Write some more about that :D
=======
# Privacy Policy

_This page has yet to be written out in full. Please check back later!_
>>>>>>> fc111a71
<|MERGE_RESOLUTION|>--- conflicted
+++ resolved
@@ -1,9 +1,3 @@
-<<<<<<< HEAD
-# Privacy
-
-We value privacy a lot. Write some more about that :D
-=======
 # Privacy Policy
 
 _This page has yet to be written out in full. Please check back later!_
->>>>>>> fc111a71
