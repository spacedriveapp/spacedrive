--- conflicted
+++ resolved
@@ -8,8 +8,4 @@
 
 Objects can be added to a Space manually, or by matching a defined ruleset, similar to Tags.
 
-<<<<<<< HEAD
-Spacedrive comes with pre-defined Spaces, such as: photos, videos, screenshots, documents, etc.
-=======
-Spacedrive comes with pre-defined Spaces, such as: photos, videos, screenshots, documents.
->>>>>>> fc111a71
+Spacedrive comes with pre-defined Spaces, such as: photos, videos, screenshots, documents.