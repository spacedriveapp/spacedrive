import * as fs from 'node:fs/promises';
import * as os from 'node:os';
import * as path from 'node:path';
import { env } from 'node:process';
import { extractTo } from 'archive-wasm/src/fs.mjs';

import {
	getGh,
	getGhArtifactContent,
	getGhReleasesAssets,
	getGhWorkflowRunArtifacts
} from './github.mjs';
import {
	FFMPEG_SUFFFIX,
	FFMPEG_WORKFLOW,
	getConst,
	getSuffix,
	LIBHEIF_SUFFIX,
	LIBHEIF_WORKFLOW,
	PDFIUM_SUFFIX,
	PROTOC_SUFFIX
} from './suffix.mjs';
import { which } from './which.mjs';

const noop = () => {};

const __debug = env.NODE_ENV === 'debug';
const __osType = os.type();

// Github repos
const PDFIUM_REPO = 'bblanchon/pdfium-binaries';
const PROTOBUF_REPO = 'protocolbuffers/protobuf';
const SPACEDRIVE_REPO = 'spacedriveapp/spacedrive';

/**
 * Download and extract protobuff compiler binary
 * @param {string[]} machineId
 * @param {string} framework
 */
export async function downloadProtc(machineId, framework) {
	if (await which('protoc')) return;

	console.log('Downloading protoc...');

	const protocSuffix = getSuffix(PROTOC_SUFFIX, machineId);
	if (protocSuffix == null) throw new Error('NO_PROTOC');

	let found = false;
	for await (const release of getGhReleasesAssets(PROTOBUF_REPO)) {
		if (!protocSuffix.test(release.name)) continue;
		try {
			await extractTo(await getGh(release.downloadUrl), framework, {
				chmod: 0o600,
				overwrite: true
			});
			found = true;
			break;
		} catch (error) {
			console.warn('Failed to download protoc, re-trying...');
			if (__debug) console.error(error);
		}
	}

	if (!found) throw new Error('NO_PROTOC');

	// cleanup
	await fs.unlink(path.join(framework, 'readme.txt')).catch(__debug ? console.error : noop);
}

/**
 * Download and extract pdfium library for generating PDFs thumbnails
 * @param {string[]} machineId
 * @param {string} framework
 */
export async function downloadPDFium(machineId, framework) {
	console.log('Downloading pdfium...');

	const pdfiumSuffix = getSuffix(PDFIUM_SUFFIX, machineId);
	if (pdfiumSuffix == null) throw new Error('NO_PDFIUM');

	let found = false;
	for await (const release of getGhReleasesAssets(PDFIUM_REPO)) {
		if (!pdfiumSuffix.test(release.name)) continue;
		try {
			await extractTo(await getGh(release.downloadUrl), framework, {
				chmod: 0o600,
				overwrite: true
			});
			found = true;
			break;
		} catch (error) {
			console.warn('Failed to download pdfium, re-trying...');
			if (__debug) console.error(error);
		}
	}

	if (!found) throw new Error('NO_PDFIUM');

	// cleanup
	const cleanup = [
		fs.rename(path.join(framework, 'LICENSE'), path.join(framework, 'LICENSE.pdfium')),
		...['args.gn', 'PDFiumConfig.cmake', 'VERSION'].map((file) =>
			fs.unlink(path.join(framework, file)).catch(__debug ? console.error : noop)
		)
	];

	switch (__osType) {
		case 'Linux':
			cleanup.push(fs.chmod(path.join(framework, 'lib', 'libpdfium.so'), 0o750));
			break;
		case 'Darwin':
			cleanup.push(fs.chmod(path.join(framework, 'lib', 'libpdfium.dylib'), 0o750));
			break;
	}

	await Promise.all(cleanup);
}

/**
 * Download and extract ffmpeg libs for video thumbnails
 * @param {string[]} machineId
 * @param {string} framework
 * @param {string[]} branches
 */
export async function downloadFFMpeg(machineId, framework, branches) {
	const workflow = getConst(FFMPEG_WORKFLOW, machineId);
	if (workflow == null) {
		console.log('Checking FFMPeg...');
		if (await which('ffmpeg')) {
			// TODO: check ffmpeg version match what we need
			return;
		} else {
			throw new Error('NO_FFMPEG');
		}
	}

	console.log('Downloading FFMPeg...');

	const ffmpegSuffix = getSuffix(FFMPEG_SUFFFIX, machineId);
	if (ffmpegSuffix == null) throw new Error('NO_FFMPEG');

	let found = false;
	for await (const artifact of getGhWorkflowRunArtifacts(SPACEDRIVE_REPO, workflow, branches)) {
		if (!ffmpegSuffix.test(artifact.name)) continue;
		try {
			const data = await getGhArtifactContent(SPACEDRIVE_REPO, artifact.id);
			await extractTo(data, framework, {
				chmod: 0o600,
				recursive: true,
				overwrite: true
			});
			found = true;
			break;
		} catch (error) {
			console.warn('Failed to download FFMpeg, re-trying...');
			if (__debug) console.error(error);
		}
	}

	if (!found) throw new Error('NO_FFMPEG');
<<<<<<< HEAD
=======
}

/**
 * Download and extract libheif libs for heif thumbnails
 * @param {string[]} machineId
 * @param {string} framework
 * @param {string[]} branches
 */
export async function downloadLibHeif(machineId, framework, branches) {
	const workflow = getConst(LIBHEIF_WORKFLOW, machineId);
	if (workflow == null) return;

	console.log('Downloading LibHeif...');

	const libHeifSuffix = getSuffix(LIBHEIF_SUFFIX, machineId);
	if (libHeifSuffix == null) throw new Error('NO_LIBHEIF');

	let found = false;
	for await (const artifact of getGhWorkflowRunArtifacts(SPACEDRIVE_REPO, workflow, branches)) {
		if (!libHeifSuffix.test(artifact.name)) continue;
		try {
			const data = await getGhArtifactContent(SPACEDRIVE_REPO, artifact.id);
			await extractTo(data, framework, {
				chmod: 0o600,
				recursive: true,
				overwrite: true
			});
			found = true;
			break;
		} catch (error) {
			console.warn('Failed to download LibHeif, re-trying...');
			if (__debug) console.error(error);
		}
	}

	if (!found) throw new Error('NO_LIBHEIF');
>>>>>>> e33a4cd9
}<|MERGE_RESOLUTION|>--- conflicted
+++ resolved
@@ -158,8 +158,6 @@
 	}
 
 	if (!found) throw new Error('NO_FFMPEG');
-<<<<<<< HEAD
-=======
 }
 
 /**
@@ -196,5 +194,4 @@
 	}
 
 	if (!found) throw new Error('NO_LIBHEIF');
->>>>>>> e33a4cd9
 }