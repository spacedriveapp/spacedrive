import {
	AcademicCapIcon,
	BookOpenIcon,
	ChatBubbleOvalLeftIcon,
	MapIcon,
	UsersIcon
} from '@heroicons/react/24/solid';
import { Discord, Github } from '@icons-pack/react-simple-icons';
import AppLogo from '@sd/assets/images/logo.png';
import { Dropdown, DropdownItem } from '@sd/ui';
import clsx from 'clsx';
<<<<<<< HEAD
import { DotsThreeVertical } from 'phosphor-react';
import { useEffect, useState } from 'react';
=======
import { DotsThreeVertical, List } from 'phosphor-react';
import { PropsWithChildren, useEffect, useState } from 'react';
>>>>>>> cf39b6fc

import { positions } from '../pages/careers.page';
import { getWindow } from '../utils';

function NavLink(props: PropsWithChildren<{ link?: string }>) {
	return (
		<a
			href={props.link ?? '#'}
			target={props.link?.startsWith('http') ? '_blank' : undefined}
			className="p-4 text-gray-300 no-underline transition cursor-pointer hover:text-gray-50"
			rel="noreferrer"
		>
			{props.children}
		</a>
	);
}

function dropdownItem(
	props: { name: string; icon: any } & ({ href: string } | { path: string })
): DropdownItem[number] {
	if ('href' in props) {
		return {
			name: props.name,
			icon: props.icon,
			onPress: () => (window.location.href = props.href)
		};
	} else {
		return {
			name: props.name,
			icon: props.icon,
			onPress: () => (window.location.href = props.path),
			selected: getWindow()?.location.href.includes(props.path)
		};
	}
}

export default function NavBar() {
	const [isAtTop, setIsAtTop] = useState(true);
	const window = getWindow();

	function onScroll() {
		if ((getWindow()?.pageYOffset || 0) < 20) setIsAtTop(true);
		else if (isAtTop) setIsAtTop(false);
	}

	useEffect(() => {
		if (!window) return;
		setTimeout(onScroll, 0);
		getWindow()?.addEventListener('scroll', onScroll);
		return () => getWindow()?.removeEventListener('scroll', onScroll);
		// eslint-disable-next-line react-hooks/exhaustive-deps
	}, []);

	return (
		<div
			className={clsx(
				'fixed transition px-2 z-[55] w-full h-16 border-b ',
				isAtTop
					? 'bg-transparent border-transparent'
					: 'border-gray-550 bg-gray-700 bg-opacity-80 backdrop-blur'
			)}
		>
			<div className="relative flex max-w-[100rem] mx-auto items-center h-full m-auto p-5">
				<a href="/" className="absolute flex flex-row items-center">
					<img src={AppLogo} className="z-30 w-8 h-8 mr-3" />
					<h3 className="text-xl font-bold text-white">Spacedrive</h3>
				</a>

				<div className="hidden m-auto space-x-4 text-white lg:block ">
					<NavLink link="/roadmap">Roadmap</NavLink>
					<NavLink link="/team">Team</NavLink>
					<NavLink link="/blog">Blog</NavLink>
					<NavLink link="/docs/product/getting-started/introduction">Docs</NavLink>
					<div className="relative inline">
						<NavLink link="/careers">Careers</NavLink>
						{positions.length > 0 ? (
							<span className="absolute bg-opacity-80 px-[5px] text-xs rounded-md bg-primary -top-1 -right-2">
								{' '}
								{positions.length}{' '}
							</span>
						) : null}
					</div>
				</div>
				<Dropdown
					className="absolute block h-6 text-white w-44 top-2 right-4 lg:hidden"
					itemsClassName="!rounded-2xl shadow-2xl shadow-black p-2 !bg-gray-850 mt-2 !border-gray-500"
					itemButtonClassName="!py-1 !rounded-md text-[15px]"
					items={[
						[
							dropdownItem({
								name: 'Repository',
								icon: Github,
								href: 'https://github.com/spacedriveapp/spacedrive'
							}),
							dropdownItem({
								name: 'Join Discord',
								icon: Discord,
								href: 'https://discord.gg/gTaF2Z44f5'
							})
						],
						[
							dropdownItem({
								name: 'Roadmap',
								icon: MapIcon,
								path: '/roadmap'
							}),
							dropdownItem({
								name: 'Docs',
								icon: BookOpenIcon,
								path: '/docs/product/getting-started/introduction'
							}),
							dropdownItem({
								name: 'Team',
								icon: UsersIcon,
								path: '/team'
							}),
							dropdownItem({
								name: 'Blog',
								icon: ChatBubbleOvalLeftIcon,
								path: '/blog'
							}),
							dropdownItem({
								name: 'Careers',
								icon: AcademicCapIcon,
								path: '/careers'
							})
						]
					]}
					buttonIcon={<DotsThreeVertical weight="bold" className="w-6 h-6 " />}
					buttonProps={{ className: '!p-1 ml-[140px] hover:!bg-transparent' }}
				/>

				<div className="absolute flex-row hidden space-x-5 right-3 lg:flex">
					<a href="https://discord.gg/gTaF2Z44f5" target="_blank" rel="noreferrer">
						<Discord className="text-white" />
					</a>
					<a href="https://github.com/spacedriveapp/spacedrive" target="_blank" rel="noreferrer">
						<Github className="text-white" />
					</a>
				</div>
			</div>
		</div>
	);
}<|MERGE_RESOLUTION|>--- conflicted
+++ resolved
@@ -9,13 +9,10 @@
 import AppLogo from '@sd/assets/images/logo.png';
 import { Dropdown, DropdownItem } from '@sd/ui';
 import clsx from 'clsx';
-<<<<<<< HEAD
+
 import { DotsThreeVertical } from 'phosphor-react';
-import { useEffect, useState } from 'react';
-=======
-import { DotsThreeVertical, List } from 'phosphor-react';
 import { PropsWithChildren, useEffect, useState } from 'react';
->>>>>>> cf39b6fc
+
 
 import { positions } from '../pages/careers.page';
 import { getWindow } from '../utils';
