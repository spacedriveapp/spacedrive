--- conflicted
+++ resolved
@@ -19,8 +19,8 @@
 		github?: string;
 	};
 
-	// When person joined
-	joined?: string;
+	// Which round an investor joined at
+	investmentRound?: string;
 }
 
 interface LinkProps {
@@ -58,31 +58,23 @@
 			<img
 				src={image ?? ''}
 				role="img"
-<<<<<<< HEAD
 				alt={`Portrait of ${props.name}`}
-				width="144"
-				height="144"
-				className="rounded-md"
-=======
-				aria-label={`Image of ${props.name}`}
-				className={clsx(' bg-cover bg-center rounded-md', {
-					'w-40 h-40 xs:w-32 xs:h-32 sm:w-36 sm:h-36': !props.joined,
-					'w-28 h-28': props.joined
+				className={clsx('rounded-md', {
+					'w-40 h-40 xs:w-32 xs:h-32 sm:w-36 sm:h-36': !props.investmentRound,
+					'w-28 h-28': props.investmentRound
 				})}
-				style={{
-					backgroundImage: `url('${props.image}')`
-				}}
->>>>>>> 4e23e3c5
 			/>
 			<h3 className="text-base mb-0 mt-4">{props.name}</h3>
 			<p
 				className={clsx('text-sm', {
-					'mb-0': props.joined
+					'mb-0': props.investmentRound
 				})}
 			>
 				{props.role}
 			</p>
-			{props.joined && <p className="text-sm font-semibold mt-1 mb-0">{props.joined}</p>}
+			{props.investmentRound && (
+				<p className="text-sm font-semibold mt-1 mb-0">{props.investmentRound}</p>
+			)}
 			<div className="flex flex-row space-x-2 mt-3">
 				{props.socials?.twitter && (
 					<Link href={props.socials.twitter}>
