{
	"name": "@sd/storybook",
	"private": true,
	"scripts": {
		"dev": "storybook dev -p 6006",
		"build-storybook": "storybook build"
	},
	"dependencies": {
		"@storybook/addon-essentials": "^7.5.1",
		"@storybook/addon-interactions": "^7.5.1",
		"@storybook/addon-links": "^7.5.1",
		"@storybook/addon-styling": "^1.3.7",
		"@storybook/blocks": "^7.5.1",
		"@storybook/react": "^7.5.1",
		"@storybook/react-vite": "^7.5.1",
		"@storybook/testing-library": "^0.2.2",
		"react": "^18.2.0",
		"react-dom": "^18.2.0"
	},
	"devDependencies": {
		"@sd/config": "workspace:*",
		"@sd/ui": "workspace:*",
		"@types/react": "^18.2.34",
		"@types/react-dom": "^18.2.14",
		"autoprefixer": "^10.4.16",
		"postcss": "^8.4.31",
		"postcss-pseudo-companion-classes": "^0.1.1",
		"prop-types": "^15.8.1",
		"storybook": "^7.5.2",
		"tailwindcss": "^3.3.5",
		"typescript": "^5.3.3",
<<<<<<< HEAD
		"vite": "^4.5.0"
=======
		"vite": "^5.0.10"
>>>>>>> 949707c7
	}
}<|MERGE_RESOLUTION|>--- conflicted
+++ resolved
@@ -29,10 +29,6 @@
 		"storybook": "^7.5.2",
 		"tailwindcss": "^3.3.5",
 		"typescript": "^5.3.3",
-<<<<<<< HEAD
-		"vite": "^4.5.0"
-=======
 		"vite": "^5.0.10"
->>>>>>> 949707c7
 	}
 }