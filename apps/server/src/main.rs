use sdcore::{ClientCommand, ClientQuery, CoreEvent, CoreResponse, Node, NodeController};
use std::{
	collections::HashSet,
	env,
	path::Path,
	sync::{Arc, RwLock},
	time::{Duration, Instant},
};

use actix::{
	Actor, ActorContext, Addr, AsyncContext, Context, ContextFutureSpawner, Handler,
	Message, StreamHandler, WrapFuture,
};
use actix_web::{
	get,
	http::{
		header::{HeaderName, HeaderValue},
		StatusCode,
	},
	web, App, Error, HttpRequest, HttpResponse, HttpServer, Responder,
};
use actix_web_actors::ws;
use serde::{Deserialize, Serialize};

use tokio::sync::mpsc;

const DATA_DIR_ENV_VAR: &'static str = "DATA_DIR";

#[derive(Serialize)]
pub struct Event(CoreEvent);

impl Message for Event {
	type Result = ();
}

struct EventServer {
	clients: Arc<RwLock<HashSet<Addr<Socket>>>>,
}

impl Actor for EventServer {
	type Context = Context<Self>;
}

impl EventServer {
	pub fn listen(mut event_receiver: mpsc::Receiver<CoreEvent>) -> Addr<Self> {
		let server = Self {
			clients: Arc::new(RwLock::new(HashSet::new())),
		};
		let clients = server.clients.clone();
		tokio::spawn(async move {
			let mut last = Instant::now();
			while let Some(event) = event_receiver.recv().await {
				match event {
					CoreEvent::InvalidateQueryDebounced(_) => {
						let current = Instant::now();
						if current.duration_since(last) > Duration::from_millis(1000 / 60)
						{
							last = current;
							for client in clients.read().unwrap().iter() {
								client.do_send(Event(event.clone()));
							}
						}
					},
					event => {
						for client in clients.read().unwrap().iter() {
							client.do_send(Event(event.clone()));
						}
					},
				}
			}
		});
		server.start()
	}
}

enum EventServerOperation {
	Connect(Addr<Socket>),
	Disconnect(Addr<Socket>),
}

impl Message for EventServerOperation {
	type Result = ();
}

impl Handler<EventServerOperation> for EventServer {
	type Result = ();

	fn handle(
		&mut self,
		msg: EventServerOperation,
		_: &mut Context<Self>,
	) -> Self::Result {
		match msg {
			EventServerOperation::Connect(addr) => {
				self.clients.write().unwrap().insert(addr)
			},
			EventServerOperation::Disconnect(addr) => {
				self.clients.write().unwrap().remove(&addr)
			},
		};
	}
}

/// Define HTTP actor
struct Socket(web::Data<NodeController>, web::Data<Addr<EventServer>>);

impl Actor for Socket {
	type Context = ws::WebsocketContext<Self>;
}

#[derive(Serialize, Deserialize)]
#[serde(rename_all = "camelCase", tag = "type", content = "data")]
enum SocketMessagePayload {
	Command(ClientCommand),
	Query(ClientQuery),
}

#[derive(Serialize, Deserialize, Message)]
#[rtype(result = "()")]
#[serde(rename_all = "camelCase")]
struct SocketMessage {
	id: String,
	payload: SocketMessagePayload,
}

impl StreamHandler<Result<ws::Message, ws::ProtocolError>> for Socket {
	fn handle(
		&mut self,
		msg: Result<ws::Message, ws::ProtocolError>,
		ctx: &mut Self::Context,
	) {
		// TODO: Add heartbeat and reconnect logic in the future. We can refer to https://github.com/actix/examples/blob/master/websockets/chat/src/session.rs for the heartbeat stuff.

		match msg {
			Ok(ws::Message::Ping(msg)) => ctx.pong(&msg),
			Ok(ws::Message::Text(text)) => {
				let msg = serde_json::from_str::<SocketMessage>(&text);

				let msg = match msg {
					Ok(msg) => msg,
					Err(err) => {
						println!("Error parsing message: {}", err);
						return;
					},
				};

				let core = self.0.clone();
				self.1.do_send(EventServerOperation::Connect(ctx.address()));

				let recipient = ctx.address().recipient();
				let fut = async move {
					match msg.payload {
						SocketMessagePayload::Query(query) => {
							match core.query(query).await {
								Ok(response) => {
									recipient.do_send(SocketResponse::Response {
										id: msg.id.clone(),
										payload: response,
									})
								},
								Err(err) => {
									println!("query error: {:?}", err);
									// Err(err.to_string())
								},
							};
						},
						SocketMessagePayload::Command(command) => {
							match core.command(command).await {
								Ok(response) => {
									recipient.do_send(SocketResponse::Response {
										id: msg.id.clone(),
										payload: response,
									})
								},
								Err(err) => {
									println!("command error: {:?}", err);
									// Err(err.to_string())
								},
							};
						},
					}
				};

				fut.into_actor(self).spawn(ctx);

				()
			},
			_ => (),
		}
	}

	fn finished(&mut self, ctx: &mut Self::Context) {
		self.1
			.do_send(EventServerOperation::Disconnect(ctx.address()));
		ctx.stop();
	}
}

impl Handler<Event> for Socket {
	type Result = ();

	fn handle(&mut self, msg: Event, ctx: &mut Self::Context) {
		ctx.text(serde_json::to_string(&SocketResponse::Event(msg.0)).unwrap());
	}
}

#[derive(Message, Serialize)]
#[serde(rename_all = "camelCase", tag = "type", content = "data")]
#[rtype(result = "()")]
enum SocketResponse {
	Response { id: String, payload: CoreResponse },
	Event(CoreEvent),
}

impl Handler<SocketResponse> for Socket {
	type Result = ();

	fn handle(&mut self, msg: SocketResponse, ctx: &mut Self::Context) {
		ctx.text(serde_json::to_string(&msg).unwrap());
	}
}

#[get("/")]
async fn index() -> impl Responder {
	format!("Spacedrive Server!")
}

#[get("/health")]
async fn healthcheck() -> impl Responder {
	format!("OK")
}

#[get("/spacedrive/{path:.*}")]
async fn spacedrive(
	path: web::Path<String>,
	controller: web::Data<NodeController>,
) -> impl Responder {
	let (status_code, content_type, body) =
		controller.handle_custom_uri(path.split("/").collect());

	let mut resp = HttpResponse::new(StatusCode::from_u16(status_code).unwrap());
	resp.headers_mut().append(
		HeaderName::from_static("content-type"),
		HeaderValue::from_str(content_type).unwrap(),
	);
	resp.set_body(body)
}

#[get("/ws")]
async fn ws_handler(
	req: HttpRequest,
	stream: web::Payload,
	controller: web::Data<NodeController>,
	server: web::Data<Addr<EventServer>>,
) -> Result<HttpResponse, Error> {
	let resp = ws::start(Socket(controller, server), &req, stream);
	resp
}

async fn not_found() -> impl Responder {
	HttpResponse::build(StatusCode::OK).body("We're past the event horizon...")
}

#[actix_web::main]
async fn main() -> std::io::Result<()> {
	let (event_receiver, controller) = setup().await;

<<<<<<< HEAD
	let port = env::var("PORT")
		.map(|port| port.parse::<u16>().unwrap_or(8080))
		.unwrap_or(8080);

	println!("Listening http://localhost:{}", port);
=======
	let server = web::Data::new(EventServer::listen(event_receiver));

	println!("Listening http://localhost:8080");
>>>>>>> 7e9d036a
	HttpServer::new(move || {
		App::new()
			.app_data(controller.clone())
			.app_data(server.clone())
			.service(index)
			.service(healthcheck)
			.service(ws_handler)
<<<<<<< HEAD
			.service(spacedrive)
=======
>>>>>>> 7e9d036a
			.default_service(web::route().to(not_found))
	})
	.bind(("0.0.0.0", port))?
	.run()
	.await
}

async fn setup() -> (mpsc::Receiver<CoreEvent>, web::Data<NodeController>) {
	let data_dir_path = match env::var(DATA_DIR_ENV_VAR) {
		Ok(path) => Path::new(&path).to_path_buf(),
		Err(_e) => {
			#[cfg(not(debug_assertions))]
			{
				panic!("${} is not set ({})", DATA_DIR_ENV_VAR, _e)
			}

			std::env::current_dir()
				.expect(
					"Unable to get your currrent directory. Maybe try setting $DATA_DIR?",
				)
				.join("sdserver_data")
		},
	};

	let (controller, event_receiver, node) = Node::new(data_dir_path).await;
	tokio::spawn(node.start());

	(event_receiver, web::Data::new(controller))
}<|MERGE_RESOLUTION|>--- conflicted
+++ resolved
@@ -265,17 +265,12 @@
 async fn main() -> std::io::Result<()> {
 	let (event_receiver, controller) = setup().await;
 
-<<<<<<< HEAD
 	let port = env::var("PORT")
 		.map(|port| port.parse::<u16>().unwrap_or(8080))
 		.unwrap_or(8080);
 
+	let server = web::Data::new(EventServer::listen(event_receiver));
 	println!("Listening http://localhost:{}", port);
-=======
-	let server = web::Data::new(EventServer::listen(event_receiver));
-
-	println!("Listening http://localhost:8080");
->>>>>>> 7e9d036a
 	HttpServer::new(move || {
 		App::new()
 			.app_data(controller.clone())
@@ -283,10 +278,6 @@
 			.service(index)
 			.service(healthcheck)
 			.service(ws_handler)
-<<<<<<< HEAD
-			.service(spacedrive)
-=======
->>>>>>> 7e9d036a
 			.default_service(web::route().to(not_found))
 	})
 	.bind(("0.0.0.0", port))?
