import { hydrate, QueryClient, QueryClientProvider } from '@tanstack/react-query';
import { useEffect, useRef, useState } from 'react';
import { createBrowserRouter } from 'react-router-dom';
import { RspcProvider } from '@sd/client';
<<<<<<< HEAD
import { createRoutes, Platform, PlatformProvider, SpacedriveRouterProvider } from '@sd/interface';
import { useShowControls } from '@sd/interface/hooks';
=======
import { Platform, PlatformProvider, routes, SpacedriveInterface } from '@sd/interface';
import { useOperatingSystem, useShowControls } from '@sd/interface/hooks';
>>>>>>> 3b12e4ea

import demoData from './demoData.json';
import ScreenshotWrapper from './ScreenshotWrapper';

// TODO: Restore this once TS is back up to functionality in rspc.
// const wsClient = createWSClient({
// 	url: `ws://${serverOrigin}/rspc/ws`
// });

// const client = hooks.createClient({
// 	links: [
// 		loggerLink({
// 			enabled: () => getDebugState().rspcLogger
// 		}),
// 		wsLink({
// 			client: wsClient
// 		})
// 	]
// });

const spacedriveURL = (() => {
	const currentURL = new URL(window.location.href);
	if (import.meta.env.VITE_SDSERVER_ORIGIN) {
		currentURL.host = import.meta.env.VITE_SDSERVER_ORIGIN;
	} else if (import.meta.env.DEV) {
		currentURL.host = 'localhost:8080';
	}
	return `${currentURL.origin}/spacedrive`;
})();

const platform: Platform = {
	platform: 'web',
	getThumbnailUrlByThumbKey: (keyParts) =>
		`${spacedriveURL}/thumbnail/${keyParts.map((i) => encodeURIComponent(i)).join('/')}.webp`,
	getFileUrl: (libraryId, locationLocalId, filePathId) =>
		`${spacedriveURL}/file/${encodeURIComponent(libraryId)}/${encodeURIComponent(
			locationLocalId
		)}/${encodeURIComponent(filePathId)}`,
	getFileUrlByPath: (path) => `${spacedriveURL}/local-file-by-path/${encodeURIComponent(path)}`,
	openLink: (url) => window.open(url, '_blank')?.focus(),
	confirm: (message, cb) => cb(window.confirm(message)),
	auth: {
		start(url) {
			return window.open(url);
		},
		finish(win: Window | null) {
			win?.close();
		}
	},
	landingApiOrigin: 'https://spacedrive.com'
};

const queryClient = new QueryClient({
	defaultOptions: {
		queries: {
			...(import.meta.env.VITE_SD_DEMO_MODE && {
				refetchOnWindowFocus: false,
				staleTime: Infinity,
				cacheTime: Infinity,
				networkMode: 'offlineFirst',
				enabled: false
			}),
			networkMode: 'always'
		},
		mutations: {
			networkMode: 'always'
		}
		// TODO: Mutations can't be globally disable which is annoying!
	}
});

<<<<<<< HEAD
const routes = createRoutes(platform);
=======
function App() {
	const os = useOperatingSystem();
	const [router, setRouter] = useState(() => {
		const router = createBrowserRouter(routes(os));

		router.subscribe((event) => {
			setRouter((router) => {
				const currentIndex: number | undefined = history.state?.idx;
				if (currentIndex === undefined) return router;

				return {
					...router,
					currentIndex,
					maxIndex:
						event.historyAction === 'PUSH'
							? currentIndex
							: // sometimes the max index is 0 when the current index is > 0, like when reloading the page -_-
							  Math.max(router.maxIndex, currentIndex)
				};
			});
		});
>>>>>>> 3b12e4ea

function App() {
	const router = useRouter();

	const domEl = useRef<HTMLDivElement>(null);
	const { isEnabled: showControls } = useShowControls();

	useEffect(() => window.parent.postMessage('spacedrive-hello', '*'), []);

	if (
		import.meta.env.VITE_SD_DEMO_MODE === 'true' &&
		// quick and dirty check for if we've already rendered lol
		domEl === null
	) {
		hydrate(queryClient, demoData);
	}

	return (
		<ScreenshotWrapper showControls={!!showControls}>
			<div ref={domEl} className="App">
				<RspcProvider queryClient={queryClient}>
					<PlatformProvider platform={platform}>
						<QueryClientProvider client={queryClient}>
							<SpacedriveRouterProvider
								routing={{
									...router,
									routes,
									visible: true
								}}
							/>
						</QueryClientProvider>
					</PlatformProvider>
				</RspcProvider>
			</div>
		</ScreenshotWrapper>
	);
}

export default App;

function useRouter() {
	const [router, setRouter] = useState(() => {
		const router = createBrowserRouter(routes);

		router.subscribe((event) => {
			setRouter((router) => {
				const currentIndex: number | undefined = history.state?.idx;
				if (currentIndex === undefined) return router;

				return {
					...router,
					currentIndex,
					maxIndex:
						event.historyAction === 'PUSH'
							? currentIndex
							: // sometimes the max index is 0 when the current index is > 0, like when reloading the page -_-
							  Math.max(router.maxIndex, currentIndex)
				};
			});
		});

		return {
			router,
			currentIndex: 0,
			maxIndex: 0
		};
	});

	return router;
}<|MERGE_RESOLUTION|>--- conflicted
+++ resolved
@@ -2,13 +2,8 @@
 import { useEffect, useRef, useState } from 'react';
 import { createBrowserRouter } from 'react-router-dom';
 import { RspcProvider } from '@sd/client';
-<<<<<<< HEAD
 import { createRoutes, Platform, PlatformProvider, SpacedriveRouterProvider } from '@sd/interface';
 import { useShowControls } from '@sd/interface/hooks';
-=======
-import { Platform, PlatformProvider, routes, SpacedriveInterface } from '@sd/interface';
-import { useOperatingSystem, useShowControls } from '@sd/interface/hooks';
->>>>>>> 3b12e4ea
 
 import demoData from './demoData.json';
 import ScreenshotWrapper from './ScreenshotWrapper';
@@ -80,31 +75,7 @@
 	}
 });
 
-<<<<<<< HEAD
 const routes = createRoutes(platform);
-=======
-function App() {
-	const os = useOperatingSystem();
-	const [router, setRouter] = useState(() => {
-		const router = createBrowserRouter(routes(os));
-
-		router.subscribe((event) => {
-			setRouter((router) => {
-				const currentIndex: number | undefined = history.state?.idx;
-				if (currentIndex === undefined) return router;
-
-				return {
-					...router,
-					currentIndex,
-					maxIndex:
-						event.historyAction === 'PUSH'
-							? currentIndex
-							: // sometimes the max index is 0 when the current index is > 0, like when reloading the page -_-
-							  Math.max(router.maxIndex, currentIndex)
-				};
-			});
-		});
->>>>>>> 3b12e4ea
 
 function App() {
 	const router = useRouter();
@@ -147,7 +118,7 @@
 
 function useRouter() {
 	const [router, setRouter] = useState(() => {
-		const router = createBrowserRouter(routes);
+		const router = createBrowserRouter(createRoutes(platform));
 
 		router.subscribe((event) => {
 			setRouter((router) => {
