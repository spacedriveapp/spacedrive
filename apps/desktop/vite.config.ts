import react from '@vitejs/plugin-react';
import { defineConfig } from 'vite';
import svg from 'vite-plugin-svgr';

import { name, version } from './package.json';
<<<<<<< HEAD
import svg from 'vite-plugin-svgr';
=======
>>>>>>> 85c14045

// https://vitejs.dev/config/
export default defineConfig({
	server: {
		port: 8001
	},
	plugins: [
		//@ts-ignore
		react({
			jsxRuntime: 'classic'
		}),
		svg({ svgrOptions: { icon: true } })
	],
	root: 'src',
	publicDir: '../../packages/interface/src/assets',
	define: {
		pkgJson: { name, version }
	},
	build: {
		outDir: '../dist',
		assetsDir: '.'
	}
});<|MERGE_RESOLUTION|>--- conflicted
+++ resolved
@@ -3,10 +3,6 @@
 import svg from 'vite-plugin-svgr';
 
 import { name, version } from './package.json';
-<<<<<<< HEAD
-import svg from 'vite-plugin-svgr';
-=======
->>>>>>> 85c14045
 
 // https://vitejs.dev/config/
 export default defineConfig({
