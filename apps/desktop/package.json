--- conflicted
+++ resolved
@@ -20,18 +20,11 @@
 		"@sd/ui": "workspace:*",
 		"@t3-oss/env-core": "^0.7.1",
 		"@tanstack/react-query": "^4.36.1",
-<<<<<<< HEAD
-		"@tauri-apps/api": "=2.0.0-rc.0",
-		"@tauri-apps/plugin-dialog": "=2.0.0-rc.0",
-		"@tauri-apps/plugin-http": "2.0.0-rc.1",
-		"@tauri-apps/plugin-os": "=2.0.0-rc.0",
-		"@tauri-apps/plugin-shell": "=2.0.0-rc.0",
-=======
 		"@tauri-apps/api": "=2.0.1",
 		"@tauri-apps/plugin-dialog": "2.0.0",
+		"@tauri-apps/plugin-http": "2.0.0",
 		"@tauri-apps/plugin-os": "2.0.0",
 		"@tauri-apps/plugin-shell": "2.0.0",
->>>>>>> 7825903b
 		"consistent-hash": "^1.2.2",
 		"immer": "^10.0.3",
 		"react": "^18.2.0",
