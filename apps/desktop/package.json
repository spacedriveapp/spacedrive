{
	"name": "@sd/desktop",
	"type": "module",
	"private": true,
	"scripts": {
		"vite": "vite",
		"dev": "vite dev",
		"build": "vite build",
		"tauri": "pnpm --filter @sd/scripts -- tauri",
		"dmg": "open ../../target/release/bundle/dmg/",
		"typecheck": "tsc -b",
		"lint": "eslint src --cache"
	},
	"dependencies": {
		"@remix-run/router": "^1.13.1",
		"@oscartbeaumont-sd/rspc-client": "=0.0.0-main-dc31e5b2",
		"@oscartbeaumont-sd/rspc-tauri": "=0.0.0-main-dc31e5b2",
		"@sd/client": "workspace:*",
		"@sd/interface": "workspace:*",
		"@sd/ui": "workspace:*",
		"@t3-oss/env-core": "^0.7.1",
		"@tanstack/react-query": "^4.36.1",
		"@tauri-apps/api": "1.5.1",
		"immer": "^10.0.3",
		"react": "^18.2.0",
		"react-dom": "^18.2.0",
		"react-router-dom": "6.20.1",
		"sonner": "^1.0.3"
	},
	"devDependencies": {
		"@sd/config": "workspace:*",
		"@sentry/vite-plugin": "^2.9.0",
		"@tauri-apps/cli": "^1.5.6",
		"@types/react": "^18.2.34",
		"@types/react-dom": "^18.2.14",
		"sass": "^1.69.5",
		"typescript": "^5.3.3",
<<<<<<< HEAD
		"vite": "^4.5.0",
		"vite-plugin-html": "^3.2.0",
		"vite-plugin-svgr": "^3.3.0",
=======
		"vite": "^5.0.10",
>>>>>>> 949707c7
		"vite-tsconfig-paths": "^4.2.1"
	}
}<|MERGE_RESOLUTION|>--- conflicted
+++ resolved
@@ -35,13 +35,7 @@
 		"@types/react-dom": "^18.2.14",
 		"sass": "^1.69.5",
 		"typescript": "^5.3.3",
-<<<<<<< HEAD
-		"vite": "^4.5.0",
-		"vite-plugin-html": "^3.2.0",
-		"vite-plugin-svgr": "^3.3.0",
-=======
 		"vite": "^5.0.10",
->>>>>>> 949707c7
 		"vite-tsconfig-paths": "^4.2.1"
 	}
 }