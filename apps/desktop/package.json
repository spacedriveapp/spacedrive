--- conflicted
+++ resolved
@@ -3,16 +3,9 @@
 	"private": true,
 	"scripts": {
 		"vite": "vite",
-<<<<<<< HEAD
-		"tauri": "node ./src-tauri/scripts/tauri.js",
-		"dev": "pnpm tauri dev",
-		"dev-vite": "vite --clearScreen=false --mode development",
-		"build": "pnpm tauri build",
-=======
 		"dev": "vite dev",
 		"build": "vite build",
 		"tauri": "node ./src-tauri/scripts/tauri.js",
->>>>>>> e33a4cd9
 		"dmg": "open ../../target/release/bundle/dmg/",
 		"typecheck": "tsc -b",
 		"lint": "eslint src --cache"
