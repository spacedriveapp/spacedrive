import { QueryClient, QueryClientProvider } from '@tanstack/react-query';
import { dialog, invoke, os, shell } from '@tauri-apps/api';
import { confirm } from '@tauri-apps/api/dialog';
import { listen } from '@tauri-apps/api/event';
import { homeDir } from '@tauri-apps/api/path';
<<<<<<< HEAD
=======
import { open } from '@tauri-apps/api/shell';
>>>>>>> ed9eb792
import { appWindow } from '@tauri-apps/api/window';
import { useEffect } from 'react';
import { createBrowserRouter } from 'react-router-dom';
import { RspcProvider } from '@sd/client';
import {
	ErrorPage,
	KeybindEvent,
	OperatingSystem,
	Platform,
	PlatformProvider,
	routes,
	SpacedriveInterface
} from '@sd/interface';
import { getSpacedropState } from '@sd/interface/hooks/useSpacedropState';

import '@sd/ui/style';

import * as commands from './commands';
import { updater, useUpdater } from './updater';

// TODO: Bring this back once upstream is fixed up.
// const client = hooks.createClient({
// 	links: [
// 		loggerLink({
// 			enabled: () => getDebugState().rspcLogger
// 		}),
// 		tauriLink()
// 	]
// });

async function getOs(): Promise<OperatingSystem> {
	switch (await os.type()) {
		case 'Linux':
			return 'linux';
		case 'Windows_NT':
			return 'windows';
		case 'Darwin':
			return 'macOS';
		default:
			return 'unknown';
	}
}

let customUriServerUrl = (window as any).__SD_CUSTOM_URI_SERVER__ as string | undefined;
const customUriAuthToken = (window as any).__SD_CUSTOM_SERVER_AUTH_TOKEN__ as string | undefined;
const startupError = (window as any).__SD_ERROR__ as string | undefined;

if (customUriServerUrl === undefined || customUriServerUrl === '')
	console.warn("'window.__SD_CUSTOM_URI_SERVER__' may have not been injected correctly!");
if (customUriServerUrl && !customUriServerUrl?.endsWith('/')) {
	customUriServerUrl += '/';
}
const queryParams = customUriAuthToken ? `?token=${encodeURIComponent(customUriAuthToken)}` : '';

const platform = {
	platform: 'tauri',
	getThumbnailUrlByThumbKey: (keyParts) =>
		`${customUriServerUrl}thumbnail/${keyParts
			.map((i) => encodeURIComponent(i))
			.join('/')}.webp${queryParams}`,
	getFileUrl: (libraryId, locationLocalId, filePathId) =>
		`${customUriServerUrl}file/${libraryId}/${locationLocalId}/${filePathId}${queryParams}`,
	openLink: shell.open,
	getOs,
	openDirectoryPickerDialog: () => dialog.open({ directory: true }),
	openFilePickerDialog: () => dialog.open(),
	saveFilePickerDialog: (opts) => dialog.save(opts),
	showDevtools: () => invoke('show_devtools'),
	confirm: (msg, cb) => confirm(msg).then(cb),
	userHomeDir: homeDir,
<<<<<<< HEAD
	updater,
=======
	auth: {
		start(url) {
			open(url);
		}
	},
>>>>>>> ed9eb792
	...commands
} satisfies Platform;

const queryClient = new QueryClient({
	defaultOptions: {
		queries: {
			networkMode: 'always'
		},
		mutations: {
			networkMode: 'always'
		}
	}
});

const router = createBrowserRouter(routes);

export default function App() {
	useEffect(() => {
		// This tells Tauri to show the current window because it's finished loading
		commands.appReady();
	}, []);

	useEffect(() => {
		const keybindListener = listen('keybind', (input) => {
			document.dispatchEvent(new KeybindEvent(input.payload as string));
		});

		const dropEventListener = appWindow.onFileDropEvent((event) => {
			if (event.payload.type === 'drop') {
				getSpacedropState().droppedFiles = event.payload.paths;
			}
		});

		return () => {
			keybindListener.then((unlisten) => unlisten());
			dropEventListener.then((unlisten) => unlisten());
		};
	}, []);

	useUpdater();

	return (
		<RspcProvider queryClient={queryClient}>
			<PlatformProvider platform={platform}>
				<QueryClientProvider client={queryClient}>
					<AppInner />
				</QueryClientProvider>
			</PlatformProvider>
		</RspcProvider>
	);
}

// This is required because `ErrorPage` uses the OS which comes from `PlatformProvider`
function AppInner() {
	if (startupError) {
		return (
			<ErrorPage
				message={startupError}
				submessage="Error occurred starting up the Spacedrive core"
			/>
		);
	}

	return <SpacedriveInterface router={router} />;
}<|MERGE_RESOLUTION|>--- conflicted
+++ resolved
@@ -3,10 +3,7 @@
 import { confirm } from '@tauri-apps/api/dialog';
 import { listen } from '@tauri-apps/api/event';
 import { homeDir } from '@tauri-apps/api/path';
-<<<<<<< HEAD
-=======
 import { open } from '@tauri-apps/api/shell';
->>>>>>> ed9eb792
 import { appWindow } from '@tauri-apps/api/window';
 import { useEffect } from 'react';
 import { createBrowserRouter } from 'react-router-dom';
@@ -77,15 +74,12 @@
 	showDevtools: () => invoke('show_devtools'),
 	confirm: (msg, cb) => confirm(msg).then(cb),
 	userHomeDir: homeDir,
-<<<<<<< HEAD
 	updater,
-=======
 	auth: {
 		start(url) {
 			open(url);
 		}
 	},
->>>>>>> ed9eb792
 	...commands
 } satisfies Platform;
 
