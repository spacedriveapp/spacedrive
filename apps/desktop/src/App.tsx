import { loggerLink } from '@rspc/client';
import { tauriLink } from '@rspc/tauri';
import { dialog, invoke, os, shell } from '@tauri-apps/api';
import { listen } from '@tauri-apps/api/event';
import { convertFileSrc } from '@tauri-apps/api/tauri';
import { useEffect } from 'react';
import { getDebugState, hooks, queryClient } from '@sd/client';
<<<<<<< HEAD
import {
	KeybindEvent,
	OperatingSystem,
	Platform,
	PlatformProvider,
	SpacedriveInterface
} from '@sd/interface';
=======
import SpacedriveInterface, { OperatingSystem, Platform, PlatformProvider } from '@sd/interface';
import { KeybindEvent } from '@sd/interface';
import { ErrorPage } from '@sd/interface';
>>>>>>> 7192ead2
import '@sd/ui/style';

const client = hooks.createClient({
	links: [
		loggerLink({
			enabled: () => getDebugState().rspcLogger
		}),
		tauriLink()
	]
});

async function getOs(): Promise<OperatingSystem> {
	switch (await os.type()) {
		case 'Linux':
			return 'linux';
		case 'Windows_NT':
			return 'windows';
		case 'Darwin':
			return 'macOS';
		default:
			return 'unknown';
	}
}

let customUriServerUrl = (window as any).__SD_CUSTOM_URI_SERVER__ as string | undefined;
const customUriAuthToken = (window as any).__SD_CUSTOM_URI_TOKEN__ as string | undefined;
const startupError = (window as any).__SD_ERROR__ as string | undefined;

if (customUriServerUrl && !customUriServerUrl?.endsWith('/')) {
	customUriServerUrl += '/';
}

function getCustomUriURL(path: string): string {
	if (customUriServerUrl) {
		const queryParams = customUriAuthToken
			? `?token=${encodeURIComponent(customUriAuthToken)}`
			: '';
		return `${customUriServerUrl}spacedrive/${path}${queryParams}`;
	} else {
		return convertFileSrc(path, 'spacedrive');
	}
}

const platform: Platform = {
	platform: 'tauri',
	getThumbnailUrlById: (casId) => getCustomUriURL(`thumbnail/${casId}`),
	getFileUrl: (libraryId, locationLocalId, filePathId) =>
		getCustomUriURL(`file/${libraryId}/${locationLocalId}/${filePathId}`),
	openLink: shell.open,
	getOs,
	openDirectoryPickerDialog: () => dialog.open({ directory: true }),
	openFilePickerDialog: () => dialog.open(),
	saveFilePickerDialog: () => dialog.save(),
	showDevtools: () => invoke('show_devtools'),
	openPath: (path) => shell.open(path)
};

export default function App() {
	useEffect(() => {
		// This tells Tauri to show the current window because it's finished loading
		invoke('app_ready');
	}, []);

	useEffect(() => {
		const keybindListener = listen('keybind', (input) => {
			document.dispatchEvent(new KeybindEvent(input.payload as string));
		});

		return () => {
			keybindListener.then((unlisten) => unlisten());
		};
	}, []);

	if (startupError) {
		return <ErrorPage message={startupError} />;
	}

	return (
		<hooks.Provider client={client} queryClient={queryClient}>
			<PlatformProvider platform={platform}>
				<SpacedriveInterface />
			</PlatformProvider>
		</hooks.Provider>
	);
}<|MERGE_RESOLUTION|>--- conflicted
+++ resolved
@@ -5,19 +5,14 @@
 import { convertFileSrc } from '@tauri-apps/api/tauri';
 import { useEffect } from 'react';
 import { getDebugState, hooks, queryClient } from '@sd/client';
-<<<<<<< HEAD
 import {
+	ErrorPage,
 	KeybindEvent,
 	OperatingSystem,
 	Platform,
 	PlatformProvider,
 	SpacedriveInterface
 } from '@sd/interface';
-=======
-import SpacedriveInterface, { OperatingSystem, Platform, PlatformProvider } from '@sd/interface';
-import { KeybindEvent } from '@sd/interface';
-import { ErrorPage } from '@sd/interface';
->>>>>>> 7192ead2
 import '@sd/ui/style';
 
 const client = hooks.createClient({
