import { QueryClient, QueryClientProvider } from '@tanstack/react-query';
import { dialog, invoke, os, shell } from '@tauri-apps/api';
import { listen } from '@tauri-apps/api/event';
import { convertFileSrc } from '@tauri-apps/api/tauri';
import { appWindow } from '@tauri-apps/api/window';
import { useEffect } from 'react';
<<<<<<< HEAD
import { createMemoryRouter } from 'react-router-dom';
import { RspcProvider, rspc } from '@sd/client';
=======
import { createBrowserRouter } from 'react-router-dom';
import { getDebugState, hooks } from '@sd/client';
>>>>>>> d69440fa
import {
	ErrorPage,
	KeybindEvent,
	OperatingSystem,
	Platform,
	PlatformProvider,
	SpacedriveInterface,
	routes
} from '@sd/interface';
import { getSpacedropState } from '@sd/interface/hooks/useSpacedropState';
import '@sd/ui/style';
import { appReady, openFilePath } from './commands';

// TODO: Bring this back once upstream is fixed up.
// const client = hooks.createClient({
// 	links: [
// 		loggerLink({
// 			enabled: () => getDebugState().rspcLogger
// 		}),
// 		tauriLink()
// 	]
// });

async function getOs(): Promise<OperatingSystem> {
	switch (await os.type()) {
		case 'Linux':
			return 'linux';
		case 'Windows_NT':
			return 'windows';
		case 'Darwin':
			return 'macOS';
		default:
			return 'unknown';
	}
}

let customUriServerUrl = (window as any).__SD_CUSTOM_URI_SERVER__ as string | undefined;
const customUriAuthToken = (window as any).__SD_CUSTOM_SERVER_AUTH_TOKEN__ as string | undefined;
const startupError = (window as any).__SD_ERROR__ as string | undefined;

if (customUriServerUrl && !customUriServerUrl?.endsWith('/')) {
	customUriServerUrl += '/';
}

function getCustomUriURL(path: string): string {
	if (customUriServerUrl) {
		const queryParams = customUriAuthToken
			? `?token=${encodeURIComponent(customUriAuthToken)}`
			: '';
		return `${customUriServerUrl}spacedrive/${path}${queryParams}`;
	} else {
		return convertFileSrc(path, 'spacedrive');
	}
}

const platform: Platform = {
	platform: 'tauri',
	getThumbnailUrlById: (casId) => getCustomUriURL(`thumbnail/${casId}`),
	getFileUrl: (libraryId, locationLocalId, filePathId) =>
		getCustomUriURL(`file/${libraryId}/${locationLocalId}/${filePathId}`),
	openLink: shell.open,
	getOs,
	openDirectoryPickerDialog: () => dialog.open({ directory: true }),
	openFilePickerDialog: () => dialog.open(),
	saveFilePickerDialog: () => dialog.save(),
	showDevtools: () => invoke('show_devtools'),
	openPath: (path) => shell.open(path),
	openFilePath
};

const queryClient = new QueryClient();

const router = createBrowserRouter(routes);

export default function App() {
	useEffect(() => {
		// This tells Tauri to show the current window because it's finished loading
		appReady();
	}, []);

	useEffect(() => {
		const keybindListener = listen('keybind', (input) => {
			document.dispatchEvent(new KeybindEvent(input.payload as string));
		});

		const dropEventListener = appWindow.onFileDropEvent((event) => {
			if (event.payload.type === 'drop') {
				getSpacedropState().droppedFiles = event.payload.paths;
			}
		});

		return () => {
			keybindListener.then((unlisten) => unlisten());
			dropEventListener.then((unlisten) => unlisten());
		};
	}, []);

	if (startupError) {
		return <ErrorPage message={startupError} />;
	}

	return (
		<RspcProvider queryClient={queryClient}>
			<PlatformProvider platform={platform}>
				<QueryClientProvider client={queryClient}>
					<SpacedriveInterface router={router} />
				</QueryClientProvider>
			</PlatformProvider>
		</RspcProvider>
	);
}<|MERGE_RESOLUTION|>--- conflicted
+++ resolved
@@ -4,13 +4,8 @@
 import { convertFileSrc } from '@tauri-apps/api/tauri';
 import { appWindow } from '@tauri-apps/api/window';
 import { useEffect } from 'react';
-<<<<<<< HEAD
-import { createMemoryRouter } from 'react-router-dom';
-import { RspcProvider, rspc } from '@sd/client';
-=======
 import { createBrowserRouter } from 'react-router-dom';
-import { getDebugState, hooks } from '@sd/client';
->>>>>>> d69440fa
+import { RspcProvider } from '@sd/client';
 import {
 	ErrorPage,
 	KeybindEvent,
