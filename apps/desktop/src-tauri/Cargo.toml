--- conflicted
+++ resolved
@@ -45,32 +45,6 @@
 	"tracing",
 ] }
 tauri-plugin-window-state = "0.1.0"
-<<<<<<< HEAD
-
-rspc = { workspace = true, features = ["tauri"] }
-sd-core = { path = "../../../core", features = [
-	"ffmpeg",
-	"location-watcher",
-	"heif",
-] }
-sd-fda = { path = "../../../crates/fda" }
-tokio = { workspace = true, features = ["sync"] }
-tracing = { workspace = true }
-serde = "1.0.190"
-http = "0.2.9"
-opener = { version = "0.6.1", features = ["reveal"] }
-specta = { workspace = true }
-tauri-specta = { workspace = true, features = ["typescript"] }
-uuid = { version = "1.5.0", features = ["serde"] }
-futures = "0.3"
-axum = { version = "0.6.20", features = ["headers", "query"] }
-rand = "0.8.5"
-
-prisma-client-rust = { workspace = true }
-sd-prisma = { path = "../../../crates/prisma" }
-=======
->>>>>>> 7c90bcb9
-
 
 [target.'cfg(target_os = "linux")'.dependencies]
 sd-desktop-linux = { path = "../crates/linux" }
