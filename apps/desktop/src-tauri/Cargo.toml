[package]
name = "sd-desktop"
version = "0.0.1"
description = "The universal file manager."
authors = ["Spacedrive Technology Inc."]
default-run = "sd-desktop"
license = { workspace = true }
repository = { workspace = true }
edition = { workspace = true }

[dependencies]
<<<<<<< HEAD
tauri = { version = "=1.3.0", features = ["dialog-all", "linux-protocol-headers", "macos-private-api", "os-all", "path-all", "protocol-all", "shell-all", "updater", "window-all"] }
=======
tauri = { version = "=1.3.0", features = ["dialog-all", "linux-protocol-headers", "macos-private-api", "os-all", "path-all", "protocol-all", "shell-all", "window-all"] }
>>>>>>> 251bd99e
rspc = { workspace = true, features = ["tauri"] }
sd-core = { path = "../../../core", features = [
	"ffmpeg",
	"location-watcher",
	"heif",
] }
tokio = { workspace = true, features = ["sync"] }
window-shadows = "0.2.1"
tracing = { workspace = true }
serde = "1.0.188"
percent-encoding = "2.3.0"
http = "0.2.9"
opener = { version = "0.6.1", features = ["reveal"] }
specta = { workspace = true }
tauri-specta = { workspace = true, features = ["typescript"] }
uuid = { version = "1.4.1", features = ["serde"] }
futures = "0.3"
axum = { version = "0.6.20", features = ["headers", "query"] }
rand = "0.8.5"

prisma-client-rust = { workspace = true }
sd-prisma = { path = "../../../crates/prisma" }

[target.'cfg(target_os = "linux")'.dependencies]
sd-desktop-linux = { path = "../crates/linux" }

[target.'cfg(target_os = "macos")'.dependencies]
sd-desktop-macos = { path = "../crates/macos" }

[target.'cfg(target_os = "windows")'.dependencies]
sd-desktop-windows = { path = "../crates/windows" }

[build-dependencies]
tauri-build = { version = "=1.3.0", features = [] }

[features]
default = ["custom-protocol"]
custom-protocol = ["tauri/custom-protocol"]<|MERGE_RESOLUTION|>--- conflicted
+++ resolved
@@ -9,11 +9,8 @@
 edition = { workspace = true }
 
 [dependencies]
-<<<<<<< HEAD
 tauri = { version = "=1.3.0", features = ["dialog-all", "linux-protocol-headers", "macos-private-api", "os-all", "path-all", "protocol-all", "shell-all", "updater", "window-all"] }
-=======
-tauri = { version = "=1.3.0", features = ["dialog-all", "linux-protocol-headers", "macos-private-api", "os-all", "path-all", "protocol-all", "shell-all", "window-all"] }
->>>>>>> 251bd99e
+
 rspc = { workspace = true, features = ["tauri"] }
 sd-core = { path = "../../../core", features = [
 	"ffmpeg",
