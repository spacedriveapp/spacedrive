[package]
name = "sd-desktop"
version = "0.1.0"
description = "The universal file manager."
authors = ["Spacedrive Technology Inc."]
default-run = "sd-desktop"
license = { workspace = true }
repository = { workspace = true }
edition = { workspace = true }

[dependencies]
tauri = { version = "1.3.0", features = [
	"dialog-all",
	"linux-protocol-headers",
	"macos-private-api",
	"os-all",
	"path-all",
	"protocol-all",
	"shell-all",
	"window-all",
<<<<<<< HEAD
=======
	"updater",
>>>>>>> 7bf0c0ae
] }
rspc = { workspace = true, features = ["tauri"] }
httpz = { workspace = true, features = [
	"axum",
	"tauri",
] } # TODO: The `axum` feature should be only enabled on Linux but this currently can't be done: https://github.com/rust-lang/cargo/issues/1197
sd-core = { path = "../../../core", features = [
	"ffmpeg",
	"location-watcher",
	"images",
] }
tokio = { workspace = true, features = ["sync"] }
window-shadows = "0.2.1"
tracing = { workspace = true }
serde = "1.0.163"
percent-encoding = "2.2.0"
http = "0.2.9"
opener = { version = "0.6.1", features = ["reveal"] }
specta = { workspace = true }
tauri-specta = { workspace = true, features = ["typescript"] }
uuid = { version = "1.3.3", features = ["serde"] }
futures = "0.3"

prisma-client-rust = { workspace = true }
sd-prisma = { path = "../../../crates/prisma" }

[target.'cfg(target_os = "linux")'.dependencies]
axum = { version = "0.6.18", features = ["headers", "query"] }
rand = "0.8.5"
sd-desktop-linux = { path = "../crates/linux" }

[target.'cfg(target_os = "macos")'.dependencies]
sd-desktop-macos = { path = "../crates/macos" }

[target.'cfg(target_os = "windows")'.dependencies]
sd-desktop-windows = { path = "../crates/windows" }

[build-dependencies]
tauri-build = { version = "1.3.0", features = [] }

[features]
default = ["custom-protocol"]
custom-protocol = ["tauri/custom-protocol"]<|MERGE_RESOLUTION|>--- conflicted
+++ resolved
@@ -18,10 +18,7 @@
 	"protocol-all",
 	"shell-all",
 	"window-all",
-<<<<<<< HEAD
-=======
 	"updater",
->>>>>>> 7bf0c0ae
 ] }
 rspc = { workspace = true, features = ["tauri"] }
 httpz = { workspace = true, features = [
