[package]
name = "spacedrive"
version = "0.1.0"
description = "The universal file manager."
authors = ["Spacedrive Technology Inc."]
license = ""
repository = "https://github.com/spacedriveapp/spacedrive"
default-run = "spacedrive"
edition = "2021"
build = "build.rs"

[dependencies]
tauri = { version = "1.0.4", features = ["api-all", "macos-private-api"] }
rspc = { version = "0.0.5", features = ["tauri"] }
<<<<<<< HEAD
sdcore = { path = "../../../core" }
=======
sdcore = { path = "../../../core", features = ["ffmpeg"] }
>>>>>>> 6fd62008
tokio = { version = "1.17.0", features = ["sync"] }
window-shadows = "0.1.2"
tracing = "0.1.35"
serde = "1.0.144"

[target.'cfg(target_os = "macos")'.dependencies]
swift-rs = { git = "https://github.com/Brendonovich/swift-rs.git", branch = "autorelease" }

[build-dependencies]
tauri-build = { version = "1.0.0", features = [] }

[target.'cfg(target_os = "macos")'.build-dependencies]
swift-rs = { git = "https://github.com/Brendonovich/swift-rs.git", branch = "autorelease", features = ["build"] }

[features]
default = [ "custom-protocol" ]
custom-protocol = [ "tauri/custom-protocol" ]<|MERGE_RESOLUTION|>--- conflicted
+++ resolved
@@ -12,11 +12,7 @@
 [dependencies]
 tauri = { version = "1.0.4", features = ["api-all", "macos-private-api"] }
 rspc = { version = "0.0.5", features = ["tauri"] }
-<<<<<<< HEAD
-sdcore = { path = "../../../core" }
-=======
 sdcore = { path = "../../../core", features = ["ffmpeg"] }
->>>>>>> 6fd62008
 tokio = { version = "1.17.0", features = ["sync"] }
 window-shadows = "0.1.2"
 tracing = "0.1.35"
