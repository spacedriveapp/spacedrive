[package]
name = "spacedrive"
version = "0.1.0"
description = "The universal file manager."
authors = ["Spacedrive Technology Inc."]
license = ""
repository = "https://github.com/spacedriveapp/spacedrive"
default-run = "spacedrive"
edition = "2021"
build = "build.rs"

[dependencies]
tauri = { version = "1.1.1", features = ["api-all", "macos-private-api"] }
<<<<<<< HEAD
rspc = { version = "0.0.5", features = ["tauri"] }
sdcore = { path = "../../../core", features = ["ffmpeg"] }
tokio = { version = "1.17.0", features = ["sync"] }
window-shadows = "0.1.2"
tracing = "0.1.35"
serde = "1.0.144"
=======
rspc = { workspace = true, features = ["tauri"] }
sd-core = { path = "../../../core", features = ["ffmpeg"] }
tokio = { version = "1.21.2", features = ["sync"] }
window-shadows = "0.2.0"
tracing = "0.1.36"
serde = "1.0.145"
>>>>>>> 3bed8369

[target.'cfg(target_os = "macos")'.dependencies]
swift-rs = { git = "https://github.com/Brendonovich/swift-rs.git", branch = "autorelease" }

[build-dependencies]
tauri-build = { version = "1.1.1", features = [] }

[target.'cfg(target_os = "macos")'.build-dependencies]
swift-rs = { git = "https://github.com/Brendonovich/swift-rs.git", branch = "autorelease", features = [
  "build",
] }

[features]
default = ["custom-protocol"]
custom-protocol = ["tauri/custom-protocol"]<|MERGE_RESOLUTION|>--- conflicted
+++ resolved
@@ -11,21 +11,12 @@
 
 [dependencies]
 tauri = { version = "1.1.1", features = ["api-all", "macos-private-api"] }
-<<<<<<< HEAD
-rspc = { version = "0.0.5", features = ["tauri"] }
-sdcore = { path = "../../../core", features = ["ffmpeg"] }
-tokio = { version = "1.17.0", features = ["sync"] }
-window-shadows = "0.1.2"
-tracing = "0.1.35"
-serde = "1.0.144"
-=======
 rspc = { workspace = true, features = ["tauri"] }
 sd-core = { path = "../../../core", features = ["ffmpeg"] }
 tokio = { version = "1.21.2", features = ["sync"] }
 window-shadows = "0.2.0"
 tracing = "0.1.36"
 serde = "1.0.145"
->>>>>>> 3bed8369
 
 [target.'cfg(target_os = "macos")'.dependencies]
 swift-rs = { git = "https://github.com/Brendonovich/swift-rs.git", branch = "autorelease" }
