#![cfg_attr(
	all(not(debug_assertions), target_os = "windows"),
	windows_subsystem = "windows"
)]

use std::{fs, path::PathBuf, sync::Arc, time::Duration};

use sd_core::{Node, NodeError};

use tauri::{
	api::path, ipc::RemoteDomainAccessScope, window::PlatformWebview, AppHandle, Manager,
	WindowEvent,
};
use tauri_plugins::{sd_error_plugin, sd_server_plugin};
use tokio::time::sleep;
use tracing::error;

mod tauri_plugins;

mod theme;

mod file;
mod menu;
mod updater;

#[tauri::command(async)]
#[specta::specta]
async fn app_ready(app_handle: AppHandle) {
	let window = app_handle.get_window("main").unwrap();

	window.show().unwrap();
}

#[tauri::command(async)]
#[specta::specta]
async fn set_menu_bar_item_state(window: tauri::Window, id: String, enabled: bool) {
	#[cfg(target_os = "macos")]
	{
		window
			.menu_handle()
			.get_item(&id)
			.set_enabled(enabled)
			.expect("Unable to modify menu item")
	}
}

#[tauri::command(async)]
#[specta::specta]
async fn reload_webview(app_handle: AppHandle) {
	app_handle
		.get_window("main")
		.expect("Error getting window handle")
		.with_webview(reload_webview_inner)
		.expect("Error while reloading webview");
}

fn reload_webview_inner(webview: PlatformWebview) {
	#[cfg(target_os = "macos")]
	{
		unsafe {
			sd_desktop_macos::reload_webview(&(webview.inner() as _));
		}
	}
	#[cfg(target_os = "linux")]
	{
		use webkit2gtk::traits::WebViewExt;

		webview.inner().reload();
	}
	#[cfg(target_os = "windows")]
	unsafe {
		webview
			.controller()
			.CoreWebView2()
			.expect("Unable to get handle on inner webview")
			.Reload();
	}
}

#[tauri::command(async)]
#[specta::specta]
async fn reset_spacedrive(app_handle: AppHandle) {
	let data_dir = path::data_dir()
		.unwrap_or_else(|| PathBuf::from("./"))
		.join("spacedrive");

	#[cfg(debug_assertions)]
	let data_dir = data_dir.join("dev");

	fs::remove_dir_all(data_dir).unwrap();

	// TODO: Restarting the app doesn't work in dev (cause Tauri's devserver shutdown) and in prod makes the app go unresponsive until you click in/out on macOS
	// app_handle.restart();

	app_handle.exit(0);
}

#[tauri::command(async)]
#[specta::specta]
async fn refresh_menu_bar(
	_node: tauri::State<'_, Arc<Node>>,
	_app_handle: AppHandle,
) -> Result<(), ()> {
	#[cfg(target_os = "macos")]
	{
		let menu_handles: Vec<tauri::window::MenuHandle> = _app_handle
			.windows()
			.iter()
			.map(|x| x.1.menu_handle())
			.collect();

		let has_library = !_node.libraries.get_all().await.is_empty();

		for menu in menu_handles {
			menu::set_library_locked_menu_items_enabled(menu, has_library);
		}
	}

	Ok(())
}

#[tauri::command(async)]
#[specta::specta]
async fn open_logs_dir(node: tauri::State<'_, Arc<Node>>) -> Result<(), ()> {
	let logs_path = node.data_dir.join("logs");

	#[cfg(target_os = "linux")]
	let open_result = sd_desktop_linux::open_file_path(logs_path);

	#[cfg(not(target_os = "linux"))]
	let open_result = opener::open(logs_path);

	open_result.map_err(|e| {
		error!("Failed to open logs dir: {e:#?}");
	})
}

// TODO(@Oscar): A helper like this should probs exist in tauri-specta
macro_rules! tauri_handlers {
	($($name:path),+) => {{
		#[cfg(debug_assertions)]
		tauri_specta::ts::export(specta::collect_types![$($name),+], "../src/commands.ts").unwrap();

		tauri::generate_handler![$($name),+]
	}};
}

const CLIENT_ID: &str = "2abb241e-40b8-4517-a3e3-5594375c8fbb";

#[tokio::main]
async fn main() -> tauri::Result<()> {
	#[cfg(target_os = "linux")]
	sd_desktop_linux::normalize_environment();

	let data_dir = path::data_dir()
		.unwrap_or_else(|| PathBuf::from("./"))
		.join("spacedrive");

	#[cfg(debug_assertions)]
	let data_dir = data_dir.join("dev");

	// The `_guard` must be assigned to variable for flushing remaining logs on main exit through Drop
	let (_guard, result) = match Node::init_logger(&data_dir) {
		Ok(guard) => (
			Some(guard),
			Node::new(
				data_dir,
				sd_core::Env {
					api_url: "https://app.spacedrive.com".to_string(),
					client_id: CLIENT_ID.to_string(),
				},
			)
			.await,
		),
		Err(err) => (None, Err(NodeError::Logger(err))),
	};

	let app = tauri::Builder::default();

	let (node_router, app) = match result {
		Ok((node, router)) => (Some((node, router)), app),
		Err(err) => {
			error!("Error starting up the node: {err:#?}");
			(None, app.plugin(sd_error_plugin(err)))
		}
	};

	let (node, router) = if let Some((node, router)) = node_router {
		(node, router)
	} else {
		panic!("Unable to get the node or router");
	};

	let app = app
		.plugin(rspc::integrations::tauri::plugin(router, {
			let node = node.clone();
			move || node.clone()
		}))
		.plugin(sd_server_plugin(node.clone()).unwrap()) // TODO: Handle `unwrap`
		.manage(node.clone());

	// macOS expected behavior is for the app to not exit when the main window is closed.
	// Instead, the window is hidden and the dock icon remains so that on user click it should show the window again.
	#[cfg(target_os = "macos")]
	let app = app.on_window_event(|event| {
		if let tauri::WindowEvent::CloseRequested { api, .. } = event.event() {
			if event.window().label() == "main" {
				AppHandle::hide(&event.window().app_handle()).expect("Window should hide on macOS");
				api.prevent_close();
			}
		}
	});

	let app = app
		.plugin(updater::plugin())
<<<<<<< HEAD
		.setup(move |app| {
=======
		.plugin(tauri_plugin_window_state::Builder::default().build())
		.setup(|app| {
>>>>>>> d898b16c
			let app = app.handle();

			app.windows().iter().for_each(|(_, window)| {
				tokio::spawn({
					let window = window.clone();
					async move {
						sleep(Duration::from_secs(3)).await;
						if !window.is_visible().unwrap_or(true) {
							// This happens if the JS bundle crashes and hence doesn't send ready event.
							println!(
							"Window did not emit `app_ready` event fast enough. Showing window..."
						);
							window.show().expect("Main window should show");
						}
					}
				});

				#[cfg(target_os = "windows")]
				window.set_decorations(true).unwrap();

				#[cfg(target_os = "macos")]
				{
					use sd_desktop_macos::*;

					let nswindow = window.ns_window().unwrap();

					unsafe { set_titlebar_style(&nswindow, true) };
					unsafe { blur_window_background(&nswindow) };

					let menu_handle = window.menu_handle();

					tokio::spawn({
						let libraries = node.libraries.clone();
						let menu_handle = menu_handle.clone();
						async move {
							if libraries.get_all().await.is_empty() {
								menu::set_library_locked_menu_items_enabled(menu_handle, false);
							}
						}
					});
				}
			});

			// Configure IPC for custom protocol
			app.ipc_scope().configure_remote_access(
				RemoteDomainAccessScope::new("localhost")
					.allow_on_scheme("spacedrive")
					.add_window("main"),
			);

			Ok(())
		})
		.on_menu_event(menu::handle_menu_event)
		.on_window_event(|event| {
			if let WindowEvent::Resized(_) = event.event() {
				let command = if event
					.window()
					.is_fullscreen()
					.expect("Can't get fullscreen state")
				{
					"window_fullscreened"
				} else {
					"window_not_fullscreened"
				};

				event
					.window()
					.emit("keybind", command)
					.expect("Unable to emit window event");
			}
		})
		.menu(menu::get_menu())
		.manage(updater::State::default())
		.invoke_handler(tauri_handlers![
			app_ready,
			reset_spacedrive,
			open_logs_dir,
			refresh_menu_bar,
			reload_webview,
			set_menu_bar_item_state,
			file::open_file_paths,
			file::open_ephemeral_files,
			file::get_file_path_open_with_apps,
			file::get_ephemeral_files_open_with_apps,
			file::open_file_path_with,
			file::open_ephemeral_file_with,
			file::reveal_items,
			theme::lock_app_theme,
			// TODO: move to plugin w/tauri-specta
			updater::check_for_update,
			updater::install_update
		])
		.build(tauri::generate_context!())?;

	app.run(|_, _| {});
	Ok(())
}<|MERGE_RESOLUTION|>--- conflicted
+++ resolved
@@ -213,12 +213,8 @@
 
 	let app = app
 		.plugin(updater::plugin())
-<<<<<<< HEAD
+		.plugin(tauri_plugin_window_state::Builder::default().build())
 		.setup(move |app| {
-=======
-		.plugin(tauri_plugin_window_state::Builder::default().build())
-		.setup(|app| {
->>>>>>> d898b16c
 			let app = app.handle();
 
 			app.windows().iter().for_each(|(_, window)| {
