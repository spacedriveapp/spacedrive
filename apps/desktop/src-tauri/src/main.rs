#![cfg_attr(
	all(not(debug_assertions), target_os = "windows"),
	windows_subsystem = "windows"
)]

<<<<<<< HEAD
use std::{fs, path::PathBuf, time::Duration};
=======
use std::{path::PathBuf, sync::Arc, time::Duration};
>>>>>>> 5f71e0c1

use sd_core::{custom_uri::create_custom_uri_endpoint, Node, NodeError};

use tauri::{
	api::path, async_runtime::block_on, ipc::RemoteDomainAccessScope, plugin::TauriPlugin, Manager,
	RunEvent, Runtime,
};
use tokio::{task::block_in_place, time::sleep};
use tracing::{debug, error};

#[cfg(target_os = "linux")]
mod app_linux;

mod file;
mod menu;

#[tauri::command(async)]
#[specta::specta]
async fn app_ready(app_handle: tauri::AppHandle) {
	let window = app_handle.get_window("main").unwrap();

	window.show().unwrap();
}

#[tauri::command(async)]
#[specta::specta]
<<<<<<< HEAD
async fn reset_spacedrive(app_handle: tauri::AppHandle) {
	let data_dir = path::data_dir()
		.unwrap_or_else(|| PathBuf::from("./"))
		.join("spacedrive");

	#[cfg(debug_assertions)]
	let data_dir = data_dir.join("dev");

	fs::remove_dir_all(data_dir).unwrap();

	app_handle.restart();
=======
async fn open_logs_dir(node: tauri::State<'_, Arc<Node>>) -> Result<(), ()> {
	opener::open(node.data_dir.join("logs")).ok();
	Ok(())
>>>>>>> 5f71e0c1
}

pub fn tauri_error_plugin<R: Runtime>(err: NodeError) -> TauriPlugin<R> {
	tauri::plugin::Builder::new("spacedrive")
		.js_init_script(format!(r#"window.__SD_ERROR__ = "{err}";"#))
		.build()
}

macro_rules! tauri_handlers {
	($($name:path),+) => {{
		#[cfg(debug_assertions)]
		tauri_specta::ts::export(specta::collect_types![$($name),+], "../src/commands.ts").unwrap();

		tauri::generate_handler![$($name),+]
	}};
}

#[tokio::main]
async fn main() -> tauri::Result<()> {
	#[cfg(target_os = "linux")]
	let (tx, rx) = tokio::sync::mpsc::channel(1);

	let data_dir = path::data_dir()
		.unwrap_or_else(|| PathBuf::from("./"))
		.join("spacedrive");

	#[cfg(debug_assertions)]
	let data_dir = data_dir.join("dev");

	let _guard = Node::init_logger(&data_dir);

	let result = Node::new(data_dir).await;

	let app = tauri::Builder::default();
	let (node, app) = match result {
		Ok((node, router)) => {
			// This is a super cringe workaround for: https://github.com/tauri-apps/tauri/issues/3725 & https://bugs.webkit.org/show_bug.cgi?id=146351#c5
			#[cfg(target_os = "linux")]
			let app = app_linux::setup(app, rx, create_custom_uri_endpoint(node.clone()).axum()).await;
			let app = app
				.register_uri_scheme_protocol(
					"spacedrive",
					create_custom_uri_endpoint(node.clone()).tauri_uri_scheme("spacedrive"),
				)
				.plugin(rspc::integrations::tauri::plugin(router, {
					let node = node.clone();
					move || node.clone()
				}))
				.manage(node.clone());

			(Some(node), app)
		}
		Err(err) => {
			tracing::error!("Error starting up the node: {err}");
			(None, app.plugin(tauri_error_plugin(err)))
		}
	};

	let app = app
		.setup(|app| {
			#[cfg(feature = "updater")]
			tauri::updater::builder(app.handle()).should_install(|_current, _latest| true);

			let app = app.handle();

			app.windows().iter().for_each(|(_, window)| {
				// window.hide().unwrap();

				tokio::spawn({
					let window = window.clone();
					async move {
						sleep(Duration::from_secs(3)).await;
						if !window.is_visible().unwrap_or(true) {
							println!(
							"Window did not emit `app_ready` event fast enough. Showing window..."
						);
							let _ = window.show();
						}
					}
				});

				#[cfg(target_os = "windows")]
				window.set_decorations(true).unwrap();

				#[cfg(target_os = "macos")]
				{
					use sd_desktop_macos::*;

					let window = window.ns_window().unwrap();

					unsafe { set_titlebar_style(&window, true, true) };
					unsafe { blur_window_background(&window) };
				}
			});

			// Configure IPC for custom protocol
			app.ipc_scope().configure_remote_access(
				RemoteDomainAccessScope::new("localhost")
					.allow_on_scheme("spacedrive")
					.add_window("main")
					.enable_tauri_api(),
			);

			Ok(())
		})
		.on_menu_event(menu::handle_menu_event)
		.menu(menu::get_menu())
		.invoke_handler(tauri_handlers![
			app_ready,
<<<<<<< HEAD
			reset_spacedrive,
=======
			open_logs_dir,
>>>>>>> 5f71e0c1
			file::open_file_path,
			file::get_file_path_open_with_apps,
			file::open_file_path_with
		])
		.build(tauri::generate_context!())?;

	app.run(move |app_handler, event| {
		if let RunEvent::ExitRequested { .. } = event {
			debug!("Closing all open windows...");
			app_handler
				.windows()
				.iter()
				.for_each(|(window_name, window)| {
					debug!("closing window: {window_name}");
					if let Err(e) = window.close() {
						error!("failed to close window '{}': {:#?}", window_name, e);
					}
				});

			if let Some(node) = &node {
				block_in_place(|| block_on(node.shutdown()));
			}

			#[cfg(target_os = "linux")]
			block_in_place(|| block_on(tx.send(()))).ok();

			app_handler.exit(0);
		}
	});

	Ok(())
}<|MERGE_RESOLUTION|>--- conflicted
+++ resolved
@@ -3,11 +3,7 @@
 	windows_subsystem = "windows"
 )]
 
-<<<<<<< HEAD
-use std::{fs, path::PathBuf, time::Duration};
-=======
-use std::{path::PathBuf, sync::Arc, time::Duration};
->>>>>>> 5f71e0c1
+use std::{fs, path::PathBuf, sync::Arc, time::Duration};
 
 use sd_core::{custom_uri::create_custom_uri_endpoint, Node, NodeError};
 
@@ -34,7 +30,6 @@
 
 #[tauri::command(async)]
 #[specta::specta]
-<<<<<<< HEAD
 async fn reset_spacedrive(app_handle: tauri::AppHandle) {
 	let data_dir = path::data_dir()
 		.unwrap_or_else(|| PathBuf::from("./"))
@@ -46,11 +41,13 @@
 	fs::remove_dir_all(data_dir).unwrap();
 
 	app_handle.restart();
-=======
+}
+
+#[tauri::command(async)]
+#[specta::specta]
 async fn open_logs_dir(node: tauri::State<'_, Arc<Node>>) -> Result<(), ()> {
 	opener::open(node.data_dir.join("logs")).ok();
 	Ok(())
->>>>>>> 5f71e0c1
 }
 
 pub fn tauri_error_plugin<R: Runtime>(err: NodeError) -> TauriPlugin<R> {
@@ -160,11 +157,8 @@
 		.menu(menu::get_menu())
 		.invoke_handler(tauri_handlers![
 			app_ready,
-<<<<<<< HEAD
 			reset_spacedrive,
-=======
 			open_logs_dir,
->>>>>>> 5f71e0c1
 			file::open_file_path,
 			file::get_file_path_open_with_apps,
 			file::open_file_path_with
