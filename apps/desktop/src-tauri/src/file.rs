--- conflicted
+++ resolved
@@ -1,5 +1,4 @@
-use std::collections::HashMap;
-use std::sync::Arc;
+use std::{collections::HashMap, sync::Arc};
 
 use sd_core::Node;
 use serde::Serialize;
@@ -50,22 +49,19 @@
 	Ok(res)
 }
 
-<<<<<<< HEAD
 #[derive(Serialize, Type)]
 #[serde(tag = "t", content = "c")]
 #[allow(dead_code)]
 pub enum OpenWithApplication {
-	File { id: i32, name: String, url: String },
+	File {
+		id: i32,
+		name: String,
+		#[cfg(target_os = "linux")]
+		url: std::path::PathBuf,
+		#[cfg(not(target_os = "linux"))]
+		url: String,
+	},
 	Error(i32, String),
-=======
-#[derive(Type, Debug, serde::Serialize)]
-pub struct OpenWithApplication {
-	name: String,
-	#[cfg(target_os = "linux")]
-	url: std::path::PathBuf,
-	#[cfg(not(target_os = "linux"))]
-	url: String,
->>>>>>> e6d0e609
 }
 
 #[tauri::command(async)]
@@ -80,14 +76,10 @@
         return Err(())
     };
 
-<<<<<<< HEAD
 	let Ok(paths) = library.get_file_paths(ids).await.map_err(|e| {error!("{e:#?}");})
 	else {
 		return Err(());
 	};
-
-	#[cfg(not(target_os = "macos"))]
-	return Err(());
 
 	#[cfg(target_os = "macos")]
 	return Ok(paths
@@ -113,25 +105,6 @@
 			}
 		})
 		.collect());
-=======
-	let Ok(Some(path)) = library
-        .get_file_path(id)
-        .await
-        else {
-            return Err(())
-        };
-
-	#[cfg(target_os = "macos")]
-	return Ok(unsafe {
-		sd_desktop_macos::get_open_with_applications(&path.to_str().unwrap().into())
-	}
-	.as_slice()
-	.iter()
-	.map(|app| OpenWithApplication {
-		name: app.name.to_string(),
-		url: app.url.to_string(),
-	})
-	.collect());
 
 	#[cfg(target_os = "linux")]
 	{
@@ -140,37 +113,62 @@
 		// TODO: cache this, and only update when the underlying XDG desktop apps changes
 		let system_apps = SystemApps::populate().map_err(|_| ())?;
 
-		let handlers = system_apps.get_handlers(HandlerType::Ext(
-			path.file_name()
-				.and_then(|name| name.to_str())
-				.map(|name| name.to_string())
-				.ok_or(
-					// io::Error::new(
-					// 	io::ErrorKind::Other,
-					// 	"Missing file name from path",
-					// )
-					(),
-				)?,
-		));
-
-		let data = handlers
-			.iter()
-			.map(|handler| {
-				let path = handler.get_path().map_err(|_| ())?;
-				let entry = DesktopEntry::try_from(path.clone()).map_err(|_| ())?;
-				Ok(OpenWithApplication {
-					name: entry.name,
-					url: path,
-				})
-			})
-			.collect::<Result<Vec<OpenWithApplication>, _>>()?;
-
-		return Ok(data);
+		return Ok(paths
+			.into_iter()
+			.flat_map(|(id, path)| {
+				if let Some(path) = path {
+					let Some(name) = path.file_name()
+						.and_then(|name| name.to_str())
+						.map(|name| name.to_string())
+					else {
+						return vec![OpenWithApplication::Error(
+							id,
+							"Failed to extract file name".into(),
+						)]
+					};
+
+					system_apps
+						.get_handlers(HandlerType::Ext(name))
+						.iter()
+						.map(|handler| {
+							handler
+								.get_path()
+								.map(|path| {
+									DesktopEntry::try_from(&path)
+										.map(|entry| OpenWithApplication::File {
+											id,
+											name: entry.name,
+											url: path,
+										})
+										.unwrap_or_else(|e| {
+											error!("{e:#?}");
+											OpenWithApplication::Error(
+												id,
+												"Failed to parse desktop entry".into(),
+											)
+										})
+								})
+								.unwrap_or_else(|e| {
+									error!("{e:#?}");
+									OpenWithApplication::Error(
+										id,
+										"Failed to get path from desktop entry".into(),
+									)
+								})
+						})
+						.collect::<Vec<_>>()
+				} else {
+					vec![OpenWithApplication::Error(
+						id,
+						"File not found in database".into(),
+					)]
+				}
+			})
+			.collect());
 	}
 
 	#[allow(unreachable_code)]
 	Err(())
->>>>>>> e6d0e609
 }
 
 type FileIdAndUrl = (i32, String);
@@ -180,19 +178,13 @@
 #[allow(unused_variables)]
 pub async fn open_file_path_with(
 	library: uuid::Uuid,
-<<<<<<< HEAD
 	file_ids_and_urls: Vec<FileIdAndUrl>,
-=======
-	id: i32,
-	url: String,
->>>>>>> e6d0e609
 	node: tauri::State<'_, Arc<Node>>,
 ) -> Result<(), ()> {
 	let Some(library) = node.library_manager.get_library(library).await else {
         return Err(())
     };
 
-<<<<<<< HEAD
 	let url_by_id = file_ids_and_urls.into_iter().collect::<HashMap<_, _>>();
 	let ids = url_by_id.keys().copied().collect::<Vec<_>>();
 
@@ -222,33 +214,30 @@
 			})
 	}
 
-	#[cfg(not(target_os = "macos"))]
-	{
-		Err(())
-	}
-=======
-	let Ok(Some(path)) = library
-        .get_file_path(id)
-        .await
-        else {
-            return Err(())
-        };
-
-	#[cfg(target_os = "macos")]
-	unsafe {
-		sd_desktop_macos::open_file_path_with(
-			&path.to_str().ok_or(())?.into(),
-			&url.as_str().into(),
-		)
-	};
-
 	#[cfg(target_os = "linux")]
 	{
-		sd_desktop_linux::Handler::assume_valid(url.into())
-			.open(&[path.to_str().ok_or(())?])
-			.map_err(|_| ())?;
+		library
+			.get_file_paths(ids)
+			.await
+			.map(|paths| {
+				paths.iter().for_each(|(id, path)| {
+					if let Some(path) = path.as_ref().and_then(|path| path.to_str()) {
+						if let Err(e) = sd_desktop_linux::Handler::assume_valid(
+							url_by_id
+								.get(id)
+								.expect("we just created this hashmap")
+								.as_str()
+								.into(),
+						)
+						.open(&[path])
+						{
+							error!("{e:#?}");
+						}
+					}
+				})
+			})
+			.map_err(|e| {
+				error!("{e:#?}");
+			})
 	}
-
-	Ok(())
->>>>>>> e6d0e609
 }