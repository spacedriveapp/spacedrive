--- conflicted
+++ resolved
@@ -1,10 +1,3 @@
-import {
-	byteSize,
-	getIndexedItemFilePath,
-	getItemObject,
-	useLibraryMutation,
-	useLibraryQuery
-} from '@sd/client';
 import dayjs from 'dayjs';
 import {
 	Copy,
@@ -20,7 +13,6 @@
 import { PropsWithChildren, useRef } from 'react';
 import { Pressable, Text, View, ViewStyle } from 'react-native';
 import FileViewer from 'react-native-file-viewer';
-<<<<<<< HEAD
 import {
 	getIndexedItemFilePath,
 	getItemObject,
@@ -28,8 +20,6 @@
 	useLibraryMutation,
 	useLibraryQuery
 } from '@sd/client';
-=======
->>>>>>> 853f0d41
 import FileThumb from '~/components/explorer/FileThumb';
 import FavoriteButton from '~/components/explorer/sections/FavoriteButton';
 import InfoTagPills from '~/components/explorer/sections/InfoTagPills';
