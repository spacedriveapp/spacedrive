import { BottomSheetFlatList } from '@gorhom/bottom-sheet';
import { NavigationProp, useNavigation } from '@react-navigation/native';
import { forwardRef } from 'react';
import { ActivityIndicator, Text, View } from 'react-native';
import { useBridgeMutation, useBridgeQuery, useClientContext, useRspcContext } from '@sd/client';
import { Modal, ModalRef } from '~/components/layout/Modal';
import { Button } from '~/components/primitive/Button';
import useForwardedRef from '~/hooks/useForwardedRef';
import { tw } from '~/lib/tailwind';
import { RootStackParamList } from '~/navigation';
import { currentLibraryStore } from '~/utils/nav';

import Empty from '../layout/Empty';
import Fade from '../layout/Fade';

const ImportModalLibrary = forwardRef<ModalRef, unknown>((_, ref) => {
	const navigation = useNavigation<NavigationProp<RootStackParamList>>();
	const modalRef = useForwardedRef(ref);

	const { libraries } = useClientContext();

	const cloudLibraries = useBridgeQuery(['cloud.libraries.list', true]);
	const cloudLibrariesData = cloudLibraries.data?.filter(
		(cloudLibrary) => !libraries.data?.find((l) => l.uuid === cloudLibrary.pub_id)
	);

	return (
		<Modal
			ref={modalRef}
			snapPoints={cloudLibrariesData?.length !== 0 ? ['30', '50'] : ['30']}
			title="Join a Cloud Library"
			showCloseButton
			onDismiss={() => cloudLibraries.refetch()}
		>
			<View style={tw`relative flex-1`}>
				{cloudLibraries.isLoading ? (
					<View style={tw`mt-10 items-center justify-center`}>
						<ActivityIndicator size="small" />
					</View>
				) : (
					<Fade
						width={20}
						height="100%"
						fadeSides="top-bottom"
						orientation="vertical"
						color="bg-app-modal"
					>
						<BottomSheetFlatList
							data={cloudLibrariesData}
							contentContainerStyle={tw`px-4 pb-6 pt-5`}
							ItemSeparatorComponent={() => <View style={tw`h-2`} />}
							ListEmptyComponent={
								<Empty
									icon="Drive"
									style={tw`mt-2 border-0`}
									iconSize={46}
									description="No cloud libraries available to join"
								/>
							}
							keyExtractor={(item) => item.pub_id}
							showsVerticalScrollIndicator={false}
							renderItem={({ item }) => (
								<CloudLibraryCard
									// data={item}
									navigation={navigation}
									modalRef={modalRef}
								/>
							)}
						/>
					</Fade>
				)}
			</View>
		</Modal>
	);
});

interface Props {
	// data: CloudLibrary;
	modalRef: React.RefObject<ModalRef>;
	navigation: NavigationProp<RootStackParamList>;
}

const CloudLibraryCard = ({ modalRef, navigation }: Props) => {
	const rspc = useRspcContext().queryClient;
	// const joinLibrary = useBridgeMutation(['cloud.library.join']);
	return (
		<View
			style={tw`flex flex-row items-center justify-between gap-2 rounded-md border border-app-box bg-app p-2`}
		>
			<Text numberOfLines={1} style={tw`max-w-[80%] text-sm font-bold text-ink`}>
				{'BOB'}
			</Text>
			<Button
				size="sm"
				variant="accent"
<<<<<<< HEAD
				// disabled={joinLibrary.isLoading}
=======
				disabled={joinLibrary.isPending}
>>>>>>> cc7c9d57
				onPress={async () => {
					// const library = await joinLibrary.mutateAsync(data.uuid);

					// rspc.setQueryData(['library.list'], (libraries: any) => {
					// 	// The invalidation system beat us to it
					// 	if ((libraries || []).find((l: any) => l.uuid === library.uuid))
					// 		return libraries;

					// 	return [...(libraries || []), library];
					// });

					// currentLibraryStore.id = library.uuid;

					navigation.navigate('Root', {
						screen: 'Home',
						params: {
							screen: 'OverviewStack',
							params: {
								screen: 'Overview'
							}
						}
					});

					modalRef.current?.dismiss();
				}}
			>
				<Text style={tw`text-sm font-medium text-white`}>
<<<<<<< HEAD
					{/* {joinLibrary.isLoading && joinLibrary.variables === data.uuid
=======
					{joinLibrary.isPending && joinLibrary.variables === data.uuid
>>>>>>> cc7c9d57
						? 'Joining...'
						: 'Join'} */}
					THIS FILE NEEDS TO BE UPDATED TO USE THE NEW LIBRARY SYSTEM IN THE FUTURE
				</Text>
			</Button>
		</View>
	);
};

export default ImportModalLibrary;<|MERGE_RESOLUTION|>--- conflicted
+++ resolved
@@ -93,11 +93,7 @@
 			<Button
 				size="sm"
 				variant="accent"
-<<<<<<< HEAD
-				// disabled={joinLibrary.isLoading}
-=======
-				disabled={joinLibrary.isPending}
->>>>>>> cc7c9d57
+				// disabled={joinLibrary.isPending}
 				onPress={async () => {
 					// const library = await joinLibrary.mutateAsync(data.uuid);
 
@@ -125,11 +121,7 @@
 				}}
 			>
 				<Text style={tw`text-sm font-medium text-white`}>
-<<<<<<< HEAD
-					{/* {joinLibrary.isLoading && joinLibrary.variables === data.uuid
-=======
-					{joinLibrary.isPending && joinLibrary.variables === data.uuid
->>>>>>> cc7c9d57
+					{/* {joinLibrary.isPending && joinLibrary.variables === data.uuid
 						? 'Joining...'
 						: 'Join'} */}
 					THIS FILE NEEDS TO BE UPDATED TO USE THE NEW LIBRARY SYSTEM IN THE FUTURE
