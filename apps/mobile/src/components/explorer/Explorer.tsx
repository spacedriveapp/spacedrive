import { useNavigation } from '@react-navigation/native';
import { FlashList } from '@shopify/flash-list';
import { UseInfiniteQueryResult } from '@tanstack/react-query';
import { ActivityIndicator, Pressable } from 'react-native';
import { isPath, SearchData, type ExplorerItem } from '@sd/client';
import Layout from '~/constants/Layout';
import { tw } from '~/lib/tailwind';
import { BrowseStackScreenProps } from '~/navigation/tabs/BrowseStack';
import { useExplorerStore } from '~/stores/explorerStore';
import { useActionsModalStore } from '~/stores/modalStore';
import { ScrollY } from '~/types/shared';

import ScreenContainer from '../layout/ScreenContainer';
import FileItem from './FileItem';
import FileRow from './FileRow';
import Menu from './menu/Menu';

type ExplorerProps = {
	tabHeight?: boolean;
	items: ExplorerItem[] | null;
	/** Function to fetch next page of items. */
	loadMore: () => void;
	query: UseInfiniteQueryResult<SearchData<ExplorerItem>>;
	count?: number;
	scrollY?: ScrollY['scrollY'];
};

const Explorer = (props: ExplorerProps) => {
	const navigation = useNavigation<BrowseStackScreenProps<'Location'>['navigation']>();

	const store = useExplorerStore();

	const { modalRef, setData } = useActionsModalStore();

	function handlePress(data: ExplorerItem) {
		if (isPath(data) && data.item.is_dir && data.item.location_id !== null) {
			navigation.push('Location', {
				id: data.item.location_id,
				path: `${data.item.materialized_path}${data.item.name}/`
			});
		} else {
			setData(data);
			modalRef.current?.present();
		}
	}

	return (
<<<<<<< HEAD
		<ScreenContainer
			scrollY={props.scrollY}
			tabHeight={props.tabHeight}
			scrollview={false}
			style={'gap-0 py-0'}
		>
			{/* Header */}
			{/* Sort By */}
			{/* <SortByMenu /> */}
			<AnimatePresence>
				{explorerStore.toggleMenu && (
					<MotiView
						from={{ translateY: -70 }}
						animate={{ translateY: 0 }}
						transition={{
							type: 'timing',
							duration: 300,
							repeat: 0,
							repeatReverse: false
						}}
						exit={{ translateY: -70 }}
					>
						<Menu
							changeLayoutMode={(kind: ExplorerLayoutMode) => {
								changeLayoutMode(kind);
							}}
							layoutMode={layoutMode}
						/>
					</MotiView>
				)}
			</AnimatePresence>
			{/* Layout (Grid/List) */}
			{/* {layoutMode === 'grid' ? (
					<Pressable onPress={() => changeLayoutMode('list')}>
						<SquaresFour color={tw.color('ink')} size={23} />
					</Pressable>
				) : (
					<Pressable onPress={() => changeLayoutMode('grid')}>
						<Rows color={tw.color('ink')} size={23} />
					</Pressable>
				)} */}
=======
		<ScreenContainer tabHeight={props.tabHeight} scrollview={false} style={'gap-0 py-0'}>
			<Menu />
>>>>>>> d689e7e5
			{/* Items */}
			<FlashList
				key={store.layoutMode}
				numColumns={store.layoutMode === 'grid' ? store.gridNumColumns : 1}
				data={props.items ?? []}
				keyExtractor={(item) =>
					item.type === 'NonIndexedPath'
						? item.item.path
						: item.type === 'SpacedropPeer'
							? item.item.name
							: item.item.id.toString()
				}
				renderItem={({ item }) => (
					<Pressable onPress={() => handlePress(item)}>
						{store.layoutMode === 'grid' ? (
							<FileItem data={item} />
						) : (
							<FileRow data={item} />
						)}
					</Pressable>
				)}
				contentContainerStyle={tw`px-2 py-5`}
				extraData={store.layoutMode}
				estimatedItemSize={
					store.layoutMode === 'grid'
						? Layout.window.width / store.gridNumColumns
						: store.listItemSize
				}
				onEndReached={() => props.loadMore?.()}
				onEndReachedThreshold={0.6}
				ListFooterComponent={props.query.isFetchingNextPage ? <ActivityIndicator /> : null}
			/>
		</ScreenContainer>
	);
};

export default Explorer;<|MERGE_RESOLUTION|>--- conflicted
+++ resolved
@@ -45,7 +45,6 @@
 	}
 
 	return (
-<<<<<<< HEAD
 		<ScreenContainer
 			scrollY={props.scrollY}
 			tabHeight={props.tabHeight}
@@ -87,10 +86,6 @@
 						<Rows color={tw.color('ink')} size={23} />
 					</Pressable>
 				)} */}
-=======
-		<ScreenContainer tabHeight={props.tabHeight} scrollview={false} style={'gap-0 py-0'}>
-			<Menu />
->>>>>>> d689e7e5
 			{/* Items */}
 			<FlashList
 				key={store.layoutMode}
