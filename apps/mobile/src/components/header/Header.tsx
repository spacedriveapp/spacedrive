--- conflicted
+++ resolved
@@ -45,38 +45,8 @@
 	const explorerStore = useExplorerStore();
 	const routeParams = route?.route.params as any;
 
-<<<<<<< HEAD
-	const SearchType = () => {
-		switch (searchType) {
-			case 'explorer':
-				return 'Explorer'; //TODO
-			case 'location':
-				return <Search placeholder="Location name..." />;
-			default:
-				return null;
-		}
-	};
-	const HeaderIconKind = () => {
-		switch (headerKind) {
-			case 'location':
-				return <Icon size={30} name="Folder" />;
-			case 'tag':
-				return (
-					<View
-						style={twStyle('h-[30px] w-[30px] rounded-full', {
-							backgroundColor: routeParams.color
-						})}
-					/>
-				);
-			default:
-				return null;
-		}
-	};
-
 	const headerHeight = useSafeAreaInsets().top;
 
-=======
->>>>>>> 43360601
 	return (
 		<View
 			style={twStyle(
@@ -162,11 +132,11 @@
 const HeaderIconKind = ({ headerKind, routeParams }: HeaderIconKindProps) => {
 	switch (headerKind) {
 		case 'location':
-			return <Icon size={32} name="Folder" />;
+			return <Icon size={30} name="Folder" />;
 		case 'tag':
 			return (
 				<View
-					style={twStyle('h-6 w-6 rounded-full', {
+					style={twStyle('h-[30px] w-[30px] rounded-full', {
 						backgroundColor: routeParams.color
 					})}
 				/>
