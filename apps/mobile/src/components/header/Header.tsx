--- conflicted
+++ resolved
@@ -77,13 +77,8 @@
 				Platform.OS === 'android' ? 'pt-5' : 'pt-10'
 			)}
 		>
-<<<<<<< HEAD
-			<View style={tw`mx-auto mt-5 h-auto w-full justify-center px-7 pb-5`}>
-				<View style={tw`w-full flex-row items-center justify-between`}>
-=======
 			<View style={tw`justify-center w-full h-auto pb-5 mx-auto mt-5 px-7`}>
 				<View style={tw`flex-row items-center justify-between w-full`}>
->>>>>>> e7cf121a
 					<View style={tw`flex-row items-center gap-5`}>
 						{navBack && (
 							<Pressable
