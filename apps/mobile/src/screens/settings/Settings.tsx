--- conflicted
+++ resolved
@@ -15,7 +15,7 @@
 import React from 'react';
 import { SectionList, Text, View } from 'react-native';
 import { SettingsItem, SettingsItemDivider } from '~/components/settings/SettingsItem';
-import tw, { twStyle } from '~/lib/tailwind';
+import tw from '~/lib/tailwind';
 import { SettingsStackParamList, SettingsStackScreenProps } from '~/navigation/SettingsNavigator';
 
 type SectionType = {
@@ -108,13 +108,8 @@
 function renderSectionHeader({ section }: { section: { title: string } }) {
 	return (
 		<Text
-<<<<<<< HEAD
 			style={tw.style(
 				'mb-2 ml-3 text-sm font-semibold text-ink-dull',
-=======
-			style={twStyle(
-				'text-ink-dull mb-2 ml-2 text-sm font-semibold',
->>>>>>> b856f15b
 				section.title === 'Client' ? 'mt-2' : 'mt-5'
 			)}
 		>
@@ -139,15 +134,9 @@
 				)}
 				renderSectionHeader={renderSectionHeader}
 				ListFooterComponent={
-<<<<<<< HEAD
-					<View style={tw`items-center mt-6 mb-4`}>
-						<Text style={tw`text-sm font-bold text-ink`}>Spacedrive</Text>
-						<Text style={tw`text-ink-faint text-xs mt-0.5`}>v0.1.0</Text>
-=======
 					<View style={tw`mt-6 mb-4 items-center`}>
 						<Text style={tw`text-ink text-sm font-bold`}>Spacedrive</Text>
-						<Text style={tw`text-ink-dull mt-0.5 text-xs`}>v0.1.0</Text>
->>>>>>> b856f15b
+						<Text style={tw`text-ink-faint mt-0.5 text-xs`}>v0.1.0</Text>
 					</View>
 				}
 				showsVerticalScrollIndicator={false}
