--- conflicted
+++ resolved
@@ -83,13 +83,8 @@
 							{location.node.name}
 						</Text>
 					</View>
-<<<<<<< HEAD
-					<Text numberOfLines={1} style={tw`mt-0.5 text-[10px] font-semibold text-ink-dull`}>
+					<Text numberOfLines={1} style={tw`text-ink-dull mt-0.5 text-[10px] font-semibold`}>
 						{location.path}
-=======
-					<Text numberOfLines={1} style={tw`text-ink-dull mt-0.5 text-[10px] font-semibold`}>
-						{location.local_path}
->>>>>>> c7dbc784
 					</Text>
 				</View>
 				<CaretRight color={tw.color('ink-dull')} size={18} />
