--- conflicted
+++ resolved
@@ -1,8 +1,4 @@
-<<<<<<< HEAD
 import { BottomSheetModal } from '@gorhom/bottom-sheet';
-import { Tag, useLibraryQuery } from '@sd/client';
-=======
->>>>>>> 24de617b
 import { CaretRight, Pen, Trash } from 'phosphor-react-native';
 import { useRef } from 'react';
 import { Animated, FlatList, Text, View } from 'react-native';
