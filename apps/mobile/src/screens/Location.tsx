import { useEffect, useMemo } from 'react';
import { useCache, useLibraryQuery, useNodes } from '@sd/client';
import Explorer from '~/components/explorer/Explorer';
import { BrowseStackScreenProps } from '~/navigation/tabs/BrowseStack';
import { getExplorerStore } from '~/stores/explorerStore';

export default function LocationScreen({ navigation, route }: BrowseStackScreenProps<'Location'>) {
	const { id, path } = route.params;

	const location = useLibraryQuery(['locations.get', route.params.id]);
	useNodes(location.data?.nodes);
	const locationData = useCache(location.data?.item);

	const paths = useLibraryQuery([
		'search.paths',
		{
			filters: [
				{
					filePath: {
						locations: { in: [id] }
						// path: {location_id: id, path: path ?? '', include_descendants: true} // FIXME: This is the correct query, but it doesn't work and then provides a deserialization error.
					}
				}
			],
			take: 100
		}
	]);
<<<<<<< HEAD
=======

>>>>>>> dba85eba
	const pathsItemsReferences = useMemo(() => paths.data?.items ?? [], [paths.data]);
	useNodes(paths.data?.nodes);
	const pathsItems = useCache(pathsItemsReferences);

	useEffect(() => {
		// Set screen title to location.
		if (path && path !== '') {
			// Nested location.
			navigation.setOptions({
				title: path
					.split('/')
					.filter((x) => x !== '')
					.pop()
			});
		} else {
			navigation.setOptions({
				title: locationData?.name ?? 'Location'
			});
		}
	}, [locationData?.name, navigation, path]);

	useEffect(() => {
		getExplorerStore().locationId = id;
		getExplorerStore().path = path ?? '';
	}, [id, path]);

	return <Explorer items={pathsItems} />
}<|MERGE_RESOLUTION|>--- conflicted
+++ resolved
@@ -25,10 +25,7 @@
 			take: 100
 		}
 	]);
-<<<<<<< HEAD
-=======
-
->>>>>>> dba85eba
+  
 	const pathsItemsReferences = useMemo(() => paths.data?.items ?? [], [paths.data]);
 	useNodes(paths.data?.nodes);
 	const pathsItems = useCache(pathsItemsReferences);
