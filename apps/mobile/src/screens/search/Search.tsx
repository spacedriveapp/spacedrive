import { useIsFocused } from '@react-navigation/native';
<<<<<<< HEAD
import { ArrowLeft, DotsThreeOutline, FunnelSimple, MagnifyingGlass } from 'phosphor-react-native';
import { Suspense, useDeferredValue, useMemo, useState } from 'react';
=======
import { usePathsExplorerQuery } from '@sd/client';
import { ArrowLeft, DotsThree, FunnelSimple } from 'phosphor-react-native';
import { Suspense, useDeferredValue, useState } from 'react';
>>>>>>> 0f405caf
import { ActivityIndicator, Platform, Pressable, TextInput, View } from 'react-native';
import { useSafeAreaInsets } from 'react-native-safe-area-context';
import { SearchFilterArgs, useLibraryQuery, usePathsExplorerQuery } from '@sd/client';
import Explorer from '~/components/explorer/Explorer';
import Empty from '~/components/layout/Empty';
import FiltersBar from '~/components/search/filters/FiltersBar';
import { useFiltersSearch } from '~/hooks/useFiltersSearch';
import { useSortBy } from '~/hooks/useSortBy';
import { tw, twStyle } from '~/lib/tailwind';
import { SearchStackScreenProps } from '~/navigation/SearchStack';
import { getExplorerStore, useExplorerStore } from '~/stores/explorerStore';
import { useSearchStore } from '~/stores/searchStore';

const SearchScreen = ({ navigation }: SearchStackScreenProps<'Search'>) => {
	const headerHeight = useSafeAreaInsets().top;
	const searchStore = useSearchStore();
	const explorerStore = useExplorerStore();
	const isFocused = useIsFocused();
<<<<<<< HEAD
	const appliedFiltersLength = Object.keys(searchStore.appliedFilters).length;
	const isAndroid = Platform.OS === 'android';
	const locations = useLibraryQuery(['locations.list'], {
		keepPreviousData: true
	});

	const [search, setSearch] = useState('');
	const deferredSearch = useDeferredValue(search);

	const filters = useMemo(() => {
		const [name, ext] = deferredSearch.split('.');

		const filters: SearchFilterArgs[] = [];

		if (name) filters.push({ filePath: { name: { contains: name } } });
		if (ext) filters.push({ filePath: { extension: { in: [ext] } } });

		if (name || ext) {
			// Add locations filter to search all locations
			if (locations.data && locations.data.length > 0)
				filters.push({
					filePath: { locations: { in: locations.data?.map((location) => location.id) } }
				});
		}

		return searchStore.mergedFilters.concat(filters);
	}, [deferredSearch, searchStore.mergedFilters, locations.data]);
=======
	const [search, setSearch] = useState('');
	const deferredSearch = useDeferredValue(search);
	const order = useSortBy();
>>>>>>> 0f405caf

	const objects = usePathsExplorerQuery({
		order,
		arg: {
			take: 30,
			filters: searchStore.mergedFilters,
		},
		enabled: isFocused && searchStore.mergedFilters.length > 1, // only fetch when screen is focused & filters are applied
		suspense: true,
		onSuccess: () => getExplorerStore().resetNewThumbnails()
	});

	useFiltersSearch(deferredSearch);

	const appliedFiltersLength = Object.keys(searchStore.appliedFilters).length;
	const isAndroid = Platform.OS === 'android';

	// Check if there are no objects or no search
	const noObjects = objects.items?.length === 0 || !objects.items;
	const noSearch = deferredSearch.length === 0 && appliedFiltersLength === 0;

	return (
		<View
			style={twStyle('relative z-50 flex-1 bg-app-header', {
				paddingTop: headerHeight + (isAndroid ? 15 : 0)
			})}
		>
			{/* Header */}
			<View style={tw`relative z-20 border-b border-app-cardborder bg-app-header pt-2`}>
				{/* Search area input container */}
				<View style={tw`flex-row items-center justify-between gap-4 px-5 pb-3`}>
					{/* Back Button */}
					<Pressable
						hitSlop={24}
						onPress={() => {
							navigation.goBack();
						}}
					>
						<ArrowLeft size={23} color={tw.color('ink')} />
					</Pressable>
					{/* Search Input */}
					<View style={tw`flex-1 flex-row items-center gap-2`}>
						<View
							style={tw`h-10 w-4/5 flex-wrap rounded-md border border-app-inputborder bg-app-input`}
						>
							<View style={tw`flex h-full flex-row items-center px-3`}>
								<TextInput
									value={search}
									onChangeText={(t) => setSearch(t)}
									style={tw`leading-0 flex-1 text-sm font-medium text-ink`}
									placeholder="Search all files..."
									clearButtonMode="never" // can't change the color??
									underlineColorAndroid="transparent"
									placeholderTextColor={tw.color('ink-dull')}
									textContentType="none"
									autoFocus
									autoCapitalize="none"
									autoCorrect={false}
								/>
							</View>
						</View>
						<Pressable onPress={() => navigation.navigate('Filters')}>
							<View
								style={tw`h-10 w-10 items-center justify-center rounded-md border border-app-inputborder bg-app-input`}
							>
								<FunnelSimple size={20} color={tw.color('text-zinc-300')} />
							</View>
						</Pressable>
					</View>
					<Pressable
						hitSlop={24}
						onPress={() => {
							getExplorerStore().toggleMenu = !explorerStore.toggleMenu;
						}}
					>
						<DotsThree
							size={24}
							weight='bold'
							color={tw.color(
								explorerStore.toggleMenu ? 'text-accent' : 'text-ink-dull'
							)}
						/>
					</Pressable>
				</View>
				{appliedFiltersLength > 0 && <FiltersBar />}
			</View>
			{/* Content */}
			<View style={tw`flex-1`}>
				<Suspense fallback={<ActivityIndicator />}>
					<Explorer
						{...objects}
						isEmpty={noObjects}
						emptyComponent={
							<Empty
								icon={noSearch ? 'Search' : 'FolderNoSpace'}
								style={twStyle('flex-1 items-center justify-center border-0', {
									marginBottom: headerHeight
								})}
								textSize="text-md"
								iconSize={100}
								description={
									noSearch
										? 'Add filters or type to search for files'
										: 'No files found'
								}
							/>
						}
						tabHeight={false}
					/>
				</Suspense>
			</View>
		</View>
	);
};

export default SearchScreen;<|MERGE_RESOLUTION|>--- conflicted
+++ resolved
@@ -1,15 +1,9 @@
 import { useIsFocused } from '@react-navigation/native';
-<<<<<<< HEAD
-import { ArrowLeft, DotsThreeOutline, FunnelSimple, MagnifyingGlass } from 'phosphor-react-native';
-import { Suspense, useDeferredValue, useMemo, useState } from 'react';
-=======
 import { usePathsExplorerQuery } from '@sd/client';
 import { ArrowLeft, DotsThree, FunnelSimple } from 'phosphor-react-native';
 import { Suspense, useDeferredValue, useState } from 'react';
->>>>>>> 0f405caf
 import { ActivityIndicator, Platform, Pressable, TextInput, View } from 'react-native';
 import { useSafeAreaInsets } from 'react-native-safe-area-context';
-import { SearchFilterArgs, useLibraryQuery, usePathsExplorerQuery } from '@sd/client';
 import Explorer from '~/components/explorer/Explorer';
 import Empty from '~/components/layout/Empty';
 import FiltersBar from '~/components/search/filters/FiltersBar';
@@ -25,39 +19,9 @@
 	const searchStore = useSearchStore();
 	const explorerStore = useExplorerStore();
 	const isFocused = useIsFocused();
-<<<<<<< HEAD
-	const appliedFiltersLength = Object.keys(searchStore.appliedFilters).length;
-	const isAndroid = Platform.OS === 'android';
-	const locations = useLibraryQuery(['locations.list'], {
-		keepPreviousData: true
-	});
-
-	const [search, setSearch] = useState('');
-	const deferredSearch = useDeferredValue(search);
-
-	const filters = useMemo(() => {
-		const [name, ext] = deferredSearch.split('.');
-
-		const filters: SearchFilterArgs[] = [];
-
-		if (name) filters.push({ filePath: { name: { contains: name } } });
-		if (ext) filters.push({ filePath: { extension: { in: [ext] } } });
-
-		if (name || ext) {
-			// Add locations filter to search all locations
-			if (locations.data && locations.data.length > 0)
-				filters.push({
-					filePath: { locations: { in: locations.data?.map((location) => location.id) } }
-				});
-		}
-
-		return searchStore.mergedFilters.concat(filters);
-	}, [deferredSearch, searchStore.mergedFilters, locations.data]);
-=======
 	const [search, setSearch] = useState('');
 	const deferredSearch = useDeferredValue(search);
 	const order = useSortBy();
->>>>>>> 0f405caf
 
 	const objects = usePathsExplorerQuery({
 		order,
@@ -142,31 +106,26 @@
 						/>
 					</Pressable>
 				</View>
-				{appliedFiltersLength > 0 && <FiltersBar />}
+			{appliedFiltersLength > 0 && <FiltersBar/>}
 			</View>
 			{/* Content */}
 			<View style={tw`flex-1`}>
 				<Suspense fallback={<ActivityIndicator />}>
 					<Explorer
-						{...objects}
-						isEmpty={noObjects}
-						emptyComponent={
-							<Empty
-								icon={noSearch ? 'Search' : 'FolderNoSpace'}
-								style={twStyle('flex-1 items-center justify-center border-0', {
-									marginBottom: headerHeight
-								})}
-								textSize="text-md"
-								iconSize={100}
-								description={
-									noSearch
-										? 'Add filters or type to search for files'
-										: 'No files found'
-								}
-							/>
-						}
-						tabHeight={false}
+					{...objects}
+					isEmpty={noObjects}
+					emptyComponent={
+						<Empty
+						icon={noSearch ? 'Search' : 'FolderNoSpace'}
+						style={twStyle('flex-1 items-center justify-center border-0', {
+							marginBottom: headerHeight
+						})}
+						textSize="text-md"
+						iconSize={100}
+						description={noSearch ? 'Add filters or type to search for files' : 'No files found'}
 					/>
+					}
+					tabHeight={false} />
 				</Suspense>
 			</View>
 		</View>
