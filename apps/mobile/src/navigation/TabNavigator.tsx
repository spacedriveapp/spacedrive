--- conflicted
+++ resolved
@@ -32,7 +32,6 @@
 		labelStyle: Style;
 		testID: string;
 	}[] = [
-<<<<<<< HEAD
 			{
 				name: 'OverviewStack',
 				component: OverviewStack,
@@ -46,7 +45,8 @@
 					/>
 				),
 				label: 'Overview',
-				labelStyle: tw`text-[10px] font-semibold`
+				labelStyle: tw`text-[10px] font-semibold`,
+				testID: 'overview-tab'
 			},
 			{
 				name: 'NetworkStack',
@@ -61,7 +61,8 @@
 					/>
 				),
 				label: 'Network',
-				labelStyle: tw`text-[10px] font-semibold`
+				labelStyle: tw`text-[10px] font-semibold`,
+				testID: 'network-tab'
 			},
 			{
 				name: 'BrowseStack',
@@ -76,7 +77,8 @@
 					/>
 				),
 				label: 'Browse',
-				labelStyle: tw`text-[10px] font-semibold`
+				labelStyle: tw`text-[10px] font-semibold`,
+				testID: 'browse-tab'
 			},
 			{
 				name: 'SettingsStack',
@@ -91,76 +93,10 @@
 					/>
 				),
 				label: 'Settings',
-				labelStyle: tw`text-[10px] font-semibold`
+				labelStyle: tw`text-[10px] font-semibold`,
+				testID: 'settings-tab'
 			}
 		];
-=======
-		{
-			name: 'OverviewStack',
-			component: OverviewStack,
-			icon: (
-				<TabBarButton
-					resourceName="tabs"
-					animationName="animate"
-					artboardName="overview"
-					style={{ width: 28 }}
-					active={activeIndex === 0}
-				/>
-			),
-			label: 'Overview',
-			labelStyle: tw`text-[10px] font-semibold`,
-			testID: 'overview-tab'
-		},
-		{
-			name: 'NetworkStack',
-			component: NetworkStack,
-			icon: (
-				<TabBarButton
-					resourceName="tabs"
-					animationName="animate"
-					artboardName="network"
-					style={{ width: 18, maxHeight: 23 }}
-					active={activeIndex === 1}
-				/>
-			),
-			label: 'Network',
-			labelStyle: tw`text-[10px] font-semibold`,
-			testID: 'network-tab'
-		},
-		{
-			name: 'BrowseStack',
-			component: BrowseStack,
-			icon: (
-				<TabBarButton
-					resourceName="tabs"
-					animationName="animate"
-					artboardName="browse"
-					style={{ width: 20 }}
-					active={activeIndex === 2}
-				/>
-			),
-			label: 'Browse',
-			labelStyle: tw`text-[10px] font-semibold`,
-			testID: 'browse-tab'
-		},
-		{
-			name: 'SettingsStack',
-			component: SettingsStack,
-			icon: (
-				<TabBarButton
-					resourceName="tabs"
-					animationName="animate"
-					artboardName="settings"
-					style={{ width: 19 }}
-					active={activeIndex === 3}
-				/>
-			),
-			label: 'Settings',
-			labelStyle: tw`text-[10px] font-semibold`,
-			testID: 'settings-tab'
-		}
-	];
->>>>>>> 201913a1
 	return (
 		<Tab.Navigator
 			id="tab"
