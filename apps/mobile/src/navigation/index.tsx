--- conflicted
+++ resolved
@@ -3,18 +3,9 @@
 import NotFoundScreen from '~/screens/NotFound';
 import SearchScreen from '~/screens/Search';
 
-<<<<<<< HEAD
-import type { DrawerNavParamList } from './DrawerNavigator';
-import DrawerNavigator from './DrawerNavigator';
-import SettingsNavigator, { SettingsStackParamList } from './SettingsNavigator';
-import LocationOnboarding from '~/screens/LocationOnboarding';
-import { ArrowLeft } from 'phosphor-react-native';
-=======
 import TabNavigator, { TabParamList } from './TabNavigator';
->>>>>>> 74ff99ed
 
 const Stack = createStackNavigator<RootStackParamList>();
-const BackButton = () => <ArrowLeft size={23} color={tw.color('ink')} style={tw`ml-2`} />;
 // This is the main navigator we nest everything under.
 export default function RootNavigator() {
 	return (
@@ -26,33 +17,6 @@
 				component={SearchScreen}
 				options={{ headerShown: false, animationEnabled: false }}
 			/>
-<<<<<<< HEAD
-			<Stack.Screen name="LocationOnboarding" component={LocationOnboarding} options={{
-				headerTitle: 'Add Locations',
-				headerBackTitleVisible: false,
-				headerStyle: tw`bg-app`,
-				headerTintColor: tw.color('ink'),
-				headerTitleStyle: tw`text-base`,
-				headerBackTitleStyle: tw`text-base`,
-				headerBackImage: BackButton
-			}} />
-			{/* Modals */}
-			<Stack.Group
-				screenOptions={{
-					headerShown: false,
-					presentation: 'modal',
-					headerBackTitleVisible: false,
-					headerStyle: tw`bg-app`,
-					headerTintColor: tw.color('ink'),
-					headerTitleStyle: tw`text-base`,
-					headerBackTitleStyle: tw`text-base`
-					// headerShadowVisible: false // will disable the white line under
-				}}
-			>
-				<Stack.Screen name="Settings" component={SettingsNavigator} />
-			</Stack.Group>
-=======
->>>>>>> 74ff99ed
 		</Stack.Navigator>
 	);
 }
