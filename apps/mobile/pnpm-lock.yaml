--- conflicted
+++ resolved
@@ -18,23 +18,14 @@
       '@rnx-kit/metro-resolver-symlinks': ^0.1.21
       '@rspc/client': ^0.0.5
       '@sd/assets': file:../../packages/assets
-<<<<<<< HEAD
       '@tanstack/react-query': ^4.2.3
       '@types/react': ~18.0.0
       '@types/react-native': ~0.69.1
-=======
-      '@sd/core': file:../../core
-      '@types/react': ~18.0.15
-      '@types/react-native': ~0.69.5
->>>>>>> dd10d9ab
       '@typescript-eslint/eslint-plugin': ^5.30.7
       '@typescript-eslint/parser': ^5.30.7
       byte-size: ^8.1.0
       class-variance-authority: ^0.2.3
-<<<<<<< HEAD
       date-fns: ^2.29.2
-=======
->>>>>>> dd10d9ab
       eslint: ^8.21.0
       eslint-config-prettier: ^8.5.0
       eslint-plugin-react: ^7.30.1
@@ -76,18 +67,11 @@
       '@tanstack/react-query': 4.2.3_jk6ntyzimkrv4hwdmdgaaf5yaa
       byte-size: 8.1.0
       class-variance-authority: 0.2.3_typescript@4.7.4
-<<<<<<< HEAD
       date-fns: 2.29.2
       expo: 46.0.9_@babel+core@7.18.10
       expo-font: 10.2.0_expo@46.0.9
       expo-linking: 3.2.2_expo@46.0.9
       expo-splash-screen: 0.16.2_expo@46.0.9
-=======
-      expo: 46.0.2_@babel+core@7.18.10
-      expo-font: 10.2.0_expo@46.0.2
-      expo-linking: 3.2.2_expo@46.0.2
-      expo-splash-screen: 0.16.1_expo@46.0.2
->>>>>>> dd10d9ab
       expo-status-bar: 1.4.0
       intl: 1.2.5
       moti: 0.18.0_react@18.0.0
@@ -110,7 +94,6 @@
       '@rnx-kit/metro-resolver-symlinks': 0.1.21
       '@types/react': 18.0.15
       '@types/react-native': 0.69.5
-<<<<<<< HEAD
       '@typescript-eslint/eslint-plugin': 5.33.1_vsoshirnpb7xw6mr7xomgfas2i
       '@typescript-eslint/parser': 5.33.1_4rv7y5c6xz3vfxwhbrcxxi73bq
       eslint: 8.22.0
@@ -120,17 +103,6 @@
       eslint-plugin-react-native: 4.0.0_eslint@8.22.0
       metro-minify-terser: 0.72.1
       react-native-svg-transformer: 1.0.0_slyhrj4rhac6kym2xxm3raxghe
-=======
-      '@typescript-eslint/eslint-plugin': 5.33.0_njno5y7ry2l2lcmiu4tywxkwnq
-      '@typescript-eslint/parser': 5.33.0_qugx7qdu5zevzvxaiqyxfiwquq
-      eslint: 8.21.0
-      eslint-config-prettier: 8.5.0_eslint@8.21.0
-      eslint-plugin-react: 7.30.1_eslint@8.21.0
-      eslint-plugin-react-hooks: 4.6.0_eslint@8.21.0
-      eslint-plugin-react-native: 4.0.0_eslint@8.21.0
-      metro-minify-terser: 0.72.0
-      react-native-svg-transformer: 1.0.0_rgv7y333vc7y3x4ecunq34lwky
->>>>>>> dd10d9ab
       typescript: 4.7.4
 
 packages:
@@ -286,7 +258,7 @@
     resolution: {integrity: sha512-eyAYAsQmB80jNfg4baAtLeWAQHfHFiR483rzFK+BhETlGZaQC9bsfrugfXDCbRHLQbIA7U5NxhhOxN7p/dWIcg==}
     engines: {node: '>=6.9.0'}
     dependencies:
-      '@babel/types': 7.18.10
+      '@babel/types': 7.18.13
 
   /@babel/helper-function-name/7.18.9:
     resolution: {integrity: sha512-fJgWlZt7nxGksJS9a0XdSaI4XvpExnNIgRP+rVefWh5U7BL8pPuir6SJUmFKRfjWQ51OtWSzwOxhaH/EBWWc0A==}
@@ -401,7 +373,7 @@
       '@babel/helper-function-name': 7.18.9
       '@babel/template': 7.18.10
       '@babel/traverse': 7.18.11
-      '@babel/types': 7.18.10
+      '@babel/types': 7.18.13
     transitivePeerDependencies:
       - supports-color
 
@@ -1455,7 +1427,6 @@
       '@babel/helper-string-parser': 7.18.10
       '@babel/helper-validator-identifier': 7.18.6
       to-fast-properties: 2.0.0
-    dev: false
 
   /@egjs/hammerjs/2.0.17:
     resolution: {integrity: sha512-XQsZgjm2EcVUiZQf11UBJQfmZeEmOW8DpI1gsFeln6w0ae0ii4dMQEQ0kjl6DspdWX1aGY1/loyXnP0JS06e/A==}
@@ -1582,28 +1553,6 @@
       nullthrows: 1.1.1
     dev: false
 
-  /@expo/config-plugins/5.0.0:
-    resolution: {integrity: sha512-Bgjgv64f/XqpXXKPAoGhc5dbmuJB8eOBkhV6FMI/RMP06HfL7EQvXgcBBoJThLAZVyd29XikFgaCvABt/NavxQ==}
-    dependencies:
-      '@expo/config-types': 46.0.1
-      '@expo/json-file': 8.2.36
-      '@expo/plist': 0.0.18
-      '@expo/sdk-runtime-versions': 1.0.0
-      '@react-native/normalize-color': 2.0.0
-      chalk: 4.1.2
-      debug: 4.3.4
-      find-up: 5.0.0
-      getenv: 1.0.0
-      glob: 7.1.6
-      resolve-from: 5.0.0
-      semver: 7.3.7
-      slash: 3.0.0
-      xcode: 3.0.1
-      xml2js: 0.4.23
-    transitivePeerDependencies:
-      - supports-color
-    dev: false
-
   /@expo/config-plugins/5.0.1:
     resolution: {integrity: sha512-1OfnsOrfeSkB0VZfT01UjQ5Uq6p+yYbq8yNkj0e99K/6NLHpyvIxj+5tZIV0nQXgkOcqBIABL2uA7lwB8CkaBQ==}
     dependencies:
@@ -1626,30 +1575,8 @@
       - supports-color
     dev: false
 
-  /@expo/config-types/46.0.1:
-    resolution: {integrity: sha512-LQWGDagQ0YXGSJyLomNDZrYXj/cUP+wczs9y2M8MB9UDoSU6dbLRMiSX0FMhhKKdxBK0p92VQxZyqOzGpIYfSw==}
-    dev: false
-
   /@expo/config-types/46.0.2:
     resolution: {integrity: sha512-PXkmOgNwRyBfgVT1HmFZhfh3Qm7WKKyV6mk3/5HJ/LzPh1t+Zs2JrWX8U2YncTLV1QzV7nV8tnkyvszzqnZEzQ==}
-    dev: false
-
-  /@expo/config/7.0.0:
-    resolution: {integrity: sha512-4807iau5gTcCAMUDWxsXfBX4E3embZJREO9c098GiRgAvCBc7PCqdGs9jEAKakCxmPbMGBURL17rKYAsHtZuQw==}
-    dependencies:
-      '@babel/code-frame': 7.10.4
-      '@expo/config-plugins': 5.0.0
-      '@expo/config-types': 46.0.1
-      '@expo/json-file': 8.2.36
-      getenv: 1.0.0
-      glob: 7.1.6
-      require-from-string: 2.0.2
-      resolve-from: 5.0.0
-      semver: 7.3.2
-      slugify: 1.6.5
-      sucrase: 3.25.0
-    transitivePeerDependencies:
-      - supports-color
     dev: false
 
   /@expo/config/7.0.1:
@@ -2645,7 +2572,7 @@
     resolution: {integrity: sha512-NgyCbiTQIwe3wHe/VWOUjyxmpUmsrBjdoIxKpXt3Nqc3TN30BpJG22OxBvVzsAh9jqep0w0/h8Ywvdk3D9niNQ==}
     engines: {node: '>=10'}
     dependencies:
-      '@babel/types': 7.18.10
+      '@babel/types': 7.18.13
       entities: 4.3.1
     dev: true
 
@@ -2789,13 +2716,8 @@
     dependencies:
       '@types/yargs-parser': 21.0.0
 
-<<<<<<< HEAD
   /@typescript-eslint/eslint-plugin/5.33.1_vsoshirnpb7xw6mr7xomgfas2i:
     resolution: {integrity: sha512-S1iZIxrTvKkU3+m63YUOxYPKaP+yWDQrdhxTglVDVEVBf+aCSw85+BmJnyUaQQsk5TXFG/LpBu9fa+LrAQ91fQ==}
-=======
-  /@typescript-eslint/eslint-plugin/5.33.0_njno5y7ry2l2lcmiu4tywxkwnq:
-    resolution: {integrity: sha512-jHvZNSW2WZ31OPJ3enhLrEKvAZNyAFWZ6rx9tUwaessTc4sx9KmgMNhVcqVAl1ETnT5rU5fpXTLmY9YvC1DCNg==}
->>>>>>> dd10d9ab
     engines: {node: ^12.22.0 || ^14.17.0 || >=16.0.0}
     peerDependencies:
       '@typescript-eslint/parser': ^5.0.0
@@ -2805,21 +2727,12 @@
       typescript:
         optional: true
     dependencies:
-<<<<<<< HEAD
       '@typescript-eslint/parser': 5.33.1_4rv7y5c6xz3vfxwhbrcxxi73bq
       '@typescript-eslint/scope-manager': 5.33.1
       '@typescript-eslint/type-utils': 5.33.1_4rv7y5c6xz3vfxwhbrcxxi73bq
       '@typescript-eslint/utils': 5.33.1_4rv7y5c6xz3vfxwhbrcxxi73bq
       debug: 4.3.4
       eslint: 8.22.0
-=======
-      '@typescript-eslint/parser': 5.33.0_qugx7qdu5zevzvxaiqyxfiwquq
-      '@typescript-eslint/scope-manager': 5.33.0
-      '@typescript-eslint/type-utils': 5.33.0_qugx7qdu5zevzvxaiqyxfiwquq
-      '@typescript-eslint/utils': 5.33.0_qugx7qdu5zevzvxaiqyxfiwquq
-      debug: 4.3.4
-      eslint: 8.21.0
->>>>>>> dd10d9ab
       functional-red-black-tree: 1.0.1
       ignore: 5.2.0
       regexpp: 3.2.0
@@ -2830,13 +2743,8 @@
       - supports-color
     dev: true
 
-<<<<<<< HEAD
   /@typescript-eslint/parser/5.33.1_4rv7y5c6xz3vfxwhbrcxxi73bq:
     resolution: {integrity: sha512-IgLLtW7FOzoDlmaMoXdxG8HOCByTBXrB1V2ZQYSEV1ggMmJfAkMWTwUjjzagS6OkfpySyhKFkBw7A9jYmcHpZA==}
-=======
-  /@typescript-eslint/parser/5.33.0_qugx7qdu5zevzvxaiqyxfiwquq:
-    resolution: {integrity: sha512-cgM5cJrWmrDV2KpvlcSkelTBASAs1mgqq+IUGKJvFxWrapHpaRy5EXPQz9YaKF3nZ8KY18ILTiVpUtbIac86/w==}
->>>>>>> dd10d9ab
     engines: {node: ^12.22.0 || ^14.17.0 || >=16.0.0}
     peerDependencies:
       eslint: ^6.0.0 || ^7.0.0 || ^8.0.0
@@ -2845,25 +2753,16 @@
       typescript:
         optional: true
     dependencies:
-<<<<<<< HEAD
       '@typescript-eslint/scope-manager': 5.33.1
       '@typescript-eslint/types': 5.33.1
       '@typescript-eslint/typescript-estree': 5.33.1_typescript@4.7.4
       debug: 4.3.4
       eslint: 8.22.0
-=======
-      '@typescript-eslint/scope-manager': 5.33.0
-      '@typescript-eslint/types': 5.33.0
-      '@typescript-eslint/typescript-estree': 5.33.0_typescript@4.7.4
-      debug: 4.3.4
-      eslint: 8.21.0
->>>>>>> dd10d9ab
       typescript: 4.7.4
     transitivePeerDependencies:
       - supports-color
     dev: true
 
-<<<<<<< HEAD
   /@typescript-eslint/scope-manager/5.33.1:
     resolution: {integrity: sha512-8ibcZSqy4c5m69QpzJn8XQq9NnqAToC8OdH/W6IXPXv83vRyEDPYLdjAlUx8h/rbusq6MkW4YdQzURGOqsn3CA==}
     engines: {node: ^12.22.0 || ^14.17.0 || >=16.0.0}
@@ -2874,18 +2773,6 @@
 
   /@typescript-eslint/type-utils/5.33.1_4rv7y5c6xz3vfxwhbrcxxi73bq:
     resolution: {integrity: sha512-X3pGsJsD8OiqhNa5fim41YtlnyiWMF/eKsEZGsHID2HcDqeSC5yr/uLOeph8rNF2/utwuI0IQoAK3fpoxcLl2g==}
-=======
-  /@typescript-eslint/scope-manager/5.33.0:
-    resolution: {integrity: sha512-/Jta8yMNpXYpRDl8EwF/M8It2A9sFJTubDo0ATZefGXmOqlaBffEw0ZbkbQ7TNDK6q55NPHFshGBPAZvZkE8Pw==}
-    engines: {node: ^12.22.0 || ^14.17.0 || >=16.0.0}
-    dependencies:
-      '@typescript-eslint/types': 5.33.0
-      '@typescript-eslint/visitor-keys': 5.33.0
-    dev: true
-
-  /@typescript-eslint/type-utils/5.33.0_qugx7qdu5zevzvxaiqyxfiwquq:
-    resolution: {integrity: sha512-2zB8uEn7hEH2pBeyk3NpzX1p3lF9dKrEbnXq1F7YkpZ6hlyqb2yZujqgRGqXgRBTHWIUG3NGx/WeZk224UKlIA==}
->>>>>>> dd10d9ab
     engines: {node: ^12.22.0 || ^14.17.0 || >=16.0.0}
     peerDependencies:
       eslint: '*'
@@ -2894,22 +2781,15 @@
       typescript:
         optional: true
     dependencies:
-<<<<<<< HEAD
       '@typescript-eslint/utils': 5.33.1_4rv7y5c6xz3vfxwhbrcxxi73bq
       debug: 4.3.4
       eslint: 8.22.0
-=======
-      '@typescript-eslint/utils': 5.33.0_qugx7qdu5zevzvxaiqyxfiwquq
-      debug: 4.3.4
-      eslint: 8.21.0
->>>>>>> dd10d9ab
       tsutils: 3.21.0_typescript@4.7.4
       typescript: 4.7.4
     transitivePeerDependencies:
       - supports-color
     dev: true
 
-<<<<<<< HEAD
   /@typescript-eslint/types/5.33.1:
     resolution: {integrity: sha512-7K6MoQPQh6WVEkMrMW5QOA5FO+BOwzHSNd0j3+BlBwd6vtzfZceJ8xJ7Um2XDi/O3umS8/qDX6jdy2i7CijkwQ==}
     engines: {node: ^12.22.0 || ^14.17.0 || >=16.0.0}
@@ -2917,15 +2797,6 @@
 
   /@typescript-eslint/typescript-estree/5.33.1_typescript@4.7.4:
     resolution: {integrity: sha512-JOAzJ4pJ+tHzA2pgsWQi4804XisPHOtbvwUyqsuuq8+y5B5GMZs7lI1xDWs6V2d7gE/Ez5bTGojSK12+IIPtXA==}
-=======
-  /@typescript-eslint/types/5.33.0:
-    resolution: {integrity: sha512-nIMt96JngB4MYFYXpZ/3ZNU4GWPNdBbcB5w2rDOCpXOVUkhtNlG2mmm8uXhubhidRZdwMaMBap7Uk8SZMU/ppw==}
-    engines: {node: ^12.22.0 || ^14.17.0 || >=16.0.0}
-    dev: true
-
-  /@typescript-eslint/typescript-estree/5.33.0_typescript@4.7.4:
-    resolution: {integrity: sha512-tqq3MRLlggkJKJUrzM6wltk8NckKyyorCSGMq4eVkyL5sDYzJJcMgZATqmF8fLdsWrW7OjjIZ1m9v81vKcaqwQ==}
->>>>>>> dd10d9ab
     engines: {node: ^12.22.0 || ^14.17.0 || >=16.0.0}
     peerDependencies:
       typescript: '*'
@@ -2933,13 +2804,8 @@
       typescript:
         optional: true
     dependencies:
-<<<<<<< HEAD
       '@typescript-eslint/types': 5.33.1
       '@typescript-eslint/visitor-keys': 5.33.1
-=======
-      '@typescript-eslint/types': 5.33.0
-      '@typescript-eslint/visitor-keys': 5.33.0
->>>>>>> dd10d9ab
       debug: 4.3.4
       globby: 11.1.0
       is-glob: 4.0.3
@@ -2950,51 +2816,29 @@
       - supports-color
     dev: true
 
-<<<<<<< HEAD
   /@typescript-eslint/utils/5.33.1_4rv7y5c6xz3vfxwhbrcxxi73bq:
     resolution: {integrity: sha512-uphZjkMaZ4fE8CR4dU7BquOV6u0doeQAr8n6cQenl/poMaIyJtBu8eys5uk6u5HiDH01Mj5lzbJ5SfeDz7oqMQ==}
-=======
-  /@typescript-eslint/utils/5.33.0_qugx7qdu5zevzvxaiqyxfiwquq:
-    resolution: {integrity: sha512-JxOAnXt9oZjXLIiXb5ZIcZXiwVHCkqZgof0O8KPgz7C7y0HS42gi75PdPlqh1Tf109M0fyUw45Ao6JLo7S5AHw==}
->>>>>>> dd10d9ab
     engines: {node: ^12.22.0 || ^14.17.0 || >=16.0.0}
     peerDependencies:
       eslint: ^6.0.0 || ^7.0.0 || ^8.0.0
     dependencies:
       '@types/json-schema': 7.0.11
-<<<<<<< HEAD
       '@typescript-eslint/scope-manager': 5.33.1
       '@typescript-eslint/types': 5.33.1
       '@typescript-eslint/typescript-estree': 5.33.1_typescript@4.7.4
       eslint: 8.22.0
       eslint-scope: 5.1.1
       eslint-utils: 3.0.0_eslint@8.22.0
-=======
-      '@typescript-eslint/scope-manager': 5.33.0
-      '@typescript-eslint/types': 5.33.0
-      '@typescript-eslint/typescript-estree': 5.33.0_typescript@4.7.4
-      eslint: 8.21.0
-      eslint-scope: 5.1.1
-      eslint-utils: 3.0.0_eslint@8.21.0
->>>>>>> dd10d9ab
     transitivePeerDependencies:
       - supports-color
       - typescript
     dev: true
 
-<<<<<<< HEAD
   /@typescript-eslint/visitor-keys/5.33.1:
     resolution: {integrity: sha512-nwIxOK8Z2MPWltLKMLOEZwmfBZReqUdbEoHQXeCpa+sRVARe5twpJGHCB4dk9903Yaf0nMAlGbQfaAH92F60eg==}
     engines: {node: ^12.22.0 || ^14.17.0 || >=16.0.0}
     dependencies:
       '@typescript-eslint/types': 5.33.1
-=======
-  /@typescript-eslint/visitor-keys/5.33.0:
-    resolution: {integrity: sha512-/XsqCzD4t+Y9p5wd9HZiptuGKBlaZO5showwqODii5C0nZawxWLF+Q6k5wYHBrQv96h6GYKyqqMHCSTqta8Kiw==}
-    engines: {node: ^12.22.0 || ^14.17.0 || >=16.0.0}
-    dependencies:
-      '@typescript-eslint/types': 5.33.0
->>>>>>> dd10d9ab
       eslint-visitor-keys: 3.3.0
     dev: true
 
@@ -4359,68 +4203,41 @@
     resolution: {integrity: sha512-TtpcNJ3XAzx3Gq8sWRzJaVajRs0uVxA2YAkdb1jm2YkPz4G6egUFAyA3n5vtEIZefPk5Wa4UXbKuS5fKkJWdgA==}
     engines: {node: '>=10'}
 
-<<<<<<< HEAD
   /eslint-config-prettier/8.5.0_eslint@8.22.0:
-=======
-  /eslint-config-prettier/8.5.0_eslint@8.21.0:
->>>>>>> dd10d9ab
     resolution: {integrity: sha512-obmWKLUNCnhtQRKc+tmnYuQl0pFU1ibYJQ5BGhTVB08bHe9wC8qUeG7c08dj9XX+AuPj1YSGSQIHl1pnDHZR0Q==}
     hasBin: true
     peerDependencies:
       eslint: '>=7.0.0'
     dependencies:
-<<<<<<< HEAD
       eslint: 8.22.0
     dev: true
 
   /eslint-plugin-react-hooks/4.6.0_eslint@8.22.0:
-=======
-      eslint: 8.21.0
-    dev: true
-
-  /eslint-plugin-react-hooks/4.6.0_eslint@8.21.0:
->>>>>>> dd10d9ab
     resolution: {integrity: sha512-oFc7Itz9Qxh2x4gNHStv3BqJq54ExXmfC+a1NjAta66IAN87Wu0R/QArgIS9qKzX3dXKPI9H5crl9QchNMY9+g==}
     engines: {node: '>=10'}
     peerDependencies:
       eslint: ^3.0.0 || ^4.0.0 || ^5.0.0 || ^6.0.0 || ^7.0.0 || ^8.0.0-0
     dependencies:
-<<<<<<< HEAD
       eslint: 8.22.0
-=======
-      eslint: 8.21.0
->>>>>>> dd10d9ab
     dev: true
 
   /eslint-plugin-react-native-globals/0.1.2:
     resolution: {integrity: sha512-9aEPf1JEpiTjcFAmmyw8eiIXmcNZOqaZyHO77wgm0/dWfT/oxC1SrIq8ET38pMxHYrcB6Uew+TzUVsBeczF88g==}
     dev: true
 
-<<<<<<< HEAD
   /eslint-plugin-react-native/4.0.0_eslint@8.22.0:
-=======
-  /eslint-plugin-react-native/4.0.0_eslint@8.21.0:
->>>>>>> dd10d9ab
     resolution: {integrity: sha512-kMmdxrSY7A1WgdqaGC+rY/28rh7kBGNBRsk48ovqkQmdg5j4K+DaFmegENDzMrdLkoufKGRNkKX6bgSwQTCAxQ==}
     peerDependencies:
       eslint: ^3.17.0 || ^4 || ^5 || ^6 || ^7 || ^8
     dependencies:
       '@babel/traverse': 7.18.11
-<<<<<<< HEAD
       eslint: 8.22.0
-=======
-      eslint: 8.21.0
->>>>>>> dd10d9ab
       eslint-plugin-react-native-globals: 0.1.2
     transitivePeerDependencies:
       - supports-color
     dev: true
 
-<<<<<<< HEAD
   /eslint-plugin-react/7.30.1_eslint@8.22.0:
-=======
-  /eslint-plugin-react/7.30.1_eslint@8.21.0:
->>>>>>> dd10d9ab
     resolution: {integrity: sha512-NbEvI9jtqO46yJA3wcRF9Mo0lF9T/jhdHqhCHXiXtD+Zcb98812wvokjWpU7Q4QH5edo6dmqrukxVvWWXHlsUg==}
     engines: {node: '>=4'}
     peerDependencies:
@@ -4429,11 +4246,7 @@
       array-includes: 3.1.5
       array.prototype.flatmap: 1.3.0
       doctrine: 2.1.0
-<<<<<<< HEAD
       eslint: 8.22.0
-=======
-      eslint: 8.21.0
->>>>>>> dd10d9ab
       estraverse: 5.3.0
       jsx-ast-utils: 3.3.3
       minimatch: 3.1.2
@@ -4463,21 +4276,13 @@
       estraverse: 5.3.0
     dev: true
 
-<<<<<<< HEAD
   /eslint-utils/3.0.0_eslint@8.22.0:
-=======
-  /eslint-utils/3.0.0_eslint@8.21.0:
->>>>>>> dd10d9ab
     resolution: {integrity: sha512-uuQC43IGctw68pJA1RgbQS8/NP7rch6Cwd4j3ZBtgo4/8Flj4eGE7ZYSZRN3iq5pVUv6GPdW5Z1RFleo84uLDA==}
     engines: {node: ^10.0.0 || ^12.0.0 || >= 14.0.0}
     peerDependencies:
       eslint: '>=5'
     dependencies:
-<<<<<<< HEAD
       eslint: 8.22.0
-=======
-      eslint: 8.21.0
->>>>>>> dd10d9ab
       eslint-visitor-keys: 2.1.0
     dev: true
 
@@ -4491,13 +4296,8 @@
     engines: {node: ^12.22.0 || ^14.17.0 || >=16.0.0}
     dev: true
 
-<<<<<<< HEAD
   /eslint/8.22.0:
     resolution: {integrity: sha512-ci4t0sz6vSRKdmkOGmprBo6fmI4PrphDFMy5JEq/fNS0gQkJM3rLmrqcp8ipMcdobH3KtUP40KniAE9W19S4wA==}
-=======
-  /eslint/8.21.0:
-    resolution: {integrity: sha512-/XJ1+Qurf1T9G2M5IHrsjp+xrGT73RZf23xA1z5wB1ZzzEAWSZKvRwhWxTFp1rvkvCfwcvAUNAP31bhKTTGfDA==}
->>>>>>> dd10d9ab
     engines: {node: ^12.22.0 || ^14.17.0 || >=16.0.0}
     hasBin: true
     dependencies:
@@ -4511,11 +4311,7 @@
       doctrine: 3.0.0
       escape-string-regexp: 4.0.0
       eslint-scope: 7.1.1
-<<<<<<< HEAD
       eslint-utils: 3.0.0_eslint@8.22.0
-=======
-      eslint-utils: 3.0.0_eslint@8.21.0
->>>>>>> dd10d9ab
       eslint-visitor-keys: 3.3.0
       espree: 9.3.3
       esquery: 1.4.0
@@ -4651,18 +4447,6 @@
       - supports-color
     dev: false
 
-  /expo-constants/13.2.3_expo@46.0.9:
-    resolution: {integrity: sha512-2Rrp7GtSTeW7gNz3BsZ+AWMBbBaBnymELuo1ecTQ6fga8F5IRXgj1TW5yFpTmqOTtVfCiQfS0M1QO+JZEatPCQ==}
-    peerDependencies:
-      expo: '*'
-    dependencies:
-      '@expo/config': 7.0.0
-      expo: 46.0.9_@babel+core@7.18.10
-      uuid: 3.4.0
-    transitivePeerDependencies:
-      - supports-color
-    dev: false
-
   /expo-constants/13.2.4_expo@46.0.9:
     resolution: {integrity: sha512-Zobau8EuTk2GgafwkfGnWM6CmSLB7X8qnQXVuXe0nd3v92hfQUmRWGhJwH88uxXj3LrfqctM6PaJ8taG1vxfBw==}
     peerDependencies:
@@ -4718,7 +4502,7 @@
     resolution: {integrity: sha512-2OY7WAyZXuc8zdTGm2rLu5ESJaFL2TYmPHsJuDJcfIJFaw+nS5vIVk5DGPlk+zCNC3uoqT02t7a5PZVp2bvqtQ==}
     dependencies:
       '@types/qs': 6.9.7
-      expo-constants: 13.2.3_expo@46.0.9
+      expo-constants: 13.2.4_expo@46.0.9
       invariant: 2.2.4
       qs: 6.11.0
       url-parse: 1.5.10
@@ -4972,21 +4756,12 @@
     resolution: {integrity: sha512-dm9s5Pw7Jc0GvMYbshN6zchCA9RgQlzzEZX3vylR9IqFfS8XciblUXOKfW6SiuJ0e13eDYZoZV5wdrev7P3Nwg==}
     engines: {node: ^10.12.0 || >=12.0.0}
     dependencies:
-<<<<<<< HEAD
       flatted: 3.2.7
       rimraf: 3.0.2
     dev: true
 
   /flatted/3.2.7:
     resolution: {integrity: sha512-5nqDSxl8nn5BSNxyR3n4I6eDmbolI6WT+QqR547RwxQapgjQBmtktdP+HTBb/a/zLsbzERTONyUB5pefh5TtjQ==}
-=======
-      flatted: 3.2.6
-      rimraf: 3.0.2
-    dev: true
-
-  /flatted/3.2.6:
-    resolution: {integrity: sha512-0sQoMh9s0BYsm+12Huy/rkKxVu4R1+r96YX5cG44rHV0pQ6iC3Q+mkoMFaGWObMFYQxCVT+ssG1ksneA2MI9KQ==}
->>>>>>> dd10d9ab
     dev: true
 
   /flow-parser/0.121.0:
@@ -8484,11 +8259,7 @@
       typescript: 4.7.4
     dev: true
 
-<<<<<<< HEAD
   /twrnc/3.4.0_react-native@0.69.4:
-=======
-  /twrnc/3.4.0_react-native@0.69.3:
->>>>>>> dd10d9ab
     resolution: {integrity: sha512-zJzueyC+LUphbrUEyeVmbR7VfAFObq2mr6ALfMytusHxzHJnOMCdxsw2GCTD67nThP1V22QFp9CZ/DulcZMl1g==}
     peerDependencies:
       react-native: '>=0.63.0'
