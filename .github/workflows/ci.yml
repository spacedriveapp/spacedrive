--- conflicted
+++ resolved
@@ -21,11 +21,7 @@
       - name: Checkout repository
         uses: actions/checkout@v3
 
-<<<<<<< HEAD
       - name: Install Node.js
-=======
-      - name: Setup Node
->>>>>>> fd01e611
         uses: actions/setup-node@v3
         with:
           node-version: 17
@@ -55,35 +51,6 @@
       - name: Perform typechecks
         run: pnpm typecheck
 
-<<<<<<< HEAD
-=======
-  build-js:
-    name: Build JS
-    runs-on: ubuntu-latest
-    steps:
-      - name: Checkout repository
-        uses: actions/checkout@v3
-
-      - name: Setup Node
-        uses: actions/setup-node@v3
-        with:
-          node-version: 17
-
-      - name: Install pnpm
-        uses: pnpm/action-setup@v2.2.2
-        with:
-          version: 7.x.x
-
-      - name: Install dependencies
-        run: pnpm i --frozen-lockfile
-
-      - name: Build Desktop
-        run: pnpm desktop build
-
-      - name: Build Web
-        run: pnpm web build
-
->>>>>>> fd01e611
   build-core:
     name: Build Core (${{ matrix.platform }})
     runs-on: ${{ matrix.platform }}
@@ -93,20 +60,9 @@
       matrix:
         platform: [ubuntu-latest, macos-latest, windows-latest]
     steps:
-<<<<<<< HEAD
       - name: Log in to the Container registry
         if: matrix.platform == 'ubuntu-latest' && github.event_name != 'pull_request'
         uses: docker/login-action@v1
-=======
-      - name: Checkout repository
-        uses: actions/checkout@v3
-
-      - name: Install dependencies
-        uses: ./.github/actions/install-deps
-
-      - name: Setup Node
-        uses: actions/setup-node@v3
->>>>>>> fd01e611
         with:
           registry: ghcr.io
           username: ${{ github.repository_owner }}
@@ -114,16 +70,8 @@
 
       - name: Checkout repository
         uses: actions/checkout@v3
-<<<<<<< HEAD
 
       - name: Install Node.js
-=======
-
-      - name: Install dependencies
-        uses: ./.github/actions/install-deps
-
-      - name: Setup Node
->>>>>>> fd01e611
         uses: actions/setup-node@v3
         with:
           node-version: 17
@@ -147,7 +95,6 @@
         with:
           sharedKey: core-v1-${{ hashFiles('**/Cargo.lock') }}
 
-<<<<<<< HEAD
       - name: Run 'setup-system.sh' script
         if: matrix.platform == 'ubuntu-latest' || matrix.platform == 'macos-latest'
         run: ./.github/scripts/setup-system.sh
@@ -155,12 +102,6 @@
       - name: Run 'setup-system.ps1' script
         if: matrix.platform == 'windows-latest'
         run: ./.github/scripts/setup-system.ps1
-=======
-      - name: Install pnpm
-        uses: pnpm/action-setup@v2.2.2
-        with:
-          version: 7.x.x
->>>>>>> fd01e611
 
       - name: Get pnpm store directory
         id: pnpm-cache
@@ -194,21 +135,8 @@
       - name: Check Core
         run: cargo check --frozen --offline -p sdcore --release
 
-<<<<<<< HEAD
       - name: Bundle Desktop
         run: pnpm desktop tauri build
-=======
-  build-server:
-    name: Build server
-    runs-on: ubuntu-latest
-    needs: build-core
-    steps:
-      - name: Checkout repository
-        uses: actions/checkout@v3
-
-      - name: Install dependencies
-        uses: ./.github/actions/install-deps
->>>>>>> fd01e611
 
       - name: Build Server
         if: matrix.platform == 'ubuntu-latest'
