--- conflicted
+++ resolved
@@ -69,11 +69,7 @@
 
 # Roadmap
 
-<<<<<<< HEAD
-Check out our roadmap @ [spacedrive.com/roadmap](https://spacedrive.com/roadmap)
-=======
 View a list of our planned features here: [spacedrive.com/roadmap](https://spacedrive.com/roadmap)
->>>>>>> c844015f
 
 # Developer Guide
 
