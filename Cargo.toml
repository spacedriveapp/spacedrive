[workspace]
resolver = "2"
members = [
  "core",
  "crates/*",
  # "crates/p2p/tunnel",
  # "crates/p2p/tunnel/utils",
  "apps/cli",
  "apps/desktop/src-tauri",
  "apps/desktop/crates/*",
  "apps/mobile/crates/*",
  "apps/server",
]

[workspace.dependencies]
prisma-client-rust =  { git = "https://github.com/Brendonovich/prisma-client-rust", rev = "5d8029e0a0b590e1b8f674339ba880114a1becc8", features = [
  "rspc",
  "sqlite-create-many",
  "migrations",
  "sqlite",
] }
prisma-client-rust-cli = { git = "https://github.com/Brendonovich/prisma-client-rust", rev = "5d8029e0a0b590e1b8f674339ba880114a1becc8", features = [
  "rspc",
  "sqlite-create-many",
  "migrations",
  "sqlite",
] }
prisma-client-rust-sdk = { git = "https://github.com/Brendonovich/prisma-client-rust", rev = "5d8029e0a0b590e1b8f674339ba880114a1becc8", features = [
  "sqlite",
] }

rspc = { version = "0.1.4" }
specta = { version = "1.0.3" }
httpz = { version = "0.0.3" }

swift-rs = { version = "1.0.5" }

tokio = { version = "1.25.0" }

[patch.crates-io]
# We use this patch so we can compile for the IOS simulator on M1
openssl-sys = { git = "https://github.com/spacedriveapp/rust-openssl", rev = "92c3dec225a9e984884d5b30a517e5d44a24d03b" }
# We patch this so that it can be built for IOS - The `main` branch uses macOS specific APIs
if-watch = { git = "https://github.com/oscartbeaumont/if-watch", rev = "410e8e1d2d0730f1441df1c29294fec4c3c04193" }

mdns-sd = { git = "https://github.com/oscartbeaumont/mdns-sd", rev = "45515a98e9e408c102871abaa5a9bff3bee0cbe8" } # TODO: Do upstream PR

<<<<<<< HEAD
rspc = { git = "https://github.com/oscartbeaumont/rspc", rev = "be58d898eb15cdde8e05c47334a7ac20e8c852d2" }
=======
rspc = { git = "https://github.com/oscartbeaumont/rspc", rev = "799eec5df7533edf331f41d3f1be03de07e038d7" }
>>>>>>> 9c9defd6
httpz = { git = "https://github.com/oscartbeaumont/httpz", rev = "a5185f2ed2fdefeb2f582dce38a692a1bf76d1d6" }<|MERGE_RESOLUTION|>--- conflicted
+++ resolved
@@ -45,9 +45,5 @@
 
 mdns-sd = { git = "https://github.com/oscartbeaumont/mdns-sd", rev = "45515a98e9e408c102871abaa5a9bff3bee0cbe8" } # TODO: Do upstream PR
 
-<<<<<<< HEAD
-rspc = { git = "https://github.com/oscartbeaumont/rspc", rev = "be58d898eb15cdde8e05c47334a7ac20e8c852d2" }
-=======
 rspc = { git = "https://github.com/oscartbeaumont/rspc", rev = "799eec5df7533edf331f41d3f1be03de07e038d7" }
->>>>>>> 9c9defd6
 httpz = { git = "https://github.com/oscartbeaumont/httpz", rev = "a5185f2ed2fdefeb2f582dce38a692a1bf76d1d6" }