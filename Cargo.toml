--- conflicted
+++ resolved
@@ -32,10 +32,6 @@
 # We use this patch so we can compile for the IOS simulator on M1
 openssl-sys = { git = "https://github.com/spacedriveapp/rust-openssl", rev = "92c3dec225a9e984884d5b30a517e5d44a24d03b" }
 
-<<<<<<< HEAD
-rspc = { git = "https://github.com/oscartbeaumont/rspc", rev = "59327f275ca8a12bd0d8e0aeda7ba191853e675e" } # TODO: Move back to crates.io when new jsonrpc executor is released
-=======
 rspc = { git = "https://github.com/oscartbeaumont/rspc", rev = "7c0a67c1176a8af33b604c68d8edcbf0d70b8429" }  # TODO: Move back to crates.io when new jsonrpc executor is released
 normi = { git = "https://github.com/oscartbeaumont/rspc", rev = "7c0a67c1176a8af33b604c68d8edcbf0d70b8429" } # TODO: When normi is released on crates.io
-specta = { git = "https://github.com/oscartbeaumont/rspc", rev = "7c0a67c1176a8af33b604c68d8edcbf0d70b8429" } # TODO: When normi is released on crates.io
->>>>>>> c47a6901
+specta = { git = "https://github.com/oscartbeaumont/rspc", rev = "7c0a67c1176a8af33b604c68d8edcbf0d70b8429" } # TODO: When normi is released on crates.io