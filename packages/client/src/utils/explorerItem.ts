<<<<<<< HEAD
import { ExplorerItem } from '../core';
import { byteSize } from '../lib';
=======
import { useMemo } from 'react';
import { ExplorerItem, FilePath, Object } from '../core';
>>>>>>> 1695842b
import { ObjectKind, ObjectKindKey } from './objectKind';

export function getItemObject(data: ExplorerItem) {
	return data.type === 'Object' ? data.item : data.type === 'Path' ? data.item.object : null;
}

export function getItemFilePath(data: ExplorerItem) {
	if (data.type === 'Path' || data.type === 'NonIndexedPath') return data.item;
	return (data.type === 'Object' && data.item.file_paths[0]) || null;
}

export function getItemLocation(data: ExplorerItem) {
	return data.type === 'Location' ? data.item : null;
}

export function getExplorerItemData(data?: null | ExplorerItem) {
	const itemData = {
		name: null as string | null,
		size: byteSize(0),
		kind:
			ObjectKind[(data && getItemObject(data)?.kind) || ObjectKind.Unknown] ??
			ObjectKind[ObjectKind.Unknown],
		casId: null as string | null,
		isDir: false,
		extension: null as string | null,
		locationId: null as number | null,
		dateIndexed: null as string | null,
		dateCreated: data?.item.date_created ?? null,
		thumbnailKey: data?.thumbnail_key ?? [],
		hasLocalThumbnail: data?.has_local_thumbnail ?? false // this will be overwritten if new thumbnail is generated
	};
<<<<<<< HEAD

	if (!data) return itemData;

	const filePath = getItemFilePath(data);
	const location = getItemLocation(data);
	if (filePath) {
		itemData.name = filePath.name;
		itemData.size = byteSize(filePath.size_in_bytes_bytes);
		itemData.isDir = filePath.is_dir ?? false;
		itemData.extension = filePath.extension;
		if ('kind' in filePath) itemData.kind = ObjectKind[filePath.kind] as ObjectKindKey;
		if ('cas_id' in filePath) itemData.casId = filePath.cas_id;
		if ('location_id' in filePath) itemData.locationId = filePath.location_id;
		if ('date_indexed' in filePath) itemData.dateIndexed = filePath.date_indexed;
	} else if (location) {
		if (location.total_capacity != null && location.available_capacity != null)
			itemData.size = byteSize(location.total_capacity - location.available_capacity);

		itemData.name = location.name;
		itemData.kind = ObjectKind[ObjectKind.Folder] as ObjectKindKey;
		itemData.isDir = true;
		itemData.locationId = location.id;
		itemData.dateIndexed = location.date_created;
	}

	return itemData;
}
=======
}

export const useItemsAsObjects = (items: ExplorerItem[]) => {
	return useMemo(() => {
		const array: Object[] = [];

		for (const item of items) {
			switch (item.type) {
				case 'Path': {
					if (!item.item.object) return [];
					array.push(item.item.object);
					break;
				}
				case 'Object': {
					array.push(item.item);
					break;
				}
				default:
					return [];
			}
		}

		return array;
	}, [items]);
};

export const useItemsAsFilePaths = (items: ExplorerItem[]) => {
	return useMemo(() => {
		const array: FilePath[] = [];

		for (const item of items) {
			switch (item.type) {
				case 'Path': {
					array.push(item.item);
					break;
				}
				case 'Object': {
					// this isn't good but it's the current behaviour
					const filePath = item.item.file_paths[0];
					if (filePath) array.push(filePath);
					else return [];

					break;
				}
				default:
					return [];
			}
		}

		return array;
	}, [items]);
};
>>>>>>> 1695842b
<|MERGE_RESOLUTION|>--- conflicted
+++ resolved
@@ -1,11 +1,7 @@
-<<<<<<< HEAD
-import { ExplorerItem } from '../core';
+import { useMemo } from 'react';
+import { type ExplorerItem, type FilePath, type Object } from '../core';
 import { byteSize } from '../lib';
-=======
-import { useMemo } from 'react';
-import { ExplorerItem, FilePath, Object } from '../core';
->>>>>>> 1695842b
-import { ObjectKind, ObjectKindKey } from './objectKind';
+import { ObjectKind, type ObjectKindKey } from './objectKind';
 
 export function getItemObject(data: ExplorerItem) {
 	return data.type === 'Object' ? data.item : data.type === 'Path' ? data.item.object : null;
@@ -21,22 +17,22 @@
 }
 
 export function getExplorerItemData(data?: null | ExplorerItem) {
+	const itemObj = data ? getItemObject(data) : null;
 	const itemData = {
 		name: null as string | null,
 		size: byteSize(0),
-		kind:
-			ObjectKind[(data && getItemObject(data)?.kind) || ObjectKind.Unknown] ??
-			ObjectKind[ObjectKind.Unknown],
+		kind: ObjectKind[itemObj?.kind || ObjectKind.Unknown] ?? ObjectKind[ObjectKind.Unknown],
 		casId: null as string | null,
 		isDir: false,
 		extension: null as string | null,
 		locationId: null as number | null,
 		dateIndexed: null as string | null,
-		dateCreated: data?.item.date_created ?? null,
+		dateCreated: data?.item.date_created ?? itemObj?.date_created ?? null,
+		dateModified: null as string | null,
+		dateAccessed: itemObj?.date_accessed ?? null,
 		thumbnailKey: data?.thumbnail_key ?? [],
 		hasLocalThumbnail: data?.has_local_thumbnail ?? false // this will be overwritten if new thumbnail is generated
 	};
-<<<<<<< HEAD
 
 	if (!data) return itemData;
 
@@ -51,6 +47,7 @@
 		if ('cas_id' in filePath) itemData.casId = filePath.cas_id;
 		if ('location_id' in filePath) itemData.locationId = filePath.location_id;
 		if ('date_indexed' in filePath) itemData.dateIndexed = filePath.date_indexed;
+		if ('date_modified' in filePath) itemData.dateModified = filePath.date_modified;
 	} else if (location) {
 		if (location.total_capacity != null && location.available_capacity != null)
 			itemData.size = byteSize(location.total_capacity - location.available_capacity);
@@ -63,8 +60,6 @@
 	}
 
 	return itemData;
-}
-=======
 }
 
 export const useItemsAsObjects = (items: ExplorerItem[]) => {
@@ -116,5 +111,4 @@
 
 		return array;
 	}, [items]);
-};
->>>>>>> 1695842b
+};