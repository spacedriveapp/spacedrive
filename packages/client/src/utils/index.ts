<<<<<<< HEAD
// export * from './isVideoExt';
=======
export * from './isVideoExt';

export function arraysEqual<T>(a: T[], b: T[]) {
	if (a === b) return true;
	if (a == null || b == null) return false;
	if (a.length !== b.length) return false;

	return a.every((n, i) => b[i] === n);
}
>>>>>>> 1436d779
<|MERGE_RESOLUTION|>--- conflicted
+++ resolved
@@ -1,13 +1,7 @@
-<<<<<<< HEAD
-// export * from './isVideoExt';
-=======
-export * from './isVideoExt';
-
 export function arraysEqual<T>(a: T[], b: T[]) {
 	if (a === b) return true;
 	if (a == null || b == null) return false;
 	if (a.length !== b.length) return false;
 
 	return a.every((n, i) => b[i] === n);
-}
->>>>>>> 1436d779
+}