<<<<<<< HEAD
import { ExplorerItem } from '../core';

export * from './isVideoExt';
export * from './kind';
export * from './formatBytes';

export function isPath(item: ExplorerItem): item is Extract<ExplorerItem, { type: 'Path' }> {
	return item.type === 'Path';
}

export function isObject(item: ExplorerItem): item is Extract<ExplorerItem, { type: 'Object' }> {
	return item.type === 'Object';
=======
export * from './isVideoExt';

export function arraysEqual<T>(a: T[], b: T[]) {
	if (a === b) return true;
	if (a == null || b == null) return false;
	if (a.length !== b.length) return false;

	return a.every((n, i) => b[i] === n);
>>>>>>> 808bc9f3
}<|MERGE_RESOLUTION|>--- conflicted
+++ resolved
@@ -1,4 +1,3 @@
-<<<<<<< HEAD
 import { ExplorerItem } from '../core';
 
 export * from './isVideoExt';
@@ -11,8 +10,7 @@
 
 export function isObject(item: ExplorerItem): item is Extract<ExplorerItem, { type: 'Object' }> {
 	return item.type === 'Object';
-=======
-export * from './isVideoExt';
+}
 
 export function arraysEqual<T>(a: T[], b: T[]) {
 	if (a === b) return true;
@@ -20,5 +18,4 @@
 	if (a.length !== b.length) return false;
 
 	return a.every((n, i) => b[i] === n);
->>>>>>> 808bc9f3
 }