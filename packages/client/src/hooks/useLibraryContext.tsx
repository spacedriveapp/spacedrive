--- conflicted
+++ resolved
@@ -22,13 +22,7 @@
 	// We put this into context because each hook creates a new subscription which means we get duplicate events from the backend if we don't do this
 	// TODO: This should probs be a library subscription - https://linear.app/spacedriveapp/issue/ENG-724/locationsonline-should-be-a-library-not-a-bridge-subscription
 	useBridgeSubscription(['locations.online'], {
-<<<<<<< HEAD
-		onData: (d) => {
-			setOnlineLocations(d);
-		}
-=======
 		onData: (d) => setOnlineLocations(d)
->>>>>>> 4dcd0fbd
 	});
 
 	return (
