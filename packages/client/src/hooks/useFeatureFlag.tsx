import { useEffect } from 'react';
import { subscribe, useSnapshot } from 'valtio';

import type { BackendFeature } from '../core';
import { valtioPersist } from '../lib/valito';
import { nonLibraryClient, useBridgeQuery } from '../rspc';

<<<<<<< HEAD
export const features = [
	'spacedrop',
	'p2pPairing',
	'syncRoute',
	'backups',
	'cloud',
	'hostedLocations'
] as const;
=======
export const features = ['spacedrop', 'p2pPairing', 'backups', 'debugRoutes'] as const;
>>>>>>> 7dfc6b52

// This defines which backend feature flags show up in the UI.
// This is kinda a hack to not having the runtime array of possible features as Specta only exports the types.
export const backendFeatures: BackendFeature[] = ['syncEmitMessages', 'filesOverP2P', 'cloudSync'];

export type FeatureFlag = (typeof features)[number] | BackendFeature;

const featureFlagState = valtioPersist(
	'sd-featureFlags',
	{ enabled: [] as FeatureFlag[] },
	{
		saveFn(data) {
			// Clone so we don't mess with the original data
			const data2: typeof data = JSON.parse(JSON.stringify(data));
			// Only save frontend flags (backend flags are saved in the backend)
			data2.enabled = data2.enabled.filter((f) => features.includes(f as any));
			return data2;
		}
	}
);

export function useLoadBackendFeatureFlags() {
	const nodeConfig = useBridgeQuery(['nodeState']);

	useEffect(() => {
		featureFlagState.enabled = [
			// Remove all backend features.
			...featureFlagState.enabled.filter((f) => features.includes(f as any)),
			// Add back in current state of backend features

			...(nodeConfig.data?.features ?? [])
		];
	}, [nodeConfig.data?.features]);
}

export function useFeatureFlags() {
	return useSnapshot(featureFlagState);
}

export function useFeatureFlag(flag: FeatureFlag | FeatureFlag[]) {
	useSnapshot(featureFlagState); // Rerender on change
	return Array.isArray(flag) ? flag.every((f) => isEnabled(f)) : isEnabled(flag);
}

export function useOnFeatureFlagsChange(callback: (flags: FeatureFlag[]) => void) {
	useEffect(() => subscribe(featureFlagState, () => callback(featureFlagState.enabled)));
}

export const isEnabled = (flag: FeatureFlag) =>
	featureFlagState.enabled.find((ff) => flag === ff) !== undefined;

export function toggleFeatureFlag(flags: FeatureFlag | FeatureFlag[]) {
	if (!Array.isArray(flags)) {
		flags = [flags];
	}
	flags.forEach((f) => {
		// If not in `features` it must be a backend feature
		if (!features.includes(f as any)) {
			void (async () => {
				// Tauri's `confirm` returns a Promise
				// Only prompt when enabling the feature
				const result = featureFlagState.enabled.find((ff) => f === ff)
					? true
					: await confirm(
							'This feature will render your database broken and it WILL need to be reset! Use at your own risk!'
					  );

				if (result) {
					nonLibraryClient.mutation(['toggleFeatureFlag', f as any]);
				}
			})();

			return;
		}

		if (!featureFlagState.enabled.find((ff) => f === ff)) {
			let message: string | undefined;
			if (f === 'p2pPairing') {
				message =
					'This feature will render your database broken and it WILL need to be reset! Use at your own risk!';
			} else if (f === 'backups') {
				message =
					'Backups are done on your live DB without proper Sqlite snapshotting. This will work but it could result in unintended side so be careful!';
			}

			if (message) {
				void (async () => {
					// Tauri's `confirm` returns a promise but it's not typesafe
					const result = await confirm(message);

					if (result) {
						featureFlagState.enabled.push(f);
					}
				})();
			} else {
				featureFlagState.enabled.push(f);
			}
		} else {
			featureFlagState.enabled = featureFlagState.enabled.filter((ff) => f !== ff);
		}
	});
}

// Render component only when feature flag is enabled
export function withFeatureFlag(
	flag: FeatureFlag | FeatureFlag[],
	Component: React.FunctionComponent,
	fallback: React.ReactNode = null
): React.FunctionComponent {
	return (props) => {
		const enabled = useFeatureFlag(flag);
		return enabled ? <Component /> : fallback;
	};
}<|MERGE_RESOLUTION|>--- conflicted
+++ resolved
@@ -5,18 +5,13 @@
 import { valtioPersist } from '../lib/valito';
 import { nonLibraryClient, useBridgeQuery } from '../rspc';
 
-<<<<<<< HEAD
 export const features = [
 	'spacedrop',
 	'p2pPairing',
-	'syncRoute',
 	'backups',
-	'cloud',
+	'debugRoutes',
 	'hostedLocations'
 ] as const;
-=======
-export const features = ['spacedrop', 'p2pPairing', 'backups', 'debugRoutes'] as const;
->>>>>>> 7dfc6b52
 
 // This defines which backend feature flags show up in the UI.
 // This is kinda a hack to not having the runtime array of possible features as Specta only exports the types.
