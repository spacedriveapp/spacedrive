/* eslint-disable */
// This file was generated by [rspc](https://github.com/oscartbeaumont/rspc). Do not edit this file manually.

export type Procedures = {
    queries: 
        { key: "buildInfo", input: never, result: BuildInfo } | 
        { key: "categories.list", input: LibraryArgs<null>, result: { [key in Category]: number } } | 
        { key: "files.get", input: LibraryArgs<GetArgs>, result: { id: number; pub_id: number[]; kind: number | null; key_id: number | null; hidden: boolean | null; favorite: boolean | null; important: boolean | null; note: string | null; date_created: string | null; date_accessed: string | null; file_paths: FilePath[]; media_data: MediaData | null } | null } | 
        { key: "invalidation.test-invalidate", input: never, result: number } | 
        { key: "jobs.isActive", input: LibraryArgs<null>, result: boolean } | 
        { key: "jobs.reports", input: LibraryArgs<null>, result: JobGroup[] } | 
        { key: "library.list", input: never, result: LibraryConfigWrapped[] } | 
        { key: "library.statistics", input: LibraryArgs<null>, result: Statistics } | 
        { key: "locations.get", input: LibraryArgs<number>, result: Location | null } | 
        { key: "locations.getWithRules", input: LibraryArgs<number>, result: LocationWithIndexerRules | null } | 
        { key: "locations.indexer_rules.get", input: LibraryArgs<number>, result: IndexerRule } | 
        { key: "locations.indexer_rules.list", input: LibraryArgs<null>, result: IndexerRule[] } | 
        { key: "locations.indexer_rules.listForLocation", input: LibraryArgs<number>, result: IndexerRule[] } | 
        { key: "locations.list", input: LibraryArgs<null>, result: { id: number; pub_id: number[]; name: string | null; path: string | null; total_capacity: number | null; available_capacity: number | null; is_archived: boolean | null; generate_preview_media: boolean | null; sync_preview_media: boolean | null; hidden: boolean | null; date_created: string | null; node_id: number | null; node: Node | null }[] } | 
        { key: "nodeState", input: never, result: NodeState } | 
<<<<<<< HEAD
        { key: "notifications.clearAll", input: never, result: null } | 
        { key: "notifications.get", input: never, result: Notification[] } | 
=======
        { key: "nodes.listLocations", input: LibraryArgs<string | null>, result: ExplorerItem[] } | 
>>>>>>> 5df1d9a0
        { key: "search.objects", input: LibraryArgs<ObjectSearchArgs>, result: SearchData<ExplorerItem> } | 
        { key: "search.paths", input: LibraryArgs<FilePathSearchArgs>, result: SearchData<ExplorerItem> } | 
        { key: "sync.messages", input: LibraryArgs<null>, result: CRDTOperation[] } | 
        { key: "tags.get", input: LibraryArgs<number>, result: Tag | null } | 
        { key: "tags.getForObject", input: LibraryArgs<number>, result: Tag[] } | 
        { key: "tags.list", input: LibraryArgs<null>, result: Tag[] } | 
        { key: "volumes.list", input: never, result: Volume[] },
    mutations: 
        { key: "files.copyFiles", input: LibraryArgs<FileCopierJobInit>, result: null } | 
        { key: "files.cutFiles", input: LibraryArgs<FileCutterJobInit>, result: null } | 
        { key: "files.deleteFiles", input: LibraryArgs<FileDeleterJobInit>, result: null } | 
        { key: "files.duplicateFiles", input: LibraryArgs<FileCopierJobInit>, result: null } | 
        { key: "files.eraseFiles", input: LibraryArgs<FileEraserJobInit>, result: null } | 
        { key: "files.removeAccessTime", input: LibraryArgs<number[]>, result: null } | 
        { key: "files.renameFile", input: LibraryArgs<RenameFileArgs>, result: null } | 
        { key: "files.setFavorite", input: LibraryArgs<SetFavoriteArgs>, result: null } | 
        { key: "files.setNote", input: LibraryArgs<SetNoteArgs>, result: null } | 
        { key: "files.updateAccessTime", input: LibraryArgs<number>, result: null } | 
        { key: "invalidation.test-invalidate-mutation", input: LibraryArgs<null>, result: null } | 
        { key: "jobs.cancel", input: LibraryArgs<string>, result: null } | 
        { key: "jobs.clear", input: LibraryArgs<string>, result: null } | 
        { key: "jobs.clearAll", input: LibraryArgs<null>, result: null } | 
        { key: "jobs.generateThumbsForLocation", input: LibraryArgs<GenerateThumbsForLocationArgs>, result: null } | 
        { key: "jobs.identifyUniqueFiles", input: LibraryArgs<IdentifyUniqueFilesArgs>, result: null } | 
        { key: "jobs.objectValidator", input: LibraryArgs<ObjectValidatorArgs>, result: null } | 
        { key: "jobs.pause", input: LibraryArgs<string>, result: null } | 
        { key: "jobs.resume", input: LibraryArgs<string>, result: null } | 
        { key: "library.create", input: CreateLibraryArgs, result: LibraryConfigWrapped } | 
        { key: "library.delete", input: string, result: null } | 
        { key: "library.edit", input: EditLibraryArgs, result: null } | 
        { key: "locations.addLibrary", input: LibraryArgs<LocationCreateArgs>, result: null } | 
        { key: "locations.create", input: LibraryArgs<LocationCreateArgs>, result: null } | 
        { key: "locations.delete", input: LibraryArgs<number>, result: null } | 
        { key: "locations.fullRescan", input: LibraryArgs<FullRescanArgs>, result: null } | 
        { key: "locations.indexer_rules.create", input: LibraryArgs<IndexerRuleCreateArgs>, result: null } | 
        { key: "locations.indexer_rules.delete", input: LibraryArgs<number>, result: null } | 
        { key: "locations.relink", input: LibraryArgs<string>, result: null } | 
        { key: "locations.update", input: LibraryArgs<LocationUpdateArgs>, result: null } | 
        { key: "nodes.edit", input: ChangeNodeNameArgs, result: null } | 
        { key: "p2p.acceptSpacedrop", input: [string, string | null], result: null } | 
        { key: "p2p.pair", input: LibraryArgs<PeerId>, result: number } | 
        { key: "p2p.spacedrop", input: SpacedropArgs, result: string | null } | 
        { key: "tags.assign", input: LibraryArgs<TagAssignArgs>, result: null } | 
        { key: "tags.create", input: LibraryArgs<TagCreateArgs>, result: Tag } | 
        { key: "tags.delete", input: LibraryArgs<number>, result: null } | 
        { key: "tags.update", input: LibraryArgs<TagUpdateArgs>, result: null },
    subscriptions: 
        { key: "invalidation.listen", input: never, result: InvalidateOperationEvent[] } | 
        { key: "jobs.newThumbnail", input: LibraryArgs<null>, result: string[] } | 
        { key: "jobs.progress", input: LibraryArgs<string>, result: JobProgressEvent } | 
        { key: "locations.online", input: never, result: number[][] } | 
        { key: "locations.quickRescan", input: LibraryArgs<LightScanArgs>, result: null } | 
        { key: "notifications.listen", input: never, result: Notification } | 
        { key: "p2p.events", input: never, result: P2PEvent } | 
        { key: "p2p.spacedropProgress", input: string, result: number } | 
        { key: "sync.newMessage", input: LibraryArgs<null>, result: CRDTOperation }
};

export type BuildInfo = { version: string; commit: string }

export type CRDTOperation = { node: string; timestamp: number; id: string; typ: CRDTOperationType }

export type CRDTOperationType = SharedOperation | RelationOperation

/**
 * Meow
 */
export type Category = "Recents" | "Favorites" | "Photos" | "Videos" | "Movies" | "Music" | "Documents" | "Downloads" | "Encrypted" | "Projects" | "Applications" | "Archives" | "Databases" | "Games" | "Books" | "Contacts" | "Trash"

export type ChangeNodeNameArgs = { name: string | null }

export type CreateLibraryArgs = { name: LibraryName }

export type DiskType = "SSD" | "HDD" | "Removable"

export type EditLibraryArgs = { id: string; name: LibraryName | null; description: MaybeUndefined<string> }

export type ExplorerItem = { type: "Path"; has_local_thumbnail: boolean; thumbnail_key: string[] | null; item: FilePathWithObject } | { type: "Object"; has_local_thumbnail: boolean; thumbnail_key: string[] | null; item: ObjectWithFilePaths } | { type: "Location"; has_local_thumbnail: boolean; thumbnail_key: string[] | null; item: Location }

export type FileCopierJobInit = { source_location_id: number; target_location_id: number; sources_file_path_ids: number[]; target_location_relative_directory_path: string; target_file_name_suffix: string | null }

export type FileCutterJobInit = { source_location_id: number; target_location_id: number; sources_file_path_ids: number[]; target_location_relative_directory_path: string }

export type FileDeleterJobInit = { location_id: number; file_path_ids: number[] }

export type FileEraserJobInit = { location_id: number; file_path_ids: number[]; passes: string }

export type FilePath = { id: number; pub_id: number[]; is_dir: boolean | null; cas_id: string | null; integrity_checksum: string | null; location_id: number | null; materialized_path: string | null; name: string | null; extension: string | null; size_in_bytes: string | null; size_in_bytes_bytes: number[] | null; inode: number[] | null; device: number[] | null; object_id: number | null; key_id: number | null; date_created: string | null; date_modified: string | null; date_indexed: string | null }

export type FilePathFilterArgs = { locationId?: number | null; search?: string | null; extension?: string | null; createdAt?: OptionalRange<string>; path?: string | null; object?: ObjectFilterArgs | null }

export type FilePathSearchArgs = { take?: number | null; order?: FilePathSearchOrdering | null; cursor?: number[] | null; filter?: FilePathFilterArgs }

export type FilePathSearchOrdering = { name: SortOrder } | { sizeInBytes: SortOrder } | { dateCreated: SortOrder } | { dateModified: SortOrder } | { dateIndexed: SortOrder } | { object: ObjectSearchOrdering }

export type FilePathWithObject = { id: number; pub_id: number[]; is_dir: boolean | null; cas_id: string | null; integrity_checksum: string | null; location_id: number | null; materialized_path: string | null; name: string | null; extension: string | null; size_in_bytes: string | null; size_in_bytes_bytes: number[] | null; inode: number[] | null; device: number[] | null; object_id: number | null; key_id: number | null; date_created: string | null; date_modified: string | null; date_indexed: string | null; object: Object | null }

export type FromPattern = { pattern: string; replace_all: boolean }

export type FullRescanArgs = { location_id: number; reidentify_objects: boolean }

export type GenerateThumbsForLocationArgs = { id: number; path: string }

export type GetArgs = { id: number }

export type IdentifyUniqueFilesArgs = { id: number; path: string }

export type IndexerRule = { id: number; pub_id: number[]; name: string | null; default: boolean | null; rules_per_kind: number[] | null; date_created: string | null; date_modified: string | null }

/**
 * `IndexerRuleCreateArgs` is the argument received from the client using rspc to create a new indexer rule.
 * Note that `rules` field is a vector of tuples of `RuleKind` and `parameters`.
 * 
 * In case of  `RuleKind::AcceptFilesByGlob` or `RuleKind::RejectFilesByGlob`, it will be a
 * vector of strings containing a glob patterns.
 * 
 * In case of `RuleKind::AcceptIfChildrenDirectoriesArePresent` or `RuleKind::RejectIfChildrenDirectoriesArePresent` the
 * `parameters` field must be a vector of strings containing the names of the directories.
 */
export type IndexerRuleCreateArgs = { name: string; dry_run: boolean; rules: ([RuleKind, string[]])[] }

export type InvalidateOperationEvent = { key: string; arg: any; result: any | null }

export type JobGroup = { id: string; action: string | null; status: JobStatus; created_at: string; jobs: JobReport[] }

export type JobProgressEvent = { id: string; task_count: number; completed_task_count: number; message: string; estimated_completion: string }

export type JobReport = { id: string; name: string; action: string | null; data: number[] | null; metadata: any | null; is_background: boolean; errors_text: string[]; created_at: string | null; started_at: string | null; completed_at: string | null; parent_id: string | null; status: JobStatus; task_count: number; completed_task_count: number; message: string; estimated_completion: string }

export type JobStatus = "Queued" | "Running" | "Completed" | "Canceled" | "Failed" | "Paused" | "CompletedWithErrors"

/**
 * Can wrap a query argument to require it to contain a `library_id` and provide helpers for working with libraries.
 */
export type LibraryArgs<T> = { library_id: string; arg: T }

export type LibraryConfigWrapped = { uuid: string; config: SanitisedLibraryConfig }

export type LibraryName = string

export type LightScanArgs = { location_id: number; sub_path: string }

export type Location = { id: number; pub_id: number[]; name: string | null; path: string | null; total_capacity: number | null; available_capacity: number | null; is_archived: boolean | null; generate_preview_media: boolean | null; sync_preview_media: boolean | null; hidden: boolean | null; date_created: string | null; node_id: number | null }

/**
 * `LocationCreateArgs` is the argument received from the client using `rspc` to create a new location.
 * It has the actual path and a vector of indexer rules ids, to create many-to-many relationships
 * between the location and indexer rules.
 */
export type LocationCreateArgs = { path: string; dry_run: boolean; indexer_rules_ids: number[] }

/**
 * `LocationUpdateArgs` is the argument received from the client using `rspc` to update a location.
 * It contains the id of the location to be updated, possible a name to change the current location's name
 * and a vector of indexer rules ids to add or remove from the location.
 * 
 * It is important to note that only the indexer rule ids in this vector will be used from now on.
 * Old rules that aren't in this vector will be purged.
 */
export type LocationUpdateArgs = { id: number; name: string | null; generate_preview_media: boolean | null; sync_preview_media: boolean | null; hidden: boolean | null; indexer_rules_ids: number[] }

export type LocationWithIndexerRules = { id: number; pub_id: number[]; name: string | null; path: string | null; total_capacity: number | null; available_capacity: number | null; is_archived: boolean | null; generate_preview_media: boolean | null; sync_preview_media: boolean | null; hidden: boolean | null; date_created: string | null; node_id: number | null; indexer_rules: { indexer_rule: IndexerRule }[] }

export type MaybeNot<T> = T | { not: T }

export type MaybeUndefined<T> = null | null | T

export type MediaData = { id: number; pixel_width: number | null; pixel_height: number | null; longitude: number | null; latitude: number | null; fps: number | null; capture_device_make: string | null; capture_device_model: string | null; capture_device_software: string | null; duration_seconds: number | null; codecs: string | null; streams: number | null }

<<<<<<< HEAD
/**
 * NodeConfig is the configuration for a node. This is shared between all libraries and is stored in a JSON file on disk.
 */
export type NodeConfig = { id: string; name: string; p2p_port: number | null; notifications?: Notification[]; p2p_email: string | null; p2p_img_url: string | null }
=======
export type Node = { id: number; pub_id: number[]; name: string; platform: number; date_created: string; identity: number[] | null; node_peer_id: string | null }
>>>>>>> 5df1d9a0

export type NodeState = ({ id: string; name: string; p2p_port: number | null; notifications?: Notification[]; p2p_email: string | null; p2p_img_url: string | null }) & { data_path: string }

export type Notification = { id: string; title: string; level: NotificationLevel; style: NotificationStyle; read: boolean; body: string | null; created_at: string }

export type NotificationLevel = "Alert" | "Warning" | "Info" | "Success" | "Error"

export type NotificationStyle = "Dismiss" | "AcceptDeny" | "AcceptCancel"

export type Object = { id: number; pub_id: number[]; kind: number | null; key_id: number | null; hidden: boolean | null; favorite: boolean | null; important: boolean | null; note: string | null; date_created: string | null; date_accessed: string | null }

export type ObjectFilterArgs = { favorite?: boolean | null; hidden?: ObjectHiddenFilter; dateAccessed?: MaybeNot<string | null> | null; kind?: number[]; tags?: number[]; category?: Category | null }

export type ObjectHiddenFilter = "exclude" | "include"

export type ObjectSearchArgs = { take?: number | null; order?: ObjectSearchOrdering | null; cursor?: number[] | null; filter?: ObjectFilterArgs }

export type ObjectSearchOrdering = { dateAccessed: SortOrder }

export type ObjectValidatorArgs = { id: number; path: string }

export type ObjectWithFilePaths = { id: number; pub_id: number[]; kind: number | null; key_id: number | null; hidden: boolean | null; favorite: boolean | null; important: boolean | null; note: string | null; date_created: string | null; date_accessed: string | null; file_paths: FilePath[] }

/**
 * Represents the operating system which the remote peer is running.
 * This is not used internally and predominantly is designed to be used for display purposes by the embedding application.
 */
export type OperatingSystem = "Windows" | "Linux" | "MacOS" | "Ios" | "Android" | { Other: string }

export type OptionalRange<T> = { from: T | null; to: T | null }

/**
 * TODO: P2P event for the frontend
 */
export type P2PEvent = { type: "DiscoveredPeer"; peer_id: PeerId; metadata: PeerMetadata } | { type: "SpacedropRequest"; id: string; peer_id: PeerId; name: string }

export type PeerId = string

export type PeerMetadata = { name: string; operating_system: OperatingSystem | null; version: string | null; email: string | null; img_url: string | null }

export type RelationOperation = { relation_item: string; relation_group: string; relation: string; data: RelationOperationData }

export type RelationOperationData = "Create" | { Update: { field: string; value: any } } | "Delete"

export type RenameFileArgs = { location_id: number; kind: RenameKind }

export type RenameKind = { One: RenameOne } | { Many: RenameMany }

export type RenameMany = { from_pattern: FromPattern; to_pattern: string; from_file_path_ids: number[] }

export type RenameOne = { from_file_path_id: number; to: string }

export type RuleKind = "AcceptFilesByGlob" | "RejectFilesByGlob" | "AcceptIfChildrenDirectoriesArePresent" | "RejectIfChildrenDirectoriesArePresent"

export type SanitisedLibraryConfig = { name: LibraryName; description: string | null; node_id: string }

export type SanitisedNodeConfig = { id: string; name: string; p2p_port: number | null; p2p_email: string | null; p2p_img_url: string | null }

export type SearchData<T> = { cursor: number[] | null; items: T[] }

export type SetFavoriteArgs = { id: number; favorite: boolean }

export type SetNoteArgs = { id: number; note: string | null }

export type SharedOperation = { record_id: any; model: string; data: SharedOperationData }

export type SharedOperationData = { c: { [key: string]: any } } | { u: { field: string; value: any } } | "d"

export type SortOrder = "Asc" | "Desc"

export type SpacedropArgs = { peer_id: PeerId; file_path: string[] }

export type Statistics = { id: number; date_captured: string; total_object_count: number; library_db_size: string; total_bytes_used: string; total_bytes_capacity: string; total_unique_bytes: string; total_bytes_free: string; preview_media_bytes: string }

export type Tag = { id: number; pub_id: number[]; name: string | null; color: string | null; redundancy_goal: number | null; date_created: string | null; date_modified: string | null }

export type TagAssignArgs = { object_ids: number[]; tag_id: number; unassign: boolean }

export type TagCreateArgs = { name: string; color: string }

export type TagUpdateArgs = { id: number; name: string | null; color: string | null }

export type Volume = { name: string; mount_points: string[]; total_capacity: string; available_capacity: string; disk_type: DiskType; file_system: string | null; is_root_filesystem: boolean }<|MERGE_RESOLUTION|>--- conflicted
+++ resolved
@@ -18,12 +18,9 @@
         { key: "locations.indexer_rules.listForLocation", input: LibraryArgs<number>, result: IndexerRule[] } | 
         { key: "locations.list", input: LibraryArgs<null>, result: { id: number; pub_id: number[]; name: string | null; path: string | null; total_capacity: number | null; available_capacity: number | null; is_archived: boolean | null; generate_preview_media: boolean | null; sync_preview_media: boolean | null; hidden: boolean | null; date_created: string | null; node_id: number | null; node: Node | null }[] } | 
         { key: "nodeState", input: never, result: NodeState } | 
-<<<<<<< HEAD
+        { key: "nodes.listLocations", input: LibraryArgs<string | null>, result: ExplorerItem[] } | 
         { key: "notifications.clearAll", input: never, result: null } | 
         { key: "notifications.get", input: never, result: Notification[] } | 
-=======
-        { key: "nodes.listLocations", input: LibraryArgs<string | null>, result: ExplorerItem[] } | 
->>>>>>> 5df1d9a0
         { key: "search.objects", input: LibraryArgs<ObjectSearchArgs>, result: SearchData<ExplorerItem> } | 
         { key: "search.paths", input: LibraryArgs<FilePathSearchArgs>, result: SearchData<ExplorerItem> } | 
         { key: "sync.messages", input: LibraryArgs<null>, result: CRDTOperation[] } | 
@@ -193,16 +190,9 @@
 
 export type MediaData = { id: number; pixel_width: number | null; pixel_height: number | null; longitude: number | null; latitude: number | null; fps: number | null; capture_device_make: string | null; capture_device_model: string | null; capture_device_software: string | null; duration_seconds: number | null; codecs: string | null; streams: number | null }
 
-<<<<<<< HEAD
-/**
- * NodeConfig is the configuration for a node. This is shared between all libraries and is stored in a JSON file on disk.
- */
-export type NodeConfig = { id: string; name: string; p2p_port: number | null; notifications?: Notification[]; p2p_email: string | null; p2p_img_url: string | null }
-=======
 export type Node = { id: number; pub_id: number[]; name: string; platform: number; date_created: string; identity: number[] | null; node_peer_id: string | null }
->>>>>>> 5df1d9a0
-
-export type NodeState = ({ id: string; name: string; p2p_port: number | null; notifications?: Notification[]; p2p_email: string | null; p2p_img_url: string | null }) & { data_path: string }
+
+export type NodeState = ({ id: string; name: string; p2p_port: number | null; p2p_email: string | null; p2p_img_url: string | null }) & { data_path: string }
 
 export type Notification = { id: string; title: string; level: NotificationLevel; style: NotificationStyle; read: boolean; body: string | null; created_at: string }
 
