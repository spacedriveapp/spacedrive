--- conflicted
+++ resolved
@@ -277,7 +277,8 @@
 export type MaybeUndefined<T> = null | null | T
 
 /**
- * This can be either naive with no TZ (`YYYY-MM-DD HH-MM-SS`) or UTC with a fixed offset (`rfc3339`).
+ * This can be either naive with no TZ (`YYYY-MM-DD HH-MM-SS`) or UTC (`YYYY-MM-DD HH-MM-SS ±HHMM`),
+ * where `±HHMM` is the timezone data. It may be negative if West of the Prime Meridian, or positive if East.
  */
 export type MediaDate = { Naive: string } | { Utc: string }
 
@@ -361,11 +362,9 @@
 
 export type RescanArgs = { location_id: number; sub_path: string }
 
-<<<<<<< HEAD
 export type Resolution = { width: number; height: number }
-=======
+
 export type Response = { Start: { user_code: string; verification_url: string; verification_url_complete: string } } | "Complete" | "Error"
->>>>>>> cb320f2d
 
 export type RuleKind = "AcceptFilesByGlob" | "RejectFilesByGlob" | "AcceptIfChildrenDirectoriesArePresent" | "RejectIfChildrenDirectoriesArePresent"
 
