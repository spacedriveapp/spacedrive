--- conflicted
+++ resolved
@@ -18,14 +18,10 @@
 		"@rspc/react": "^0.0.0-main-7c0a67c1",
 		"@sd/config": "workspace:*",
 		"@tanstack/react-query": "^4.12.0",
-<<<<<<< HEAD
 		"@zxcvbn-ts/core": "^2.1.0",
 		"@zxcvbn-ts/language-common": "^2.0.1",
 		"@zxcvbn-ts/language-en": "^2.1.0",
-=======
-		"crypto-random-string": "^5.0.0",
 		"plausible-tracker": "^0.3.8",
->>>>>>> 4a6b0578
 		"valtio": "^1.7.4"
 	},
 	"devDependencies": {
