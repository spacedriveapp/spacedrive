import { captureException } from '@sentry/browser';
import { FallbackProps } from 'react-error-boundary';
import { useDebugState } from '@sd/client';
import { Button } from '@sd/ui';

export function ErrorFallback({ error, resetErrorBoundary }: FallbackProps) {
	const onClick = () => {
		captureException(error);
		resetErrorBoundary();
	};

	const debug = useDebugState();

	return (
		<ErrorPage message={error.message} sendReportBtn={onClick} reloadBtn={resetErrorBoundary} />
	);
}

export function ErrorPage({
	reloadBtn,
	sendReportBtn,
	message
}: {
	reloadBtn?: () => void;
	sendReportBtn?: () => void;
	message: string;
}) {
	return (
		<div
			data-tauri-drag-region
			role="alert"
			className="border-app-divider bg-app flex h-screen w-screen flex-col items-center justify-center rounded-lg border p-4"
		>
			<p className="text-ink-faint m-3 text-sm font-bold">APP CRASHED</p>
			<h1 className="text-ink text-2xl font-bold">We're past the event horizon...</h1>
<<<<<<< HEAD
			<pre className="text-ink m-2">Error: {message}</pre>
=======
			<pre className="text-ink m-2">Error: {error.message}</pre>
			{debug.enabled && (
				<pre className="text-ink-dull m-2 text-sm">
					Check the console (CMD/CRTL + OPTION + i) for stack trace.
				</pre>
			)}
>>>>>>> 9aa28325
			<div className="text-ink flex flex-row space-x-2">
				{reloadBtn && (
					<Button variant="accent" className="mt-2" onClick={reloadBtn}>
						Reload
					</Button>
				)}
				{sendReportBtn && (
					<Button variant="gray" className="mt-2" onClick={sendReportBtn}>
						Send report
					</Button>
				)}
			</div>
		</div>
	);
}<|MERGE_RESOLUTION|>--- conflicted
+++ resolved
@@ -4,15 +4,15 @@
 import { Button } from '@sd/ui';
 
 export function ErrorFallback({ error, resetErrorBoundary }: FallbackProps) {
-	const onClick = () => {
-		captureException(error);
-		resetErrorBoundary();
-	};
-
-	const debug = useDebugState();
-
 	return (
-		<ErrorPage message={error.message} sendReportBtn={onClick} reloadBtn={resetErrorBoundary} />
+		<ErrorPage
+			message={error.message}
+			sendReportBtn={() => {
+				captureException(error);
+				resetErrorBoundary();
+			}}
+			reloadBtn={resetErrorBoundary}
+		/>
 	);
 }
 
@@ -25,6 +25,8 @@
 	sendReportBtn?: () => void;
 	message: string;
 }) {
+	const debug = useDebugState();
+
 	return (
 		<div
 			data-tauri-drag-region
@@ -33,16 +35,12 @@
 		>
 			<p className="text-ink-faint m-3 text-sm font-bold">APP CRASHED</p>
 			<h1 className="text-ink text-2xl font-bold">We're past the event horizon...</h1>
-<<<<<<< HEAD
 			<pre className="text-ink m-2">Error: {message}</pre>
-=======
-			<pre className="text-ink m-2">Error: {error.message}</pre>
 			{debug.enabled && (
 				<pre className="text-ink-dull m-2 text-sm">
 					Check the console (CMD/CRTL + OPTION + i) for stack trace.
 				</pre>
 			)}
->>>>>>> 9aa28325
 			<div className="text-ink flex flex-row space-x-2">
 				{reloadBtn && (
 					<Button variant="accent" className="mt-2" onClick={reloadBtn}>
