import '@fontsource/inter/variable.css';
import { BaseTransport, ClientProvider, setTransport } from '@sd/client';
// global window type extensions
// only load at TS compile time
import type {} from '@sd/client/src/window';
import { Button } from '@sd/ui';
import clsx from 'clsx';
import React, { useContext, useEffect, useState } from 'react';
import { ErrorBoundary, FallbackProps } from 'react-error-boundary';
import { QueryClient, QueryClientProvider } from 'react-query';
import {
  Location,
  MemoryRouter,
  Outlet,
  Route,
  Routes,
  useLocation,
  useNavigate
} from 'react-router-dom';
import { Sidebar } from './components/file/Sidebar';
import { Modal } from './components/layout/Modal';
import SlideUp from './components/transitions/SlideUp';
<<<<<<< HEAD
import SecuritySettings from './screens/settings/SecuritySettings';
import LocationSettings from './screens/settings/LocationSettings';
import { RedirectPage } from './screens/Redirect';
import { QueryClient, QueryClientProvider } from 'react-query';
import { BaseTransport, ClientProvider, setTransport } from '@sd/client';
import { Button } from '@sd/ui';
import clsx from 'clsx';
import './style.scss';
=======
import { useCoreEvents } from './hooks/useCoreEvents';
>>>>>>> ce058ab4
import { ContentScreen } from './screens/Content';
import { DebugScreen } from './screens/Debug';
import { ExplorerScreen } from './screens/Explorer';
import { OverviewScreen } from './screens/Overview';
import { RedirectPage } from './screens/Redirect';
import { SettingsScreen } from './screens/Settings';
import ExperimentalSettings from './screens/settings/ExperimentalSettings';
import GeneralSettings from './screens/settings/GeneralSettings';
import LibrarySettings from './screens/settings/LibrarySettings';
import LocationSettings from './screens/settings/LocationSettings';
import SecuritySettings from './screens/settings/SecuritySettings';
import { TagScreen } from './screens/Tag';
import './style.scss';

const queryClient = new QueryClient();

export const AppPropsContext = React.createContext<AppProps | null>(null);

export type Platform = 'browser' | 'macOS' | 'windows' | 'linux';

export interface AppProps {
  transport: BaseTransport;
  platform: Platform;
  convertFileSrc: (url: string) => string;
  openDialog: (options: { directory?: boolean }) => Promise<string | string[]>;
  onClose?: () => void;
  onMinimize?: () => void;
  onFullscreen?: () => void;
  onOpen?: (path: string) => void;
  isFocused?: boolean;
  useMemoryRouter: boolean;
  demoMode?: boolean;
}

function AppLayout() {
  const appPropsContext = useContext(AppPropsContext);
  const [isWindowRounded, setIsWindowRounded] = useState(false);
  const [hasWindowBorder, setHasWindowBorder] = useState(true);

  useEffect(() => {
    if (appPropsContext?.platform === 'macOS') {
      setIsWindowRounded(true);
    }
    if (appPropsContext?.platform === 'browser') {
      setHasWindowBorder(false);
    }
  }, []);

  return (
    <div
      className={clsx(
        'flex flex-row h-screen overflow-hidden text-gray-900 bg-white select-none dark:text-white dark:bg-gray-650',
        isWindowRounded && 'rounded-xl',
        hasWindowBorder && 'border border-gray-200 dark:border-gray-500'
      )}
    >
      <Sidebar />
      <div className="flex flex-col w-full min-h-full">
        {/* <TopBar /> */}

        <div className="relative flex w-full">
          <Outlet />
        </div>
      </div>
    </div>
  );
}

function SettingsRoutes({ modal = false }) {
  return (
    <SlideUp>
      <Routes>
        <Route
          path={modal ? '/settings' : '/'}
          element={modal ? <Modal children={<SettingsScreen />} /> : <SettingsScreen />}
        >
          <Route index element={<GeneralSettings />} />
          <Route path="general" element={<GeneralSettings />} />
          <Route path="security" element={<SecuritySettings />} />
          <Route path="appearance" element={<></>} />
          <Route path="experimental" element={<ExperimentalSettings />} />
          <Route path="locations" element={<LocationSettings />} />
          <Route path="library" element={<LibrarySettings />} />
          <Route path="media" element={<></>} />
          <Route path="keys" element={<></>} />
          <Route path="tags" element={<></>} />
          <Route path="sync" element={<></>} />
          <Route path="contacts" element={<></>} />
        </Route>
      </Routes>
    </SlideUp>
  );
}

function Router() {
  const location = useLocation();
  const state = location.state as { backgroundLocation?: Location };

  useEffect(() => {
    console.log({ url: location.pathname });
  }, [state]);

  return (
    <>
      <Routes location={state?.backgroundLocation || location}>
        <Route path="/" element={<AppLayout />}>
          <Route index element={<RedirectPage to="/overview" />} />
          <Route path="overview" element={<OverviewScreen />} />
          <Route path="content" element={<ContentScreen />} />
          <Route path="debug" element={<DebugScreen />} />
          <Route path="settings/*" element={<SettingsRoutes />} />
          <Route path="explorer/:id" element={<ExplorerScreen />} />
          <Route path="tag/:id" element={<TagScreen />} />
          <Route path="*" element={<NotFound />} />
        </Route>
      </Routes>
      {state?.backgroundLocation && <SettingsRoutes modal />}
    </>
  );
}

function ErrorFallback({ error, resetErrorBoundary }: FallbackProps) {
  return (
    <div
      data-tauri-drag-region
      role="alert"
      className="flex flex-col items-center justify-center w-screen h-screen p-4 border border-gray-200 rounded-lg dark:border-gray-650 bg-gray-50 dark:bg-gray-650 dark:text-white"
    >
      <p className="m-3 text-sm font-bold text-gray-400">APP CRASHED</p>
      <h1 className="text-2xl font-bold">We're past the event horizon...</h1>
      <pre className="m-2">Error: {error.message}</pre>
      <div className="flex flex-row space-x-2">
        <Button variant="primary" className="mt-2" onClick={resetErrorBoundary}>
          Reload
        </Button>
        <Button className="mt-2" onClick={resetErrorBoundary}>
          Send report
        </Button>
      </div>
    </div>
  );
}

function NotFound() {
  const navigate = useNavigate();
  return (
    <div
      data-tauri-drag-region
      role="alert"
      className="flex flex-col items-center justify-center w-full h-full p-4 rounded-lg dark:text-white"
    >
      <p className="m-3 mt-20 text-sm font-semibold text-gray-500 uppercase">Error: 404</p>
      <h1 className="text-4xl font-bold">You chose nothingness.</h1>
      <div className="flex flex-row space-x-2">
        <Button variant="primary" className="mt-4" onClick={() => navigate(-1)}>
          Go Back
        </Button>
      </div>
    </div>
  );
}

function MemoryRouterContainer() {
  useCoreEvents();
  return (
    <MemoryRouter>
      <Router />
    </MemoryRouter>
  );
}

function BrowserRouterContainer() {
  useCoreEvents();
  return (
    <MemoryRouter>
      <Router />
    </MemoryRouter>
  );
}

export function bindCoreEvent() {}

export default function App(props: AppProps) {
  // TODO: This is a hack and a better solution should probably be found.
  // This exists so that the queryClient can be accessed within the subpackage '@sd/client'.
  // Refer to <ClientProvider /> for where this is used.
  window.ReactQueryClient ??= queryClient;

  setTransport(props.transport);

  console.log('App props', props);

  return (
    <>
      {/* @ts-ignore */}
      <ErrorBoundary FallbackComponent={ErrorFallback} onReset={() => {}}>
        {/* @ts-ignore */}
        <QueryClientProvider client={queryClient} contextSharing={false}>
          <AppPropsContext.Provider value={Object.assign({ isFocused: true }, props)}>
            <ClientProvider>
              {props.useMemoryRouter ? <MemoryRouterContainer /> : <BrowserRouterContainer />}
            </ClientProvider>
          </AppPropsContext.Provider>
        </QueryClientProvider>
      </ErrorBoundary>
    </>
  );
}<|MERGE_RESOLUTION|>--- conflicted
+++ resolved
@@ -20,18 +20,7 @@
 import { Sidebar } from './components/file/Sidebar';
 import { Modal } from './components/layout/Modal';
 import SlideUp from './components/transitions/SlideUp';
-<<<<<<< HEAD
-import SecuritySettings from './screens/settings/SecuritySettings';
-import LocationSettings from './screens/settings/LocationSettings';
-import { RedirectPage } from './screens/Redirect';
-import { QueryClient, QueryClientProvider } from 'react-query';
-import { BaseTransport, ClientProvider, setTransport } from '@sd/client';
-import { Button } from '@sd/ui';
-import clsx from 'clsx';
-import './style.scss';
-=======
 import { useCoreEvents } from './hooks/useCoreEvents';
->>>>>>> ce058ab4
 import { ContentScreen } from './screens/Content';
 import { DebugScreen } from './screens/Debug';
 import { ExplorerScreen } from './screens/Explorer';
