--- conflicted
+++ resolved
@@ -4,20 +4,15 @@
 	init
 } from '@sentry/browser';
 import '@fontsource/inter/variable.css';
-import { defaultContext } from '@tanstack/react-query';
+import { defaultContext, QueryClient, QueryClientProvider } from '@tanstack/react-query';
 import { ReactQueryDevtools } from '@tanstack/react-query-devtools';
 import dayjs from 'dayjs';
 import advancedFormat from 'dayjs/plugin/advancedFormat';
 import duration from 'dayjs/plugin/duration';
 import relativeTime from 'dayjs/plugin/relativeTime';
 import { ErrorBoundary } from 'react-error-boundary';
-<<<<<<< HEAD
-import { BrowserRouter, MemoryRouter, useLocation, useNavigate } from 'react-router-dom';
-import { LibraryContextProvider, useDebugState } from '@sd/client';
-=======
-import { MemoryRouter } from 'react-router-dom';
-import { queryClient, useDebugState } from '@sd/client';
->>>>>>> 7192ead2
+import { BrowserRouter, MemoryRouter } from 'react-router-dom';
+import { useDebugState } from '@sd/client';
 import { Dialogs } from '@sd/ui';
 import { AppRouter } from './AppRouter';
 import { ErrorFallback } from './ErrorFallback';
@@ -38,20 +33,11 @@
 	const Router = router === 'memory' ? MemoryRouter : BrowserRouter;
 	return (
 		<ErrorBoundary FallbackComponent={ErrorFallback}>
-<<<<<<< HEAD
 			<Devtools />
 			<Router>
-				<AppRouterWrapper />
+				<AppRouter />
 			</Router>
-=======
-			<QueryClientProvider client={queryClient} contextSharing={true}>
-				<Devtools />
-				<MemoryRouter>
-					<AppRouter />
-				</MemoryRouter>
-				<Dialogs />
-			</QueryClientProvider>
->>>>>>> 7192ead2
+			<Dialogs />
 		</ErrorBoundary>
 	);
 }
