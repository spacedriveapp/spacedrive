// Platform-agnostic Spacedrive interface
// This package contains all UI components, routes, and logic that works across
// Tauri (desktop), Web, and potentially mobile platforms

// Import global styles
import "./styles.css";

export { Explorer } from "./Explorer";
export { DemoWindow } from "./DemoWindow";
export { ErrorBoundary } from "./ErrorBoundary";
export { FloatingControls } from "./FloatingControls";
export { LocationCacheDemo } from "./LocationCacheDemo";
export { Inspector, PopoutInspector } from "./Inspector";
export type { InspectorVariant } from "./Inspector";
export { QuickPreview } from "./components/QuickPreview";
export { JobsScreen } from "./components/JobManager";
export { Settings } from "./Settings";
export { Spacedrop } from "./Spacedrop";
export { PairingModal } from "./components/PairingModal";
export { TopBarProvider, TopBarPortal, useTopBar } from "./TopBar";
export { Overview } from "./routes/overview";

// Platform abstraction
export type { Platform } from "./platform";
export { PlatformProvider, usePlatform } from "./platform";

// Context
export { SpacedriveProvider } from "./context";
export {
	ServerProvider,
	useServer,
	type ServerContextValue,
} from "./ServerContext";

// Hooks
<<<<<<< HEAD
export { useContextMenu } from './hooks/useContextMenu';
export type { ContextMenuItem, ContextMenuConfig } from './hooks/useContextMenu';

// Keybind hooks
export { useKeybind } from './hooks/useKeybind';
export type { KeybindHandler, UseKeybindOptions } from './hooks/useKeybind';
export { useKeybindScope, isScopeActive } from './hooks/useKeybindScope';
export { useKeybindMeta, useKeybindDisplayString } from './hooks/useKeybindMeta';
export type { KeybindMeta } from './hooks/useKeybindMeta';

// Keybind utilities
export {
	KEYBINDS,
	getKeybind,
	getAllKeybinds,
	getKeybindsByScope,
	getCurrentPlatform,
	getComboForPlatform,
	toDisplayString,
} from './util/keybinds';
export type {
	KeybindId,
	KeybindScope,
	KeybindDefinition,
	KeyCombo,
} from './util/keybinds';
=======
export { useContextMenu } from "./hooks/useContextMenu";
export type {
	ContextMenuItem,
	ContextMenuConfig,
} from "./hooks/useContextMenu";
>>>>>>> 2fa41c9f
<|MERGE_RESOLUTION|>--- conflicted
+++ resolved
@@ -33,16 +33,18 @@
 } from "./ServerContext";
 
 // Hooks
-<<<<<<< HEAD
-export { useContextMenu } from './hooks/useContextMenu';
-export type { ContextMenuItem, ContextMenuConfig } from './hooks/useContextMenu';
+export { useContextMenu } from "./hooks/useContextMenu";
+export type {
+	ContextMenuItem,
+	ContextMenuConfig,
+} from "./hooks/useContextMenu";
 
 // Keybind hooks
-export { useKeybind } from './hooks/useKeybind';
-export type { KeybindHandler, UseKeybindOptions } from './hooks/useKeybind';
-export { useKeybindScope, isScopeActive } from './hooks/useKeybindScope';
-export { useKeybindMeta, useKeybindDisplayString } from './hooks/useKeybindMeta';
-export type { KeybindMeta } from './hooks/useKeybindMeta';
+export { useKeybind } from "./hooks/useKeybind";
+export type { KeybindHandler, UseKeybindOptions } from "./hooks/useKeybind";
+export { useKeybindScope, isScopeActive } from "./hooks/useKeybindScope";
+export { useKeybindMeta, useKeybindDisplayString } from "./hooks/useKeybindMeta";
+export type { KeybindMeta } from "./hooks/useKeybindMeta";
 
 // Keybind utilities
 export {
@@ -53,17 +55,10 @@
 	getCurrentPlatform,
 	getComboForPlatform,
 	toDisplayString,
-} from './util/keybinds';
+} from "./util/keybinds";
 export type {
 	KeybindId,
 	KeybindScope,
 	KeybindDefinition,
 	KeyCombo,
-} from './util/keybinds';
-=======
-export { useContextMenu } from "./hooks/useContextMenu";
-export type {
-	ContextMenuItem,
-	ContextMenuConfig,
-} from "./hooks/useContextMenu";
->>>>>>> 2fa41c9f
+} from "./util/keybinds";