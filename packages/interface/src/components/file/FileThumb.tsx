import { AppPropsContext, useExplorerStore } from '@sd/client';
import { FilePath } from '@sd/core';
import clsx from 'clsx';
import React, { useContext } from 'react';

import icons from '../../assets/icons';
import { Folder } from '../icons/Folder';

export default function FileThumb(props: {
	file: FilePath;
	locationId: number;
	className?: string;
}) {
	const appProps = useContext(AppPropsContext);
<<<<<<< HEAD
=======
	const { newThumbnails } = useExplorerStore();

	const hasNewThumbnail = !!newThumbnails[props.file.file?.cas_id ?? ''];
>>>>>>> c1bdf541

	if (props.file.is_dir) {
		return <Folder size={100} />;
	}
<<<<<<< HEAD
	if (props.file.file?.has_thumbnail || props.hasThumbnailOverride) {
		return (
			<img
				className="pointer-events-none z-90"
				src={appProps?.getThumbnailUrlById(props.file.file!.cas_id)}
=======

	if (appProps?.data_path && (props.file.file?.has_thumbnail || hasNewThumbnail)) {
		return (
			<img
				className={clsx('pointer-events-none z-90', props.className)}
				src={appProps?.convertFileSrc(
					`${appProps.data_path}/thumbnails/${props.locationId}/${props.file.file?.cas_id}.webp`
				)}
>>>>>>> c1bdf541
			/>
		);
	}

	if (icons[props.file.extension as keyof typeof icons]) {
		let Icon = icons[props.file.extension as keyof typeof icons];
		return <Icon className={clsx('max-w-[170px] w-full h-full', props.className)} />;
	}
	return <div></div>;
}<|MERGE_RESOLUTION|>--- conflicted
+++ resolved
@@ -12,38 +12,26 @@
 	className?: string;
 }) {
 	const appProps = useContext(AppPropsContext);
-<<<<<<< HEAD
-=======
 	const { newThumbnails } = useExplorerStore();
 
 	const hasNewThumbnail = !!newThumbnails[props.file.file?.cas_id ?? ''];
->>>>>>> c1bdf541
 
 	if (props.file.is_dir) {
 		return <Folder size={100} />;
 	}
-<<<<<<< HEAD
-	if (props.file.file?.has_thumbnail || props.hasThumbnailOverride) {
-		return (
-			<img
-				className="pointer-events-none z-90"
-				src={appProps?.getThumbnailUrlById(props.file.file!.cas_id)}
-=======
 
-	if (appProps?.data_path && (props.file.file?.has_thumbnail || hasNewThumbnail)) {
+	if (appProps?.data_path && (props.file.file?.has_thumbnail ?? hasNewThumbnail)) {
 		return (
 			<img
 				className={clsx('pointer-events-none z-90', props.className)}
-				src={appProps?.convertFileSrc(
-					`${appProps.data_path}/thumbnails/${props.locationId}/${props.file.file?.cas_id}.webp`
-				)}
->>>>>>> c1bdf541
+				// eslint-disable-next-line @typescript-eslint/no-non-null-assertion
+				src={appProps?.getThumbnailUrlById(props.file.file!.cas_id)}
 			/>
 		);
 	}
 
 	if (icons[props.file.extension as keyof typeof icons]) {
-		let Icon = icons[props.file.extension as keyof typeof icons];
+		const Icon = icons[props.file.extension as keyof typeof icons];
 		return <Icon className={clsx('max-w-[170px] w-full h-full', props.className)} />;
 	}
 	return <div></div>;
