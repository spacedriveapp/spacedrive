--- conflicted
+++ resolved
@@ -71,11 +71,7 @@
 }
 
 export const Sidebar: React.FC<SidebarProps> = (props) => {
-<<<<<<< HEAD
 	const { isExperimental } = useNodeStore();
-=======
-	const experimental = useStore((state) => state.experimental);
->>>>>>> 2fe3fcc0
 
 	const appPropsContext = useContext(AppPropsContext);
 	const { data: locations } = useBridgeQuery('SysGetLocations');
