import { LockClosedIcon } from '@heroicons/react/outline';
import { CogIcon, EyeOffIcon, PlusIcon, ServerIcon } from '@heroicons/react/solid';
import clsx from 'clsx';
import { CirclesFour, Code, EjectSimple, MonitorPlay, Planet } from 'phosphor-react';
import React, { useContext, useEffect, useState } from 'react';
import { NavLink, NavLinkProps } from 'react-router-dom';
import { TrafficLights } from '../os/TrafficLights';
import { Button, Dropdown } from '@sd/ui';
import { DefaultProps } from '../primitive/types';
import { useBridgeCommand, useBridgeQuery } from '@sd/client';
import RunningJobsWidget from '../jobs/RunningJobsWidget';
import { AppPropsContext } from '../../App';

import { ReactComponent as Folder } from '../../assets/svg/folder.svg';
import { ReactComponent as FolderWhite } from '../../assets/svg/folder-white.svg';
import { useStore } from '../device/Stores';

interface SidebarProps extends DefaultProps {}

export const SidebarLink = (props: NavLinkProps & { children: React.ReactNode }) => (
  <NavLink {...props}>
    {({ isActive }) => (
      <span
        className={clsx(
          'max-w mb-[2px] text-gray-550 dark:text-gray-150 rounded px-2 py-1 flex flex-row flex-grow items-center font-medium hover:bg-gray-100 dark:hover:bg-gray-600 text-sm',
          { '!bg-primary !text-white hover:bg-primary dark:hover:bg-primary': isActive },
          props.className
        )}
      >
        {props.children}
      </span>
    )}
  </NavLink>
);

const Icon = ({ component: Icon, ...props }: any) => (
  <Icon weight="bold" {...props} className={clsx('w-4 h-4 mr-2', props.className)} />
);

const Heading: React.FC<{ children: React.ReactNode }> = ({ children }) => (
  <div className="mt-5 mb-1 ml-1 text-xs font-semibold text-gray-300">{children}</div>
);

export function MacOSTrafficLights() {
  const appPropsContext = useContext(AppPropsContext);

  return (
    <div data-tauri-drag-region className="h-7">
      <div className="mt-2 mb-1 -ml-1 ">
        <TrafficLights
          onClose={appPropsContext?.onClose}
          onFullscreen={appPropsContext?.onFullscreen}
          onMinimize={appPropsContext?.onMinimize}
          className="p-1.5 z-50 absolute"
        />
      </div>
    </div>
  );
}

export const Sidebar: React.FC<SidebarProps> = (props) => {
  const experimental = useStore((state) => state.experimental);

  const appPropsContext = useContext(AppPropsContext);
  const { data: locations } = useBridgeQuery('SysGetLocations');
  const { data: clientState } = useBridgeQuery('ClientGetState');

  const { mutate: createLocation } = useBridgeCommand('LocCreate');

  const tags = [
    { id: 1, name: 'Keepsafe', color: '#FF6788' },
    { id: 2, name: 'OBS', color: '#BF88FF' },
    { id: 3, name: 'BlackMagic', color: '#F0C94A' },
    { id: 4, name: 'Camera Roll', color: '#00F0DB' },
    { id: 5, name: 'Spacedrive', color: '#00F079' }
  ];

  return (
    <div className="flex flex-col flex-grow-0 flex-shrink-0 w-48 min-h-full px-3 overflow-x-hidden overflow-y-scroll border-r border-gray-100 no-scrollbar bg-gray-50 dark:bg-gray-850 dark:border-gray-600">
      {appPropsContext?.platform === 'macOS' ? (
        <>
          <MacOSTrafficLights />
        </>
      ) : null}

      <Dropdown
        buttonProps={{
          justifyLeft: true,
          className: `flex w-full text-left max-w-full mb-1 mt-1 -mr-0.5 shadow-xs rounded 
          !bg-gray-50 
          border-gray-150 
          hover:!bg-gray-1000 
          
          dark:!bg-gray-550 
          dark:hover:!bg-gray-550
          
          dark:!border-gray-550 
          dark:hover:!border-gray-500`,
          variant: 'gray'
        }}
        // buttonIcon={<Book weight="bold" className="w-4 h-4 mt-0.5 mr-1" />}
        buttonText={clientState?.client_name || 'Loading...'}
        items={[
          [{ name: clientState?.client_name || '', selected: true }, { name: 'Private Library' }],
          [
            { name: 'Library Settings', icon: CogIcon },
            { name: 'Add Library', icon: PlusIcon },
            { name: 'Lock', icon: LockClosedIcon },
            { name: 'Hide', icon: EyeOffIcon }
          ]
        ]}
      />

      <div className="pt-1">
        <SidebarLink to="/overview">
          <Icon component={Planet} />
          Overview
        </SidebarLink>
        <SidebarLink to="content">
          <Icon component={CirclesFour} />
          Content
        </SidebarLink>
<<<<<<< HEAD
        {experimental ? (
          <SidebarLink to="debug">
            <Icon component={Code} />
            Debug
          </SidebarLink>
        ) : (
          <></>
        )}
=======
        {/* <SidebarLink to="debug">
          <Icon component={Code} />
          Debug
        </SidebarLink> */}
>>>>>>> 3de12753
        {/* <SidebarLink to="explorer">
          <Icon component={MonitorPlay} />
          Explorer
        </SidebarLink> */}
      </div>
      <div>
        <Heading>Locations</Heading>
        {locations?.map((location, index) => {
          return (
            <div key={index} className="flex flex-row items-center">
              <NavLink
                className="'relative w-full group'"
                to={{
                  pathname: `explorer/${location.id}`
                }}
              >
                {({ isActive }) => (
                  <span
                    className={clsx(
                      'max-w mb-[2px] text-gray-550 dark:text-gray-150 rounded px-2 py-1 flex flex-row flex-grow items-center hover:bg-gray-100 dark:hover:bg-gray-600 text-sm',
                      {
                        '!bg-primary !text-white hover:bg-primary dark:hover:bg-primary': isActive
                      }
                    )}
                  >
                    <div className="w-[18px] mr-2 -mt-0.5">
                      <FolderWhite className={clsx(!isActive && 'hidden')} />
                      <Folder className={clsx(isActive && 'hidden')} />
                    </div>
                    {location.name}
                    <div className="flex-grow" />
                  </span>
                )}
              </NavLink>
            </div>
          );
        })}

        <button
          onClick={() => {
            appPropsContext?.openDialog({ directory: true }).then((result) => {
              createLocation({ path: result });
            });
          }}
          className="w-full px-2 py-1.5 mt-1 text-xs font-bold text-center text-gray-400 dark:text-gray-500 border border-dashed rounded border-transparent cursor-normal border-gray-350 dark:border-gray-550 hover:dark:border-gray-500 transition"
        >
          Add Location
        </button>
      </div>
      <div>
        <Heading>Tags</Heading>
        <div className="mb-2">
          {tags.map((tag, index) => (
            <SidebarLink key={index} to={`tag/${tag.id}`} className="">
              <div
                className="w-[12px] h-[12px] rounded-full"
                style={{ backgroundColor: tag.color }}
              />
              <span className="ml-2 text-sm">{tag.name}</span>
            </SidebarLink>
          ))}
        </div>
      </div>
      <div className="flex-grow" />
      <RunningJobsWidget />
      {/* <div className="flex w-full">
      </div> */}
      <div className="mb-2">
        <NavLink to="/settings/general">
          {({ isActive }) => (
            <Button
              noPadding
              variant={isActive ? 'default' : 'default'}
              className={clsx(
                'px-[4px] mb-1'
                // isActive && '!bg-gray-550'
              )}
            >
              <CogIcon className="w-5 h-5" />
            </Button>
          )}
        </NavLink>
      </div>
    </div>
  );
};<|MERGE_RESOLUTION|>--- conflicted
+++ resolved
@@ -120,7 +120,7 @@
           <Icon component={CirclesFour} />
           Content
         </SidebarLink>
-<<<<<<< HEAD
+
         {experimental ? (
           <SidebarLink to="debug">
             <Icon component={Code} />
@@ -129,12 +129,7 @@
         ) : (
           <></>
         )}
-=======
-        {/* <SidebarLink to="debug">
-          <Icon component={Code} />
-          Debug
-        </SidebarLink> */}
->>>>>>> 3de12753
+
         {/* <SidebarLink to="explorer">
           <Icon component={MonitorPlay} />
           Explorer
