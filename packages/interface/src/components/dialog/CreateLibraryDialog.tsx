import { useQueryClient } from '@tanstack/react-query';
import cryptoRandomString from 'crypto-random-string';
import { ArrowsClockwise, Clipboard, Eye, EyeSlash } from 'phosphor-react';
import { useState } from 'react';
import { Algorithm, useBridgeMutation } from '@sd/client';
import { Button, Dialog, Select, SelectOption, UseDialogProps, useDialog } from '@sd/ui';
import { forms } from '@sd/ui';
import { getHashingAlgorithmSettings } from '~/screens/settings/library/KeysSetting';
import { generatePassword } from '../key/KeyMounter';
import { PasswordMeter } from '../key/PasswordMeter';

const { Input, z, useZodForm } = forms;

const schema = z.object({
	name: z.string(),
	password: z.string(),
	password_validate: z.string(),
	algorithm: z.string(),
	hashing_algorithm: z.string()
});

type Props = UseDialogProps;

export default function CreateLibraryDialog(props: Props) {
	const dialog = useDialog(props);

	const form = useZodForm({
		schema,
		defaultValues: {
			password: '',
			algorithm: 'XChaCha20Poly1305',
			hashing_algorithm: 'Argon2id-s'
		}
	});

	const [showMasterPassword1, setShowMasterPassword1] = useState(false);
	const [showMasterPassword2, setShowMasterPassword2] = useState(false);
	const MP1CurrentEyeIcon = showMasterPassword1 ? EyeSlash : Eye;
	const MP2CurrentEyeIcon = showMasterPassword2 ? EyeSlash : Eye;

	const queryClient = useQueryClient();
	const createLibrary = useBridgeMutation('library.create', {
		onSuccess: (library) => {
			queryClient.setQueryData(['library.list'], (libraries: any) => [
				...(libraries || []),
				library
			]);
		},
		onError: (err: any) => {
			console.error(err);
		}
	});

	const onSubmit = form.handleSubmit(async (data) => {
		if (data.password !== data.password_validate) {
			alert('Passwords are not the same');
		} else {
			await createLibrary.mutateAsync({
				...data,
				algorithm: data.algorithm as Algorithm,
				hashing_algorithm: getHashingAlgorithmSettings(data.hashing_algorithm)
			});
		}
	});

	return (
		<Dialog
			form={form}
			onSubmit={onSubmit}
			dialog={dialog}
			title="Create New Library"
			description="Choose a name for your new library, you can configure this and more settings from the library settings later on."
			submitDisabled={!form.formState.isValid}
			ctaLabel="Create"
		>
			<div className="relative flex flex-col">
				<p className="my-2 text-sm font-bold">Library name</p>
				<Input
					className="w-full grow"
					placeholder="My Cool Library"
					{...form.register('name', { required: true })}
				/>
			</div>

			{/* TODO: Proper UI for this. Maybe checkbox for encrypted or not and then reveal these fields. Select encrypted by default. */}
			{/* <span className="text-sm">Make the secret key field empty to skip key setup.</span> */}

			<div className="relative flex flex-col">
				<p className="mt-2 mb-1 text-center text-[0.95rem] font-bold">Key Manager</p>
				<div className="my-1 h-[2px] w-full bg-gray-500" />

				<p className="my-2 text-sm font-bold">Master password</p>
				<div className="relative mb-2 flex grow">
					<Input
						className="grow !py-0.5"
						placeholder="Password"
						type={showMasterPassword1 ? 'text' : 'password'}
						{...form.register('password')}
					/>
					<Button
						onClick={() => {
							const password = generatePassword(32);

							form.setValue('password', password);
							form.setValue('password_validate', password);

							setShowMasterPassword1(true);
							setShowMasterPassword2(true);
						}}
						size="icon"
						className="absolute right-[65px] top-[5px] border-none"
					>
						<ArrowsClockwise className="h-4 w-4" />
					</Button>
					<Button
						onClick={() => {
							navigator.clipboard.writeText(form.watch('password') as string);
						}}
						size="icon"
						className="absolute right-[35px] top-[5px] border-none"
					>
						<Clipboard className="h-4 w-4" />
					</Button>
					<Button
						onClick={() => setShowMasterPassword1(!showMasterPassword1)}
						size="icon"
						className="absolute right-[5px] top-[5px] border-none"
					>
						<MP1CurrentEyeIcon className="h-4 w-4" />
					</Button>
				</div>
			</div>
			<div className="relative flex flex-col">
				<p className="my-2 text-sm font-bold">Master password (again)</p>
				<div className="relative mb-2 flex grow">
					<Input
						className="grow !py-0.5"
						placeholder="Password"
						type={showMasterPassword2 ? 'text' : 'password'}
						{...form.register('password_validate')}
					/>
					<Button
						onClick={() => setShowMasterPassword2(!showMasterPassword2)}
						size="icon"
						className="absolute right-[5px] top-[5px] border-none"
					>
						<MP2CurrentEyeIcon className="h-4 w-4" />
					</Button>
				</div>
			</div>
<<<<<<< HEAD
			<div className="relative flex flex-col">
				<p className="my-2 text-sm font-bold">Key secret (optional)</p>
				<div className="relative mb-2 flex grow">
					<Input
						className="grow !py-0.5"
						placeholder="Secret"
						type={showSecretKey ? 'text' : 'password'}
						{...form.register('secret_key', { required: true })}
					/>
					<Button
						onClick={() => {
							form.setValue('secret_key', cryptoRandomString({ length: 24 }));
							setShowSecretKey(true);
						}}
						size="icon"
						className="absolute right-[65px] top-[5px] border-none"
					>
						<ArrowsClockwise className="h-4 w-4" />
					</Button>
					<Button
						onClick={() => {
							navigator.clipboard.writeText(form.watch('secret_key') as string);
						}}
						size="icon"
						className="absolute right-[35px] top-[5px] border-none"
					>
						<Clipboard className="h-4 w-4" />
					</Button>
					<Button
						onClick={() => setShowSecretKey(!showSecretKey)}
						size="icon"
						className="absolute right-[5px] top-[5px] border-none"
					>
						<SKCurrentEyeIcon className="h-4 w-4" />
					</Button>
				</div>
			</div>
=======
>>>>>>> 1436d779

			<div className="mt-4 mb-3 grid w-full grid-cols-2 gap-4">
				<div className="flex flex-col">
					<span className="text-sm font-bold">Encryption</span>
					<Select
						className="mt-2"
						value={form.watch('algorithm')}
						onChange={(e) => form.setValue('algorithm', e)}
					>
						<SelectOption value="XChaCha20Poly1305">XChaCha20-Poly1305</SelectOption>
						<SelectOption value="Aes256Gcm">AES-256-GCM</SelectOption>
					</Select>
				</div>
				<div className="flex flex-col">
					<span className="text-sm font-bold">Hashing</span>
					<Select
						className="mt-2"
						value={form.watch('hashing_algorithm')}
						onChange={(e) => form.setValue('hashing_algorithm', e)}
					>
						<SelectOption value="Argon2id-s">Argon2id (standard)</SelectOption>
						<SelectOption value="Argon2id-h">Argon2id (hardened)</SelectOption>
						<SelectOption value="Argon2id-p">Argon2id (paranoid)</SelectOption>
						<SelectOption value="BalloonBlake3-s">BLAKE3-Balloon (standard)</SelectOption>
						<SelectOption value="BalloonBlake3-h">BLAKE3-Balloon (hardened)</SelectOption>
						<SelectOption value="BalloonBlake3-p">BLAKE3-Balloon (paranoid)</SelectOption>
					</Select>
				</div>
			</div>

			<PasswordMeter password={form.watch('password')} />
		</Dialog>
	);
}<|MERGE_RESOLUTION|>--- conflicted
+++ resolved
@@ -1,5 +1,4 @@
 import { useQueryClient } from '@tanstack/react-query';
-import cryptoRandomString from 'crypto-random-string';
 import { ArrowsClockwise, Clipboard, Eye, EyeSlash } from 'phosphor-react';
 import { useState } from 'react';
 import { Algorithm, useBridgeMutation } from '@sd/client';
@@ -148,46 +147,6 @@
 					</Button>
 				</div>
 			</div>
-<<<<<<< HEAD
-			<div className="relative flex flex-col">
-				<p className="my-2 text-sm font-bold">Key secret (optional)</p>
-				<div className="relative mb-2 flex grow">
-					<Input
-						className="grow !py-0.5"
-						placeholder="Secret"
-						type={showSecretKey ? 'text' : 'password'}
-						{...form.register('secret_key', { required: true })}
-					/>
-					<Button
-						onClick={() => {
-							form.setValue('secret_key', cryptoRandomString({ length: 24 }));
-							setShowSecretKey(true);
-						}}
-						size="icon"
-						className="absolute right-[65px] top-[5px] border-none"
-					>
-						<ArrowsClockwise className="h-4 w-4" />
-					</Button>
-					<Button
-						onClick={() => {
-							navigator.clipboard.writeText(form.watch('secret_key') as string);
-						}}
-						size="icon"
-						className="absolute right-[35px] top-[5px] border-none"
-					>
-						<Clipboard className="h-4 w-4" />
-					</Button>
-					<Button
-						onClick={() => setShowSecretKey(!showSecretKey)}
-						size="icon"
-						className="absolute right-[5px] top-[5px] border-none"
-					>
-						<SKCurrentEyeIcon className="h-4 w-4" />
-					</Button>
-				</div>
-			</div>
-=======
->>>>>>> 1436d779
 
 			<div className="mt-4 mb-3 grid w-full grid-cols-2 gap-4">
 				<div className="flex flex-col">
