import { ArrowsClockwise, Clipboard, Eye, EyeSlash } from 'phosphor-react';
import { useState } from 'react';
import { Algorithm, useLibraryMutation } from '@sd/client';
import { Button, Dialog, Input, Select, SelectOption, UseDialogProps, useDialog } from '@sd/ui';
import { useZodForm, z } from '@sd/ui/src/forms';
import { getHashingAlgorithmSettings } from '~/screens/settings/library/KeysSetting';
import { showAlertDialog } from '~/util/dialog';
import { generatePassword } from '../key/KeyMounter';
import { PasswordMeter } from '../key/PasswordMeter';

export type MasterPasswordChangeDialogProps = UseDialogProps;

const schema = z.object({
	masterPassword: z.string(),
	masterPassword2: z.string(),
	encryptionAlgo: z.string(),
	hashingAlgo: z.string()
});

export const MasterPasswordChangeDialog = (props: MasterPasswordChangeDialogProps) => {
	const changeMasterPassword = useLibraryMutation('keys.changeMasterPassword', {
		onSuccess: () => {
			showAlertDialog({
				title: 'Success',
				value: 'Your master password was changed successfully'
			});
		},
		onError: () => {
			// this should never really happen
			showAlertDialog({
				title: 'Master Password Change Error',
				value: 'There was an error while changing your master password.'
			});
		}
	});

	const [show, setShow] = useState({
		masterPassword: false,
		masterPassword2: false
	});

	const dialog = useDialog(props);

	const MP1CurrentEyeIcon = show.masterPassword ? EyeSlash : Eye;
	const MP2CurrentEyeIcon = show.masterPassword2 ? EyeSlash : Eye;

	const form = useZodForm({
		schema,
		defaultValues: {
			encryptionAlgo: 'XChaCha20Poly1305',
			hashingAlgo: 'Argon2id-s',
			masterPassword: '',
			masterPassword2: ''
		}
	});

	const onSubmit = form.handleSubmit((data) => {
		if (data.masterPassword !== data.masterPassword2) {
			showAlertDialog({
				title: 'Error',
				value: 'Passwords are not the same, please try again.'
			});
		} else {
			const hashing_algorithm = getHashingAlgorithmSettings(data.hashingAlgo);
			return changeMasterPassword.mutateAsync({
				algorithm: data.encryptionAlgo as Algorithm,
				hashing_algorithm,
				password: data.masterPassword
			});
		}
	});

	return (
		<Dialog
			form={form}
			onSubmit={onSubmit}
			dialog={dialog}
			title="Change Master Password"
			description="Select a new master password for your key manager."
			ctaDanger={true}
			ctaLabel="Change"
		>
			<div className="relative mt-3 mb-2 flex grow">
				<Input
					className={`w-max grow !py-0.5`}
					placeholder="New password"
					type={show.masterPassword ? 'text' : 'password'}
					{...form.register('masterPassword', { required: true })}
				/>
				<Button
					onClick={() => {
						const password = generatePassword(32);
						form.setValue('masterPassword', password);
						form.setValue('masterPassword2', password);
						setShow((old) => ({
							...old,
							masterPassword: true,
							masterPassword2: true
						}));
					}}
					size="icon"
					className="absolute right-[65px] top-[5px] border-none"
					type="button"
				>
					<ArrowsClockwise className="h-4 w-4" />
				</Button>
				<Button
					type="button"
					onClick={() => {
						navigator.clipboard.writeText(form.watch('masterPassword') as string);
					}}
					size="icon"
					className="absolute right-[35px] top-[5px] border-none"
				>
					<Clipboard className="h-4 w-4" />
				</Button>
				<Button
					onClick={() => setShow((old) => ({ ...old, masterPassword: !old.masterPassword }))}
					size="icon"
					className="absolute right-[5px] top-[5px] border-none"
					type="button"
				>
					<MP1CurrentEyeIcon className="h-4 w-4" />
				</Button>
			</div>
			<div className="relative mb-2 flex grow">
				<Input
					className={`!py-0.5} grow`}
					placeholder="New password (again)"
					type={show.masterPassword2 ? 'text' : 'password'}
					{...form.register('masterPassword2', { required: true })}
				/>
				<Button
					onClick={() => setShow((old) => ({ ...old, masterPassword2: !old.masterPassword2 }))}
					size="icon"
					className="absolute right-[5px] top-[5px] border-none"
					type="button"
				>
					<MP2CurrentEyeIcon className="h-4 w-4" />
				</Button>
			</div>

<<<<<<< HEAD
			<div className="relative mb-2 flex grow">
				<Input
					className={`!py-0.5} grow`}
					placeholder="Key secret"
					type={show.secretKey ? 'text' : 'password'}
					{...form.register('secretKey', { required: false })}
				/>
				<Button
					onClick={() => {
						form.setValue('secretKey', cryptoRandomString({ length: 24 }));
						setShow((old) => ({ ...old, secretKey: true }));
					}}
					size="icon"
					className="absolute right-[65px] top-[5px] border-none"
					type="button"
				>
					<ArrowsClockwise className="h-4 w-4" />
				</Button>
				<Button
					type="button"
					onClick={() => {
						navigator.clipboard.writeText(form.watch('secretKey') as string);
					}}
					size="icon"
					className="absolute right-[35px] top-[5px] border-none"
				>
					<Clipboard className="h-4 w-4" />
				</Button>
				<Button
					onClick={() => setShow((old) => ({ ...old, secretKey: !old.secretKey }))}
					size="icon"
					className="absolute right-[5px] top-[5px] border-none"
					type="button"
				>
					<SKCurrentEyeIcon className="h-4 w-4" />
				</Button>
			</div>

=======
>>>>>>> 1436d779
			<PasswordMeter password={form.watch('masterPassword')} />

			<div className="mt-4 mb-3 grid w-full grid-cols-2 gap-4">
				<div className="flex flex-col">
					<span className="text-xs font-bold">Encryption</span>
					<Select
						className="mt-2"
						value={form.watch('encryptionAlgo')}
						onChange={(e) => form.setValue('encryptionAlgo', e)}
					>
						<SelectOption value="XChaCha20Poly1305">XChaCha20-Poly1305</SelectOption>
						<SelectOption value="Aes256Gcm">AES-256-GCM</SelectOption>
					</Select>
				</div>
				<div className="flex flex-col">
					<span className="text-xs font-bold">Hashing</span>
					<Select
						className="mt-2"
						value={form.watch('hashingAlgo')}
						onChange={(e) => form.setValue('hashingAlgo', e)}
					>
						<SelectOption value="Argon2id-s">Argon2id (standard)</SelectOption>
						<SelectOption value="Argon2id-h">Argon2id (hardened)</SelectOption>
						<SelectOption value="Argon2id-p">Argon2id (paranoid)</SelectOption>
						<SelectOption value="BalloonBlake3-s">BLAKE3-Balloon (standard)</SelectOption>
						<SelectOption value="BalloonBlake3-h">BLAKE3-Balloon (hardened)</SelectOption>
						<SelectOption value="BalloonBlake3-p">BLAKE3-Balloon (paranoid)</SelectOption>
					</Select>
				</div>
			</div>
		</Dialog>
	);
};<|MERGE_RESOLUTION|>--- conflicted
+++ resolved
@@ -140,47 +140,6 @@
 				</Button>
 			</div>
 
-<<<<<<< HEAD
-			<div className="relative mb-2 flex grow">
-				<Input
-					className={`!py-0.5} grow`}
-					placeholder="Key secret"
-					type={show.secretKey ? 'text' : 'password'}
-					{...form.register('secretKey', { required: false })}
-				/>
-				<Button
-					onClick={() => {
-						form.setValue('secretKey', cryptoRandomString({ length: 24 }));
-						setShow((old) => ({ ...old, secretKey: true }));
-					}}
-					size="icon"
-					className="absolute right-[65px] top-[5px] border-none"
-					type="button"
-				>
-					<ArrowsClockwise className="h-4 w-4" />
-				</Button>
-				<Button
-					type="button"
-					onClick={() => {
-						navigator.clipboard.writeText(form.watch('secretKey') as string);
-					}}
-					size="icon"
-					className="absolute right-[35px] top-[5px] border-none"
-				>
-					<Clipboard className="h-4 w-4" />
-				</Button>
-				<Button
-					onClick={() => setShow((old) => ({ ...old, secretKey: !old.secretKey }))}
-					size="icon"
-					className="absolute right-[5px] top-[5px] border-none"
-					type="button"
-				>
-					<SKCurrentEyeIcon className="h-4 w-4" />
-				</Button>
-			</div>
-
-=======
->>>>>>> 1436d779
 			<PasswordMeter password={form.watch('masterPassword')} />
 
 			<div className="mt-4 mb-3 grid w-full grid-cols-2 gap-4">
