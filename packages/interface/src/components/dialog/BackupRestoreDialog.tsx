--- conflicted
+++ resolved
@@ -61,13 +61,8 @@
 		}
 	});
 
-<<<<<<< HEAD
 	const onSubmit = form.handleSubmit((data) => {
-		const sk = data.secretKey;
-=======
-	const onSubmit: SubmitHandler<FormValues> = (data) => {
 		const sk = data.secretKey || null;
->>>>>>> 50b788f9
 
 		if (data.filePath !== '') {
 			restoreKeystoreMutation.mutate({
