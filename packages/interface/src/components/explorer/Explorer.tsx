--- conflicted
+++ resolved
@@ -1,19 +1,14 @@
 import { ExplorerData, rspc, useCurrentLibrary } from '@sd/client';
 import { useEffect, useState } from 'react';
 
-<<<<<<< HEAD
-=======
 import { useExplorerStore } from '../../util/explorerStore';
 import { AlertDialog, GenericAlertDialogState } from '../dialog/AlertDialog';
 import { DecryptFileDialog } from '../dialog/DecryptFileDialog';
 import { EncryptFileDialog } from '../dialog/EncryptFileDialog';
->>>>>>> 78a5754f
 import { Inspector } from '../explorer/Inspector';
 import { ExplorerContextMenu } from './ExplorerContextMenu';
 import { TopBar } from './ExplorerTopBar';
 import { VirtualizedList } from './VirtualizedList';
-
-import { useExplorerStore } from '@sd/client/src/stores/explorerStore';
 
 interface Props {
 	data?: ExplorerData;
@@ -50,53 +45,6 @@
 	});
 
 	return (
-<<<<<<< HEAD
-		<div className="relative">
-			<div className="relative flex flex-col w-full">
-				<TopBar showSeparator={separateTopBar} />
-
-				<div className="relative flex flex-row w-full max-h-full app-background">
-					{props.data && (
-						<>
-							<ExplorerContextMenu>
-								<div className="fixed w-full h-full" />
-							</ExplorerContextMenu>
-							<VirtualizedList
-								data={props.data.items || []}
-								context={props.data.context}
-								onScroll={(y) => {
-									setScrollSegments((old) => {
-										return {
-											...old,
-											mainList: y
-										};
-									});
-								}}
-							/>
-						</>
-					)}
-					{expStore.showInspector && (
-						<div className="flex min-w-[260px] max-w-[260px]">
-							<Inspector
-								onScroll={(e) => {
-									const y = (e.target as HTMLElement).scrollTop;
-
-									setScrollSegments((old) => {
-										return {
-											...old,
-											inspector: y
-										};
-									});
-								}}
-								key={props.data?.items[expStore.selectedRowIndex]?.id}
-								data={props.data?.items[expStore.selectedRowIndex]}
-							/>
-						</div>
-					)}
-				</div>
-			</div>
-		</div>
-=======
 		<>
 			<div className="relative">
 				<ExplorerContextMenu
@@ -107,7 +55,7 @@
 					<div className="relative flex flex-col w-full">
 						<TopBar showSeparator={separateTopBar} />
 
-						<div className="relative flex flex-row w-full max-h-full app-background ">
+						<div className="relative flex flex-row w-full max-h-full app-background">
 							{props.data && (
 								<VirtualizedList
 									data={props.data.items || []}
@@ -166,6 +114,5 @@
 				setAlertDialogData={setAlertDialogData}
 			/>
 		</>
->>>>>>> 78a5754f
 	);
 }