--- conflicted
+++ resolved
@@ -116,19 +116,14 @@
 	// );
 
 	return (
-<<<<<<< HEAD
 		<div style={{ marginTop: -TOP_BAR_HEIGHT }} className="w-full cursor-default pl-2">
-			<div ref={scrollRef} className="custom-scroll explorer-scroll h-screen">
-=======
-		<div style={{ marginTop: -TOP_BAR_HEIGHT }} className="w-full pl-2 cursor-default">
 			<div
 				ref={scrollRef}
-				className="h-screen custom-scroll explorer-scroll"
+				className="custom-scroll explorer-scroll h-screen"
 				onClick={(e) => {
 					getExplorerStore().selectedRowIndex = -1;
 				}}
 			>
->>>>>>> f47a2d58
 				<div
 					ref={innerRef}
 					style={{
