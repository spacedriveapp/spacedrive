--- conflicted
+++ resolved
@@ -17,7 +17,6 @@
 	TrashSimple
 } from 'phosphor-react';
 import { PropsWithChildren, useMemo } from 'react';
-<<<<<<< HEAD
 import {
 	ExplorerItem,
 	getLibraryIdRaw,
@@ -25,9 +24,6 @@
 	useLibraryMutation,
 	useLibraryQuery
 } from '@sd/client';
-=======
-import { ExplorerItem, getLibraryIdRaw, useLibraryMutation, useLibraryQuery } from '@sd/client';
->>>>>>> b856f15b
 import { ContextMenu as CM, dialogManager } from '@sd/ui';
 import { getExplorerStore, useExplorerStore } from '~/hooks/useExplorerStore';
 import { useOperatingSystem } from '~/hooks/useOperatingSystem';
