import Archive from '@sd/assets/images/Archive.png';
import Compressed from '@sd/assets/images/Compressed.png';
import DocumentPdf from '@sd/assets/images/Document_pdf.png';
import Encrypted from '@sd/assets/images/Encrypted.png';
import Executable from '@sd/assets/images/Executable.png';
import File from '@sd/assets/images/File.png';
import Video from '@sd/assets/images/Video.png';
import clsx from 'clsx';
import { ExplorerItem, isObject, isPath } from '@sd/client';
import { useExplorerStore } from '~/hooks/useExplorerStore';
import { usePlatform } from '~/util/Platform';
import { Folder } from '../icons/Folder';

interface Props {
	data: ExplorerItem;
	size: number;
	className?: string;
	style?: React.CSSProperties;
	iconClassNames?: string;
	kind?: string;
}

// const icons = import.meta.glob('../../../../assets/icons/*.svg');

export default function FileThumb({ data, ...props }: Props) {
	const platform = usePlatform();
	const store = useExplorerStore();

	// const Icon = useMemo(() => {
	// 	const icon = icons[`../../../../assets/icons/${item.extension}.svg`];

	// 	const Icon = icon
	// 		? lazy(() => icon().then((v) => ({ default: (v as any).ReactComponent })))
	// 		: undefined;
	// 	return Icon;
	// }, [item.extension]);

	if (isPath(data) && data.item.is_dir) return <Folder size={props.size * 0.7} />;

	if (data.has_thumbnail) {
		const cas_id = isObject(data) ? data.item.file_paths[0]?.cas_id : data.item.cas_id;

		if (!cas_id) return <div></div>;

		const url = platform.getThumbnailUrlById(cas_id);

<<<<<<< HEAD
		if (url)
			return (
				<img
					style={props.style}
					decoding="async"
					// width={props.size}
					className={clsx('pointer-events-none z-90', props.className)}
					src={url}
				/>
			);
	}
=======
	if (data.has_thumbnail && url)
		return (
			<img
				style={props.style}
				decoding="async"
				// width={props.size}
				className={clsx('z-90 pointer-events-none', props.className)}
				src={url}
			/>
		);
>>>>>>> 32ffd5f8

	let icon = File;
	// Hacky (and temporary) way to integrate thumbnails
	if (props.kind === 'Archive') icon = Archive;
	else if (props.kind === 'Video') icon = Video;
	else if (props.kind === 'Document' && data.item.extension === 'pdf') icon = DocumentPdf;
	else if (props.kind === 'Executable') icon = Executable;
	else if (props.kind === 'Encrypted') icon = Encrypted;
	else if (props.kind === 'Compressed') icon = Compressed;

	return <img src={icon} className={clsx('h-full overflow-hidden', props.iconClassNames)} />;
}<|MERGE_RESOLUTION|>--- conflicted
+++ resolved
@@ -44,30 +44,17 @@
 
 		const url = platform.getThumbnailUrlById(cas_id);
 
-<<<<<<< HEAD
 		if (url)
 			return (
 				<img
 					style={props.style}
 					decoding="async"
 					// width={props.size}
-					className={clsx('pointer-events-none z-90', props.className)}
+					className={clsx('z-90 pointer-events-none', props.className)}
 					src={url}
 				/>
 			);
 	}
-=======
-	if (data.has_thumbnail && url)
-		return (
-			<img
-				style={props.style}
-				decoding="async"
-				// width={props.size}
-				className={clsx('z-90 pointer-events-none', props.className)}
-				src={url}
-			/>
-		);
->>>>>>> 32ffd5f8
 
 	let icon = File;
 	// Hacky (and temporary) way to integrate thumbnails
