--- conflicted
+++ resolved
@@ -24,27 +24,14 @@
 	const platform = usePlatform();
 	const store = useExplorerStore();
 
-<<<<<<< HEAD
 	// const Icon = useMemo(() => {
-	// 	const icon = icons[`../../../../assets/icons/${data.extension as any}.svg`];
+	// 	const icon = icons[`../../../../assets/icons/${item.extension}.svg`];
 
 	// 	const Icon = icon
 	// 		? lazy(() => icon().then((v) => ({ default: (v as any).ReactComponent })))
 	// 		: undefined;
 	// 	return Icon;
-	// }, [data.extension]);
-=======
-	const item = data.item;
-
-	const Icon = useMemo(() => {
-		const icon = icons[`../../../../assets/icons/${item.extension}.svg`];
-
-		const Icon = icon
-			? lazy(() => icon().then((v) => ({ default: (v as any).ReactComponent })))
-			: undefined;
-		return Icon;
-	}, [item.extension]);
->>>>>>> e0ead286
+	// }, [item.extension]);
 
 	if (isPath(data) && data.item.is_dir) return <Folder size={props.size * 0.7} />;
 
