// import types from '../../constants/file-types.json';
import clsx from 'clsx';
import dayjs from 'dayjs';
import { Barcode, CircleWavyCheck, Clock, Cube, Link, Lock, Snowflake } from 'phosphor-react';
import { useEffect, useState } from 'react';
import {
	ExplorerContext,
	ExplorerItem,
	ObjectKind,
	formatBytes,
	isObject,
	useLibraryQuery
} from '@sd/client';
import { Button, tw } from '@sd/ui';
import { DefaultProps } from '../primitive/types';
import { Tooltip } from '../tooltip/Tooltip';
import FileThumb from './FileThumb';
import { Divider } from './inspector/Divider';
import FavoriteButton from './inspector/FavoriteButton';
import Note from './inspector/Note';

export const InfoPill = tw.span`inline border border-transparent px-1 text-[11px] font-medium shadow shadow-app-shade/5 bg-app-selected rounded-md text-ink-dull`;

export const PlaceholderPill = tw.span`inline border  px-1 text-[11px] shadow shadow-app-shade/10 rounded-md bg-transparent border-dashed border-app-active transition hover:text-ink-faint hover:border-ink-faint font-medium text-ink-faint/70`;

export const MetaContainer = tw.div`flex flex-col px-4 py-1.5`;

export const MetaTitle = tw.h5`text-xs font-bold`;

export const MetaValue = tw.p`text-xs break-all text-ink truncate`;

const MetaTextLine = tw.div`flex items-center my-0.5 text-xs text-ink-dull`;

const InspectorIcon = ({ component: Icon, ...props }: any) => (
	<Icon weight="bold" {...props} className={clsx('mr-2 flex-shrink-0', props.className)} />
);

interface Props extends DefaultProps<HTMLDivElement> {
	context?: ExplorerContext;
	data?: ExplorerItem;
}

export const Inspector = ({ data, context, ...elementProps }: Props) => {
	const objectData = data ? (isObject(data) ? data.item : data.item.object) : null;
	const filePathData = data ? (isObject(data) ? data.item.file_paths[0] : data.item) : null;

<<<<<<< HEAD
	const objectData = props.data ? (isObject(props.data) ? props.data : props.data.object) : null;
	const isDir = props.data?.type === 'Path' ? props.data.is_dir : false;
=======
	const isDir = data?.type === 'Path' ? data.item.is_dir : false;
>>>>>>> e0ead286

	// this prevents the inspector from fetching data when the user is navigating quickly
	const [readyToFetch, setReadyToFetch] = useState(false);
	useEffect(() => {
		const timeout = setTimeout(() => {
			setReadyToFetch(true);
		}, 350);
		return () => clearTimeout(timeout);
	}, [data?.item.id]);

	// this is causing LAG
	const tags = useLibraryQuery(['tags.getForObject', objectData?.id || -1], {
		enabled: readyToFetch
	});

	const fullObjectData = useLibraryQuery(['files.get', { id: objectData?.id || -1 }], {
		enabled: readyToFetch && objectData?.id !== undefined
	});

	const item = data?.item;

	return (
		<div
			{...elementProps}
			className="-mt-[50px] pt-[55px] z-10 pl-1.5 pr-1 w-full h-screen overflow-x-hidden custom-scroll inspector-scroll pb-4"
		>
			{data && (
				<>
					<div
						className={clsx(
							'flex h-52 items-center justify-center w-full mb-[10px] overflow-hidden rounded-lg',
							objectData?.kind === 7 && objectData?.has_thumbnail && 'bg-black'
						)}
					>
						<FileThumb
							iconClassNames="my-3 max-h-[150px]"
							size={230}
							kind={ObjectKind[objectData?.kind || 0]}
							className="flex flex-grow-0 flex-shrink bg-green-500"
							data={data}
						/>
					</div>
					<div className="flex flex-col w-full pt-0.5 pb-0.5 overflow-hidden bg-app-box rounded-lg select-text shadow-app-shade/10 border border-app-line">
						<h3 className="px-3 pt-2 pb-1 text-base font-bold truncate">
							{item?.name}
							{item?.extension && `.${item.extension}`}
						</h3>
						{objectData && (
							<div className="flex flex-row mt-1 mb-0.5 mx-3 space-x-0.5">
								<Tooltip label="Favorite">
									<FavoriteButton data={objectData} />
								</Tooltip>

								<Tooltip label="Encrypt">
									<Button size="icon">
										<Lock className="w-[18px] h-[18px]" />
									</Button>
								</Tooltip>
								<Tooltip label="Share">
									<Button size="icon">
										<Link className="w-[18px] h-[18px]" />
									</Button>
								</Tooltip>
							</div>
						)}

						{context?.type == 'Location' && data?.type === 'Path' && (
							<MetaContainer>
								<MetaTitle>URI</MetaTitle>
								<MetaValue>{`${context.local_path}/${data.item.materialized_path}`}</MetaValue>
							</MetaContainer>
						)}
						<Divider />
						{
							<MetaContainer>
								<div className="flex flex-wrap gap-1">
									<InfoPill>{isDir ? 'Folder' : ObjectKind[objectData?.kind || 0]}</InfoPill>
									{item && <InfoPill>{item.extension}</InfoPill>}
									{tags?.data?.map((tag) => (
										<InfoPill
											className="!text-white"
											key={tag.id}
											style={{ backgroundColor: tag.color + 'CC' }}
										>
											{tag.name}
										</InfoPill>
									))}
									<PlaceholderPill>Add Tag</PlaceholderPill>
								</div>
							</MetaContainer>
						}
						<Divider />
						<MetaContainer className="!flex-row space-x-2">
							<MetaTextLine>
								<InspectorIcon component={Cube} />
								<span className="mr-1.5">Size</span>
								<MetaValue>{formatBytes(Number(objectData?.size_in_bytes || 0))}</MetaValue>
							</MetaTextLine>
							{fullObjectData.data?.media_data?.duration_seconds && (
								<MetaTextLine>
									<InspectorIcon component={Clock} />
									<span className="mr-1.5">Duration</span>
									<MetaValue>{fullObjectData.data.media_data.duration_seconds}</MetaValue>
								</MetaTextLine>
							)}
						</MetaContainer>
						<Divider />
						<MetaContainer>
							<Tooltip label={dayjs(item?.date_created).format('h:mm:ss a')}>
								<MetaTextLine>
									<InspectorIcon component={Clock} />
									<span className="mr-1.5">Created</span>
									<MetaValue>{dayjs(item?.date_created).format('MMM Do YYYY')}</MetaValue>
								</MetaTextLine>
							</Tooltip>
							<Tooltip label={dayjs(item?.date_created).format('h:mm:ss a')}>
								<MetaTextLine>
									<InspectorIcon component={Barcode} />
									<span className="mr-1.5">Indexed</span>
									<MetaValue>{dayjs(item?.date_indexed).format('MMM Do YYYY')}</MetaValue>
								</MetaTextLine>
							</Tooltip>
						</MetaContainer>

						{!isDir && objectData && (
							<>
								<Note data={objectData} />
								<Divider />
								<MetaContainer>
									<Tooltip label={filePathData?.cas_id || ''}>
										<MetaTextLine>
											<InspectorIcon component={Snowflake} />
											<span className="mr-1.5">Content ID</span>
											<MetaValue>{filePathData?.cas_id || ''}</MetaValue>
										</MetaTextLine>
									</Tooltip>
									{filePathData?.integrity_checksum && (
										<Tooltip label={filePathData?.integrity_checksum || ''}>
											<MetaTextLine>
												<InspectorIcon component={CircleWavyCheck} />
												<span className="mr-1.5">Checksum</span>
												<MetaValue>{filePathData?.integrity_checksum}</MetaValue>
											</MetaTextLine>
										</Tooltip>
									)}
								</MetaContainer>
							</>
						)}
					</div>
				</>
			)}
		</div>
	);
};<|MERGE_RESOLUTION|>--- conflicted
+++ resolved
@@ -44,12 +44,7 @@
 	const objectData = data ? (isObject(data) ? data.item : data.item.object) : null;
 	const filePathData = data ? (isObject(data) ? data.item.file_paths[0] : data.item) : null;
 
-<<<<<<< HEAD
-	const objectData = props.data ? (isObject(props.data) ? props.data : props.data.object) : null;
-	const isDir = props.data?.type === 'Path' ? props.data.is_dir : false;
-=======
 	const isDir = data?.type === 'Path' ? data.item.is_dir : false;
->>>>>>> e0ead286
 
 	// this prevents the inspector from fetching data when the user is navigating quickly
 	const [readyToFetch, setReadyToFetch] = useState(false);
