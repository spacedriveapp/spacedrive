--- conflicted
+++ resolved
@@ -83,11 +83,7 @@
 							iconClassNames="my-3 max-h-[150px]"
 							size={230}
 							kind={ObjectKind[objectData?.kind || 0]}
-<<<<<<< HEAD
-							className="flex flex-grow-0 flex-shrink "
-=======
-							className="flex shrink grow-0 bg-green-500"
->>>>>>> b856f15b
+							className="flex shrink grow-0"
 							data={data}
 						/>
 					</div>
