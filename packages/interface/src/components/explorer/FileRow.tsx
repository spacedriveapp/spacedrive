--- conflicted
+++ resolved
@@ -55,21 +55,13 @@
                   return <DocumentIcon className="flex-shrink-0 w-5 h-5 mr-3 text-gray-300" />;
               }
             })()} */}
-<<<<<<< HEAD
-					<span className="truncate text-xs">{data[colKey]}</span>
-=======
-					<span className="text-xs truncate">{data.item[colKey]}</span>
->>>>>>> e0ead286
+					<span className="truncate text-xs">{data.item[colKey]}</span>
 				</div>
 			);
 		// case 'size_in_bytes':
 		//   return <span className="text-xs text-left">{byteSize(Number(value || 0))}</span>;
 		case 'extension':
-<<<<<<< HEAD
-			return <span className="text-left text-xs">{data[colKey]}</span>;
-=======
-			return <span className="text-xs text-left">{data.item[colKey]}</span>;
->>>>>>> e0ead286
+			return <span className="text-left text-xs">{data.item[colKey]}</span>;
 		// case 'meta_integrity_hash':
 		//   return <span className="truncate">{value}</span>;
 		// case 'tags':
