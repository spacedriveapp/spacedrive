--- conflicted
+++ resolved
@@ -3,11 +3,7 @@
 import { ExplorerItem } from '@sd/client';
 import { cva, tw } from '@sd/ui';
 import { getExplorerStore } from '~/hooks/useExplorerStore';
-<<<<<<< HEAD
-import { ObjectKind } from '../../util/kind';
-=======
 import { ObjectKind } from '~/util/kind';
->>>>>>> e0ead286
 import { FileItemContextMenu } from './ExplorerContextMenu';
 import FileThumb from './FileThumb';
 import { isObject } from './utils';
@@ -32,15 +28,10 @@
 }
 
 function FileItem({ data, selected, index, ...rest }: Props) {
-<<<<<<< HEAD
-	const objectData = data ? (isObject(data) ? data : data.object) : null;
+	const objectData = data ? (isObject(data) ? data.item : data.item.object) : null;
 	const isVid = ObjectKind[objectData?.kind || 0] === 'Video';
-=======
-	const objectData = data ? (isObject(data) ? data.item : data.item.object) : null;
-	const isVid = isVideoExt(data.item.extension || '');
 	const item = data.item;
 
->>>>>>> e0ead286
 	return (
 		<FileItemContextMenu data={data}>
 			<div
