import { ExplorerItem, isVideoExt } from '@sd/client';
import { cva, tw } from '@sd/ui';
import clsx from 'clsx';
import { HTMLAttributes } from 'react';

import { getExplorerStore } from '../../hooks/useExplorerStore';
import { ObjectKind } from '../../util/kind';
import { GenericAlertDialogProps } from '../dialog/AlertDialog';
import { FileItemContextMenu } from './ExplorerContextMenu';
import FileThumb from './FileThumb';
import { isObject } from './utils';

const NameArea = tw.div`flex justify-center`;

const nameContainerStyles = cva(
	'px-1.5 py-[1px] truncate text-center rounded-md text-xs font-medium cursor-default',
	{
		variants: {
			selected: {
				true: 'bg-accent text-white'
			}
		}
	}
);

interface Props extends HTMLAttributes<HTMLDivElement> {
	data: ExplorerItem;
	selected: boolean;
	index: number;
	setShowEncryptDialog: (isShowing: boolean) => void;
	setShowDecryptDialog: (isShowing: boolean) => void;
	setAlertDialogData: (data: GenericAlertDialogProps) => void;
}

<<<<<<< HEAD
function FileItem({
	data,
	selected,
	index,
	setShowEncryptDialog,
	setShowDecryptDialog,
	setAlertDialogData,
	...rest
}: Props) {
	const objectData = data ? (isObject(data) ? data : data.object) : null;
	const isVid = objectData?.kind === 7;
=======
function FileItem({ data, selected, index, ...rest }: Props) {
	const isVid = isVideoExt(data.extension || '');
>>>>>>> fc2e8d8c

	return (
		<FileItemContextMenu
			item={data}
			setShowEncryptDialog={setShowEncryptDialog}
			setShowDecryptDialog={setShowDecryptDialog}
			setAlertDialogData={setAlertDialogData}
		>
			<div
				onContextMenu={(e) => {
					if (index != undefined) {
						getExplorerStore().selectedRowIndex = index;
					}
				}}
				{...rest}
				draggable
				className={clsx('inline-block w-[100px] mb-3', rest.className)}
			>
				<div
					style={{
						width: getExplorerStore().gridItemSize,
						height: getExplorerStore().gridItemSize
					}}
					className={clsx(
						'border-2 border-transparent rounded-lg text-center mb-1 active:translate-y-[1px]',
						{
							'bg-app-selected/30': selected
						}
					)}
				>
					<div
						className={clsx(
							'flex relative items-center justify-center h-full p-1 rounded border-transparent border-2 shrink-0'
						)}
					>
						<FileThumb
							className={clsx(
								'border-2 border-app-line rounded-sm shadow shadow-black/40 object-cover max-w-full max-h-full w-auto overflow-hidden',
								isVid && '!border-black rounded border-x-0 border-y-[7px]'
							)}
							data={data}
							kind={ObjectKind[objectData?.kind || 0]}
							size={getExplorerStore().gridItemSize}
						/>
						{data?.extension && isVid && (
							<div
								className={clsx(
									'absolute text-white bottom-[19px] font-semibold opacity-70 right-2 py-0.5 px-1 text-[8px] uppercase bg-black/90 rounded',
									!objectData.has_thumbnail &&
										'left-auto right-auto !bg-transparent !text-[12px] !bottom-3.5'
								)}
							>
								{data.extension}
							</div>
						)}
					</div>
				</div>
				<NameArea>
					<span className={nameContainerStyles({ selected })}>
						{data?.name}
						{data?.extension && `.${data.extension}`}
					</span>
				</NameArea>
			</div>
		</FileItemContextMenu>
	);
}

export default FileItem;<|MERGE_RESOLUTION|>--- conflicted
+++ resolved
@@ -32,7 +32,6 @@
 	setAlertDialogData: (data: GenericAlertDialogProps) => void;
 }
 
-<<<<<<< HEAD
 function FileItem({
 	data,
 	selected,
@@ -43,11 +42,7 @@
 	...rest
 }: Props) {
 	const objectData = data ? (isObject(data) ? data : data.object) : null;
-	const isVid = objectData?.kind === 7;
-=======
-function FileItem({ data, selected, index, ...rest }: Props) {
 	const isVid = isVideoExt(data.extension || '');
->>>>>>> fc2e8d8c
 
 	return (
 		<FileItemContextMenu
@@ -89,17 +84,11 @@
 								isVid && '!border-black rounded border-x-0 border-y-[7px]'
 							)}
 							data={data}
-							kind={ObjectKind[objectData?.kind || 0]}
+							kind={data.extension === 'zip' ? 'zip' : isVid ? 'video' : 'other'}
 							size={getExplorerStore().gridItemSize}
 						/>
 						{data?.extension && isVid && (
-							<div
-								className={clsx(
-									'absolute text-white bottom-[19px] font-semibold opacity-70 right-2 py-0.5 px-1 text-[8px] uppercase bg-black/90 rounded',
-									!objectData.has_thumbnail &&
-										'left-auto right-auto !bg-transparent !text-[12px] !bottom-3.5'
-								)}
-							>
+							<div className="absolute bottom-4 font-semibold opacity-70 right-2 py-0.5 px-1 text-[9px] uppercase bg-black/60 rounded">
 								{data.extension}
 							</div>
 						)}
