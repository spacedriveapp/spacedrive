--- conflicted
+++ resolved
@@ -1,10 +1,6 @@
 import clsx from 'clsx';
 import { HTMLAttributes } from 'react';
-<<<<<<< HEAD
-import { ExplorerItem, ObjectKind, isObject, isVideoExt } from '@sd/client';
-=======
-import { ExplorerItem, ObjectKind } from '@sd/client';
->>>>>>> a9fceae8
+import { ExplorerItem, ObjectKind, isObject } from '@sd/client';
 import { cva, tw } from '@sd/ui';
 import { getExplorerStore } from '~/hooks/useExplorerStore';
 import { FileItemContextMenu } from './ExplorerContextMenu';
