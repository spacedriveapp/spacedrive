import clsx from 'clsx';
import { Repeat, Trash } from 'phosphor-react';
import { useState } from 'react';
import { useNavigate } from 'react-router';
import { arraysEqual, useLibraryMutation, useOnlineLocations } from '@sd/client';
import { Location, Node } from '@sd/client';
import { Button, Card, Dialog, UseDialogProps, dialogManager, useDialog } from '@sd/ui';
import { useZodForm, z } from '@sd/ui/src/forms';
import { Folder } from '../icons/Folder';
import { Tooltip } from '../tooltip/Tooltip';

interface LocationListItemProps {
	location: Location & { node: Node };
}

export default function LocationListItem({ location }: LocationListItemProps) {
	const navigate = useNavigate();
	const [hide, setHide] = useState(false);

	const fullRescan = useLibraryMutation('locations.fullRescan');
	const onlineLocations = useOnlineLocations();

	if (hide) return <></>;

	const online = onlineLocations?.some((l) => arraysEqual(location.pub_id, l)) || false;

	return (
		<Card
			className="hover:bg-app-box/70 cursor-pointer"
			onClick={() => {
				navigate(`/settings/locations/location/${location.id}`);
			}}
		>
			<Folder size={30} className="mr-3" />
			<div className="grid min-w-[110px] grid-cols-1">
				<h1 className="pt-0.5 text-sm font-semibold">{location.name}</h1>
<<<<<<< HEAD
				<p className="mt-0.5 text-sm truncate  select-text text-ink-dull">
					<span className="py-[1px] px-1 bg-app-selected  rounded mr-1">{location.node.name}</span>
					{location.path}
=======
				<p className="text-ink-dull mt-0.5 select-text  truncate text-sm">
					<span className="bg-app-selected mr-1 rounded  py-[1px] px-1">{location.node.name}</span>
					{location.local_path}
>>>>>>> c7dbc784
				</p>
			</div>
			<div className="flex grow" />
			<div className="flex h-[45px] space-x-2 p-2">
				{/* This is a fake button, do not add disabled prop pls */}

				<Button
					onClick={(e: { stopPropagation: () => void }) => {
						e.stopPropagation();
					}}
					variant="gray"
					className="pointer-events-none flex !py-1.5 !px-2"
				>
					<div className={clsx('h-2 w-2  rounded-full', online ? 'bg-green-500' : 'bg-red-500')} />
					<span className="text-ink-dull ml-1.5 text-xs">{online ? 'Online' : 'Offline'}</span>
				</Button>
				<Button
					variant="gray"
					className="!p-1.5"
					onClick={(e: { stopPropagation: () => void }) => {
						e.stopPropagation();
						dialogManager.create((dp) => (
							<DeleteLocationDialog
								{...dp}
								onSuccess={() => setHide(true)}
								locationId={location.id}
							/>
						));
					}}
				>
					<Tooltip label="Delete Location">
						<Trash className="h-4 w-4" />
					</Tooltip>
				</Button>
				<Button
					variant="gray"
					className="!p-1.5"
					onClick={(e: { stopPropagation: () => void }) => {
						e.stopPropagation();
						// this should cause a lite directory rescan, but this will do for now, so the button does something useful
						fullRescan.mutate(location.id);
					}}
				>
					<Tooltip label="Rescan Location">
						<Repeat className="h-4 w-4" />
					</Tooltip>
				</Button>
				{/* <Button variant="gray" className="!p-1.5">
					<CogIcon className="w-4 h-4" />
				</Button> */}
			</div>
		</Card>
	);
}

interface DeleteLocationDialogProps extends UseDialogProps {
	onSuccess: () => void;
	locationId: number;
}

function DeleteLocationDialog(props: DeleteLocationDialogProps) {
	const dialog = useDialog(props);

	const form = useZodForm({ schema: z.object({}) });

	const deleteLocation = useLibraryMutation('locations.delete', {
		onSuccess: props.onSuccess
	});

	return (
		<Dialog
			form={form}
			onSubmit={form.handleSubmit(() => deleteLocation.mutateAsync(props.locationId))}
			dialog={dialog}
			title="Delete Location"
			description="Deleting a location will also remove all files associated with it from the Spacedrive database, the files themselves will not be deleted."
			ctaDanger
			ctaLabel="Delete"
		/>
	);
}<|MERGE_RESOLUTION|>--- conflicted
+++ resolved
@@ -34,15 +34,9 @@
 			<Folder size={30} className="mr-3" />
 			<div className="grid min-w-[110px] grid-cols-1">
 				<h1 className="pt-0.5 text-sm font-semibold">{location.name}</h1>
-<<<<<<< HEAD
-				<p className="mt-0.5 text-sm truncate  select-text text-ink-dull">
-					<span className="py-[1px] px-1 bg-app-selected  rounded mr-1">{location.node.name}</span>
-					{location.path}
-=======
 				<p className="text-ink-dull mt-0.5 select-text  truncate text-sm">
 					<span className="bg-app-selected mr-1 rounded  py-[1px] px-1">{location.node.name}</span>
-					{location.local_path}
->>>>>>> c7dbc784
+					{location.path}
 				</p>
 			</div>
 			<div className="flex grow" />
