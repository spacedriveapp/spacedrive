--- conflicted
+++ resolved
@@ -17,13 +17,8 @@
 	const [encryptionAlgo, setEncryptionAlgo] = useState('XChaCha20Poly1305');
 	const [hashingAlgo, setHashingAlgo] = useState('Argon2id');
 
-<<<<<<< HEAD
 	const { mutate: createKey } = useLibraryMutation('keys.add');
-
-	const CurrentEyeIcon = showKey ? EyeSlashIcon : EyeIcon;
-=======
 	const CurrentEyeIcon = showKey ? EyeSlash : Eye;
->>>>>>> 0725459f
 
 	// this keeps the input focused when switching tabs
 	// feel free to replace with something cleaner
