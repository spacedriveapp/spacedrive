import clsx from 'clsx';
import { getPasswordStrength } from '@sd/client';

<<<<<<< HEAD
export const PasswordMeter = (props: { password: string }) => {
	const { score, scoreText } = getPasswordStrength(props.password);
=======
export default function PasswordMeterInner(props: { password: string }) {
	const ratings = ['Poor', 'Weak', 'Good', 'Strong', 'Perfect'];

	const zx = zxcvbn(props.password);

	const widthCalcStyle = {
		width: `${zx.score !== 0 ? zx.score * 25 : 12.5}%`
	};
>>>>>>> c6455dd4

	return (
		<div className="relative">
			<h3 className="text-sm">Password strength</h3>
			<span
				className={clsx(
					'absolute top-0.5 right-0 px-1 text-sm font-semibold',
					score === 0 && 'text-red-500',
					score === 1 && 'text-red-500',
					score === 2 && 'text-amber-400',
					score === 3 && 'text-lime-500',
					score === 4 && 'text-accent'
				)}
			>
				{scoreText}
			</span>
			<div className="flex grow">
				<div className="bg-app-box/50 mt-2 w-full rounded-full">
					<div
						style={{
							width: `${score !== 0 ? score * 25 : 12.5}%`
						}}
						className={clsx(
							'h-2 rounded-full',
							score === 0 && 'bg-red-500',
							score === 1 && 'bg-red-500',
							score === 2 && 'bg-amber-400',
							score === 3 && 'bg-lime-500',
							score === 4 && 'bg-accent'
						)}
					/>
				</div>
			</div>
		</div>
	);
}<|MERGE_RESOLUTION|>--- conflicted
+++ resolved
@@ -1,19 +1,8 @@
 import clsx from 'clsx';
 import { getPasswordStrength } from '@sd/client';
 
-<<<<<<< HEAD
-export const PasswordMeter = (props: { password: string }) => {
+export default function PasswordMeterInner(props: { password: string }) {
 	const { score, scoreText } = getPasswordStrength(props.password);
-=======
-export default function PasswordMeterInner(props: { password: string }) {
-	const ratings = ['Poor', 'Weak', 'Good', 'Strong', 'Perfect'];
-
-	const zx = zxcvbn(props.password);
-
-	const widthCalcStyle = {
-		width: `${zx.score !== 0 ? zx.score * 25 : 12.5}%`
-	};
->>>>>>> c6455dd4
 
 	return (
 		<div className="relative">
