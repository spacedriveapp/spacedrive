--- conflicted
+++ resolved
@@ -1,9 +1,6 @@
 import { ChevronLeftIcon, ChevronRightIcon } from '@heroicons/react/outline';
 import { useLibraryCommand } from '@sd/client';
-<<<<<<< HEAD
-=======
 import { useExplorerStore } from '@sd/client';
->>>>>>> c685ce5f
 import { Dropdown } from '@sd/ui';
 import clsx from 'clsx';
 import {
@@ -53,11 +50,7 @@
 };
 
 export const TopBar: React.FC<TopBarProps> = (props) => {
-<<<<<<< HEAD
-	const { locationId } = useExplorerState();
-=======
 	const { locationId } = useExplorerStore();
->>>>>>> c685ce5f
 	const { mutate: generateThumbsForLocation } = useLibraryCommand('GenerateThumbsForLocation', {
 		onMutate: (data) => {
 			console.log('GenerateThumbsForLocation', data);
