import { ChevronLeftIcon, ChevronRightIcon } from '@heroicons/react/outline';
import clsx from 'clsx';
<<<<<<< HEAD
import { ArrowsClockwise, Cloud, FolderPlus, Key, Tag, TerminalWindow } from 'phosphor-react';
import React from 'react';
import { ButtonProps } from '@sd/ui';
=======
import {
  ArrowsClockwise,
  Cloud,
  FolderPlus,
  IconProps,
  Key,
  Tag,
  TerminalWindow
} from 'phosphor-react';
import React, { DetailedHTMLProps, HTMLAttributes } from 'react';
>>>>>>> 59a1012a
import { Shortcut } from '../primitive/Shortcut';
import { DefaultProps } from '../primitive/types';
import { useNavigate } from 'react-router-dom';
import { useBridgeCommand } from '@sd/client';
import { useExplorerState } from '../file/FileList';

<<<<<<< HEAD
export type TopBarProps = DefaultProps;
export interface TopBarButtonProps extends ButtonProps {
  icon: any;
=======
export interface TopBarProps extends DefaultProps {}
export interface TopBarButtonProps
  extends DetailedHTMLProps<HTMLAttributes<HTMLButtonElement>, HTMLButtonElement> {
  icon: React.ComponentType<IconProps>;
>>>>>>> 59a1012a
  group?: boolean;
  active?: boolean;
  left?: boolean;
  right?: boolean;
}

const TopBarButton: React.FC<TopBarButtonProps> = ({ icon: Icon, ...props }) => {
  return (
    <button
      {...props}
      className={clsx(
        'mr-[1px] py-0.5 px-0.5 text-md font-medium hover:bg-gray-150 dark:transparent dark:hover:bg-gray-550 dark:active:bg-gray-500 rounded-md transition-colors duration-100',
        {
          'rounded-r-none rounded-l-none': props.group && !props.left && !props.right,
          'rounded-r-none': props.group && props.left,
          'rounded-l-none': props.group && props.right,
          'dark:bg-gray-450 dark:hover:bg-gray-450 dark:active:bg-gray-450': props.active
        },
        props.className
      )}
    >
      <Icon weight={'regular'} className="m-0.5 w-5 h-5 text-gray-450 dark:text-gray-150" />
    </button>
  );
};

export const TopBar: React.FC<TopBarProps> = () => {
  const { locationId } = useExplorerState();
  const { mutate: generateThumbsForLocation } = useBridgeCommand('GenerateThumbsForLocation', {
    onMutate: (data) => {
      console.log('GenerateThumbsForLocation', data);
    }
  });
  const navigate = useNavigate();
  return (
    <>
      <div
        data-tauri-drag-region
        className="flex h-[2.95rem] -mt-0.5 max-w z-10 pl-3 rounded-tr-2xl flex-shrink-0 items-center border-b  dark:bg-gray-600 border-gray-100 dark:border-gray-800 !bg-opacity-60 backdrop-blur"
      >
        <div className="flex">
          <TopBarButton icon={ChevronLeftIcon} onClick={() => navigate(-1)} />
          <TopBarButton icon={ChevronRightIcon} onClick={() => navigate(1)} />
        </div>
        {/* <div className="flex mx-8 space-x-[1px]">
          <TopBarButton active group left icon={List} />
          <TopBarButton group icon={Columns} />
          <TopBarButton group right icon={SquaresFour} />
        </div> */}
        <div data-tauri-drag-region className="flex flex-row justify-center flex-grow ">
          <div className="flex mx-8 space-x-2 pointer-events-auto">
            <TopBarButton icon={Tag} />
            <TopBarButton icon={FolderPlus} />
            <TopBarButton icon={TerminalWindow} />
          </div>
          <div className="relative flex h-7">
            <input
              placeholder="Search"
              className="w-32 h-[30px] focus:w-52 text-sm p-3 rounded-lg outline-none focus:ring-2  placeholder-gray-400 dark:placeholder-gray-500 bg-[#F6F2F6] border border-gray-50 dark:bg-gray-650 dark:border-gray-550 focus:ring-gray-100 dark:focus:ring-gray-600 transition-all"
            />
            <div className="space-x-1 absolute top-[2px] right-1">
              <Shortcut chars="⌘K" />
              {/* <Shortcut chars="S" /> */}
            </div>
          </div>
          <div className="flex mx-8 space-x-2">
            <TopBarButton icon={Key} />
            <TopBarButton icon={Cloud} />
            <TopBarButton
              icon={ArrowsClockwise}
              onClick={() => {
                generateThumbsForLocation({ id: locationId, path: '' });
              }}
            />
          </div>
        </div>
        {/* <img
          alt="spacedrive-logo"
          src="/images/spacedrive_logo.png"
          className="w-8 h-8 mt-[1px] mr-2 pointer-events-none"
        /> */}
        {/*<TopBarButton onClick={() => {*/}
        {/*  setSettingsOpen(!settingsOpen);*/}
        {/*}} className="mr-[8px]" icon={CogIcon} />*/}
      </div>
      {/* <div className="h-[1px] flex-shrink-0 max-w bg-gray-200 dark:bg-gray-700" /> */}
    </>
  );
};<|MERGE_RESOLUTION|>--- conflicted
+++ resolved
@@ -1,10 +1,8 @@
 import { ChevronLeftIcon, ChevronRightIcon } from '@heroicons/react/outline';
 import clsx from 'clsx';
-<<<<<<< HEAD
 import { ArrowsClockwise, Cloud, FolderPlus, Key, Tag, TerminalWindow } from 'phosphor-react';
 import React from 'react';
 import { ButtonProps } from '@sd/ui';
-=======
 import {
   ArrowsClockwise,
   Cloud,
@@ -15,23 +13,19 @@
   TerminalWindow
 } from 'phosphor-react';
 import React, { DetailedHTMLProps, HTMLAttributes } from 'react';
->>>>>>> 59a1012a
 import { Shortcut } from '../primitive/Shortcut';
 import { DefaultProps } from '../primitive/types';
 import { useNavigate } from 'react-router-dom';
 import { useBridgeCommand } from '@sd/client';
 import { useExplorerState } from '../file/FileList';
 
-<<<<<<< HEAD
 export type TopBarProps = DefaultProps;
 export interface TopBarButtonProps extends ButtonProps {
   icon: any;
-=======
 export interface TopBarProps extends DefaultProps {}
 export interface TopBarButtonProps
   extends DetailedHTMLProps<HTMLAttributes<HTMLButtonElement>, HTMLButtonElement> {
   icon: React.ComponentType<IconProps>;
->>>>>>> 59a1012a
   group?: boolean;
   active?: boolean;
   left?: boolean;
