--- conflicted
+++ resolved
@@ -145,29 +145,13 @@
 
 				<div data-tauri-drag-region className="flex flex-row justify-center flex-grow">
 					<div className="flex mx-8">
-<<<<<<< HEAD
-						<TopBarButton
-							group
-							left
-							active={layoutMode === 'list'}
-							icon={Rows}
-							onClick={() => set({ layoutMode: 'list' })}
-						/>
-						<TopBarButton
-							group
-							right
-							active={layoutMode === 'grid'}
-							icon={SquaresFour}
-							onClick={() => set({ layoutMode: 'grid' })}
-						/>
-=======
 						<Tooltip label="List view">
 							<TopBarButton
 								group
 								left
 								active={layoutMode === 'list'}
 								icon={Rows}
-								onClick={() => setLayoutMode('list')}
+								onClick={() => set({ layoutMode: 'list' })}
 							/>
 						</Tooltip>
 						<Tooltip label="Grid view">
@@ -176,10 +160,9 @@
 								right
 								active={layoutMode === 'grid'}
 								icon={SquaresFour}
-								onClick={() => setLayoutMode('grid')}
+								onClick={() => set({ layoutMode: 'grid' })}
 							/>
 						</Tooltip>
->>>>>>> c899ba7e
 					</div>
 					<SearchBar ref={searchRef} />
 
