import { ReactComponent as Ellipsis } from '@sd/assets/svgs/ellipsis.svg';
import clsx from 'clsx';
<<<<<<< HEAD
import {
	CheckCircle,
	CirclesFour,
	Gear,
	Lock,
	MonitorPlay,
	Planet,
	Plus,
	UsersThree
} from 'phosphor-react';
import React, { PropsWithChildren } from 'react';
=======
import { CheckCircle, CirclesFour, Gear, Lock, Planet, Plus } from 'phosphor-react';
import React, { PropsWithChildren, useEffect } from 'react';
>>>>>>> 07401ac0
import { NavLink, NavLinkProps } from 'react-router-dom';
import {
	Location,
	LocationCreateArgs,
	arraysEqual,
	getDebugState,
	useBridgeQuery,
	useCurrentLibrary,
	useDebugState,
	useLibraryMutation,
	useLibraryQuery,
	useOnlineLocations
} from '@sd/client';
import {
	Button,
	ButtonLink,
	CategoryHeading,
	Dropdown,
	Loader,
	Popover,
	Select,
	SelectOption,
	Switch,
	cva,
	dialogManager,
	tw
} from '@sd/ui';
import { useOperatingSystem } from '~/hooks/useOperatingSystem';
import { usePlatform } from '~/util/Platform';
import AddLocationDialog from '../dialog/AddLocationDialog';
import CreateLibraryDialog from '../dialog/CreateLibraryDialog';
import { Folder } from '../icons/Folder';
import { JobsManager } from '../jobs/JobManager';
import { MacTrafficLights } from '../os/TrafficLights';
import { InputContainer } from '../primitive/InputContainer';
import { Tooltip } from '../tooltip/Tooltip';

const SidebarBody = tw.div`flex relative flex-col flex-grow-0 flex-shrink-0 w-44 min-h-full border-r border-sidebar-divider bg-sidebar`;

const SidebarContents = tw.div`flex flex-col px-2.5 flex-grow pt-1 pb-10 overflow-x-hidden overflow-y-scroll no-scrollbar mask-fade-out`;

const SidebarFooter = tw.div`flex flex-col mb-3 px-2.5`;

export function Sidebar() {
	// DO NOT DO LIBRARY QUERIES OR MUTATIONS HERE. This is rendered before a library is set.
	const os = useOperatingSystem();
	const { library, libraries, isLoading: isLoadingLibraries, switchLibrary } = useCurrentLibrary();
	const debugState = useDebugState();

	useEffect(() => {
		// Prevent the dropdown button to be auto focused on launch
		// Hacky but it works
		setTimeout(() => {
			if (!document.activeElement || !('blur' in document.activeElement)) return;

			(document.activeElement.blur as () => void)();
		});
	});

	return (
		<SidebarBody className={macOnly(os, 'bg-opacity-[0.75]')}>
			<WindowControls />
			<Dropdown.Root
				className="mt-2 mx-2.5"
				// we override the sidebar dropdown item's hover styles
				// because the dark style clashes with the sidebar
				itemsClassName="dark:bg-sidebar-box dark:border-sidebar-line mt-1 dark:divide-menu-selected/30 shadow-none"
				button={
					<Dropdown.Button
						variant="gray"
						className={clsx(
							`w-full text-ink `,
							// these classname overrides are messy
							// but they work
							`!bg-sidebar-box !border-sidebar-line/50 active:!border-sidebar-line active:!bg-sidebar-button ui-open:!bg-sidebar-button ui-open:!border-sidebar-line ring-offset-sidebar`,
							(library === null || isLoadingLibraries) && '!text-ink-faint'
						)}
					>
						<span className="truncate">
							{isLoadingLibraries ? 'Loading...' : library ? library.config.name : ' '}
						</span>
					</Dropdown.Button>
				}
			>
				<Dropdown.Section>
					{libraries?.map((lib) => (
						<Dropdown.Item
							selected={lib.uuid === library?.uuid}
							key={lib.uuid}
							onClick={() => switchLibrary(lib.uuid)}
						>
							{lib.config.name}
						</Dropdown.Item>
					))}
				</Dropdown.Section>
				<Dropdown.Section>
					<Dropdown.Item
						icon={Plus}
						onClick={() => {
							dialogManager.create((dp) => <CreateLibraryDialog {...dp} />);
						}}
					>
						New Library
					</Dropdown.Item>
					<Dropdown.Item icon={Gear} to="settings/library">
						Manage Library
					</Dropdown.Item>
					<Dropdown.Item icon={Lock} onClick={() => alert('TODO: Not implemented yet!')}>
						Lock
					</Dropdown.Item>
				</Dropdown.Section>
			</Dropdown.Root>
			<SidebarContents>
				<div className="pt-1">
					<SidebarLink to="/overview">
						<Icon component={Planet} />
						Overview
					</SidebarLink>
					<SidebarLink to="spaces">
						<Icon component={CirclesFour} />
						Spaces
					</SidebarLink>
					<SidebarLink to="people">
						<Icon component={UsersThree} />
						People
					</SidebarLink>
					<SidebarLink to="media">
						<Icon component={MonitorPlay} />
						Media
					</SidebarLink>
				</div>
				{library && <LibraryScopedSection />}
				<div className="flex-grow" />
			</SidebarContents>
			<SidebarFooter>
				<div className="flex">
					<ButtonLink
						to="/settings/general"
						size="icon"
						variant="subtle"
						className="text-ink-faint ring-offset-sidebar"
					>
						<Tooltip label="Settings">
							<Gear className="w-5 h-5" />
						</Tooltip>
					</ButtonLink>
					<Popover
						trigger={
							<Button
								size="icon"
								variant="subtle"
								className="radix-state-open:bg-sidebar-selected/50 text-ink-faint ring-offset-sidebar"
								disabled={!library}
							>
								{library && (
									<Tooltip label="Recent Jobs">
										<IsRunningJob />
									</Tooltip>
								)}
							</Button>
						}
					>
						<div className="block w-[430px] h-96">
							<JobsManager />
						</div>
					</Popover>
				</div>
				{debugState.enabled && <DebugPanel />}
			</SidebarFooter>
		</SidebarBody>
	);
}

function IsRunningJob() {
	const { data: isRunningJob } = useLibraryQuery(['jobs.isRunning']);

	return isRunningJob ? (
		<Loader className="w-[20px] h-[20px]" />
	) : (
		<CheckCircle className="w-5 h-5" />
	);
}

function DebugPanel() {
	const buildInfo = useBridgeQuery(['buildInfo']);
	const nodeState = useBridgeQuery(['nodeState']);
	const debugState = useDebugState();
	const platform = usePlatform();

	return (
		<Popover
			className="p-4 focus:outline-none"
			transformOrigin="bottom left"
			trigger={
				<h1 className="w-full ml-1 mt-1 text-[7pt] text-ink-faint/50">
					v{buildInfo.data?.version || '-.-.-'} - {buildInfo.data?.commit || 'dev'}
				</h1>
			}
		>
			<div className="block w-[430px] h-96">
				<InputContainer
					mini
					title="rspc Logger"
					description="Enable the logger link so you can see what's going on in the browser logs."
				>
					<Switch
						checked={debugState.rspcLogger}
						onClick={() => (getDebugState().rspcLogger = !debugState.rspcLogger)}
					/>
				</InputContainer>
				{platform.openPath && (
					<InputContainer
						mini
						title="Open Data Directory"
						description="Quickly get to your Spacedrive database"
					>
						<div className="mt-2">
							<Button
								size="sm"
								variant="gray"
								onClick={() => {
									if (nodeState?.data?.data_path) platform.openPath!(nodeState?.data?.data_path);
								}}
							>
								Open
							</Button>
						</div>
					</InputContainer>
				)}
				<InputContainer
					mini
					title="React Query Devtools"
					description="Configure the React Query devtools."
				>
					<Select
						value={debugState.reactQueryDevtools}
						size="sm"
						onChange={(value) => (getDebugState().reactQueryDevtools = value as any)}
					>
						<SelectOption value="disabled">Disabled</SelectOption>
						<SelectOption value="invisible">Invisible</SelectOption>
						<SelectOption value="enabled">Enabled</SelectOption>
					</Select>
				</InputContainer>

				{/* {platform.showDevtools && (
					<InputContainer
						mini
						title="Devtools"
						description="Allow opening browser devtools in a production build"
					>
						<div className="mt-2">
							<Button size="sm" variant="gray" onClick={platform.showDevtools}>
								Show
							</Button>
						</div>
					</InputContainer>
				)} */}
			</div>
		</Popover>
	);
}

const sidebarItemClass = cva(
	'max-w mb-[2px] rounded px-2 py-1 gap-0.5 flex flex-row flex-grow items-center font-medium truncate text-sm outline-none ring-offset-sidebar focus:ring-2 focus:ring-accent focus:ring-offset-2',
	{
		variants: {
			isActive: {
				true: 'bg-sidebar-selected/40 text-ink',
				false: 'text-ink-dull'
			},
			isTransparent: {
				true: 'bg-opacity-90',
				false: ''
			}
		}
	}
);

export const SidebarLink = (props: PropsWithChildren<NavLinkProps>) => {
	const os = useOperatingSystem();
	return (
		<NavLink
			{...props}
			className={({ isActive }) =>
				clsx(sidebarItemClass({ isActive, isTransparent: os === 'macOS' }), props.className)
			}
		>
			{props.children}
		</NavLink>
	);
};

const SidebarSection: React.FC<{
	name: string;
	actionArea?: React.ReactNode;
	children: React.ReactNode;
}> = (props) => {
	return (
		<div className="mt-5 group">
			<div className="flex items-center justify-between mb-1">
				<CategoryHeading className="ml-1">{props.name}</CategoryHeading>
				<div className="transition-all duration-300 opacity-0 text-ink-faint group-hover:opacity-30 hover:!opacity-100">
					{props.actionArea}
				</div>
			</div>
			{props.children}
		</div>
	);
};

const SidebarHeadingOptionsButton: React.FC<{ to: string; icon?: React.FC }> = (props) => {
	const Icon = props.icon ?? Ellipsis;
	return (
		<NavLink to={props.to}>
			<Button className="!p-[5px]" variant="subtle">
				<Icon className="w-3 h-3" />
			</Button>
		</NavLink>
	);
};

function LibraryScopedSection() {
	const platform = usePlatform();

	const locations = useLibraryQuery(['locations.list'], { keepPreviousData: true });
	const tags = useLibraryQuery(['tags.list'], { keepPreviousData: true });
	const onlineLocations = useOnlineLocations();

	const createLocation = useLibraryMutation('locations.create');

	return (
		<>
			<div>
				<SidebarSection
					name="Locations"
					actionArea={
						<>
							{/* <SidebarHeadingOptionsButton to="/settings/locations" icon={CogIcon} /> */}
							<SidebarHeadingOptionsButton to="/settings/locations" />
						</>
					}
				>
					{locations.data?.map((location) => {
						const online = onlineLocations?.some((l) => arraysEqual(location.pub_id, l));

						return (
							<SidebarLocation location={location} online={online ?? false} key={location.id} />
						);
					})}
					{(locations.data?.length || 0) < 4 && (
						<button
							onClick={() => {
								if (platform.platform === 'web') {
									dialogManager.create((dp) => <AddLocationDialog {...dp} />);
								} else {
									if (!platform.openDirectoryPickerDialog) {
										alert('Opening a dialogue is not supported on this platform!');
										return;
									}
									platform.openDirectoryPickerDialog().then((result) => {
										// TODO: Pass indexer rules ids to create location
										if (result)
											createLocation.mutate({
												path: result as string,
												indexer_rules_ids: []
											} as LocationCreateArgs);
									});
								}
							}}
							className={clsx(
								'w-full px-2 py-1 mt-1 text-xs font-medium text-center',
								'rounded border border-dashed border-sidebar-line hover:border-sidebar-selected',
								'cursor-normal transition text-ink-faint'
							)}
						>
							Add Location
						</button>
					)}
				</SidebarSection>
			</div>
			{!!tags.data?.length && (
				<SidebarSection
					name="Tags"
					actionArea={<SidebarHeadingOptionsButton to="/settings/tags" />}
				>
					<div className="mt-1 mb-2">
						{tags.data?.slice(0, 6).map((tag, index) => (
							<SidebarLink key={index} to={`tag/${tag.id}`} className="">
								<div
									className="w-[12px] h-[12px] rounded-full"
									style={{ backgroundColor: tag.color || '#efefef' }}
								/>
								<span className="ml-1.5 text-sm">{tag.name}</span>
							</SidebarLink>
						))}
					</div>
				</SidebarSection>
			)}
		</>
	);
}

interface SidebarLocationProps {
	location: Location;
	online: boolean;
}

function SidebarLocation({ location, online }: SidebarLocationProps) {
	return (
		<div className="flex flex-row items-center">
			<SidebarLink
				className="relative w-full group"
				to={{
					pathname: `location/${location.id}`
				}}
			>
				<div className="relative -mt-0.5 mr-1 flex-grow-0 flex-shrink-0">
					<Folder size={18} />
					<div
						className={clsx(
							'absolute w-1.5 h-1.5 right-0 bottom-0.5 rounded-full',
							online ? 'bg-green-500' : 'bg-red-500'
						)}
					/>
				</div>

				<span className="flex-grow flex-shrink-0">{location.name}</span>
			</SidebarLink>
		</div>
	);
}

const Icon = ({ component: Icon, ...props }: any) => (
	<Icon weight="bold" {...props} className={clsx('w-4 h-4 mr-2', props.className)} />
);

// cute little helper to decrease code clutter
const macOnly = (platform: string | undefined, classnames: string) =>
	platform === 'macOS' ? classnames : '';

function WindowControls() {
	const { platform } = usePlatform();

	const showControls = window.location.search.includes('showControls');
	if (platform === 'tauri' || showControls) {
		return (
			<div data-tauri-drag-region className="flex-shrink-0 h-7">
				{/* We do not provide the onClick handlers for 'MacTrafficLights' because this is only used in demo mode */}
				{showControls && <MacTrafficLights className="z-50 absolute top-[13px] left-[13px]" />}
			</div>
		);
	}

	return null;
}<|MERGE_RESOLUTION|>--- conflicted
+++ resolved
@@ -1,6 +1,5 @@
 import { ReactComponent as Ellipsis } from '@sd/assets/svgs/ellipsis.svg';
 import clsx from 'clsx';
-<<<<<<< HEAD
 import {
 	CheckCircle,
 	CirclesFour,
@@ -11,11 +10,7 @@
 	Plus,
 	UsersThree
 } from 'phosphor-react';
-import React, { PropsWithChildren } from 'react';
-=======
-import { CheckCircle, CirclesFour, Gear, Lock, Planet, Plus } from 'phosphor-react';
 import React, { PropsWithChildren, useEffect } from 'react';
->>>>>>> 07401ac0
 import { NavLink, NavLinkProps } from 'react-router-dom';
 import {
 	Location,
