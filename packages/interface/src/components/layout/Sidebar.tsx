--- conflicted
+++ resolved
@@ -16,13 +16,8 @@
 	ButtonLink,
 	CategoryHeading,
 	Dropdown,
-<<<<<<< HEAD
-	Loader,
-	OverlayPanel,
-=======
 	OverlayPanel,
 	Switch,
->>>>>>> 41752bff
 	cva,
 	tw
 } from '@sd/ui';
@@ -41,10 +36,7 @@
 export function Sidebar() {
 	const os = useOperatingSystem();
 	const { library, libraries, isLoading: isLoadingLibraries, switchLibrary } = useCurrentLibrary();
-<<<<<<< HEAD
-=======
 	const debugState = useDebugState();
->>>>>>> 41752bff
 
 	const { data: isRunningJob } = useLibraryQuery(['jobs.isRunning']);
 
@@ -165,7 +157,7 @@
 
 	return (
 		<OverlayPanel
-			className="focus:outline-none p-4"
+			className="p-4 focus:outline-none"
 			transformOrigin="bottom left"
 			trigger={
 				<h1 className="w-full ml-1 mt-1 text-[7pt] text-ink-faint/50">
