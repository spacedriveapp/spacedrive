import { useBridgeCommand, useBridgeQuery } from '@sd/client';
import { Button } from '@sd/ui';
import React, { useContext } from 'react';

import { AppPropsContext } from '../AppPropsContext';
import CodeBlock from '../components/primitive/Codeblock';

export const DebugScreen: React.FC<{}> = (props) => {
	const appPropsContext = useContext(AppPropsContext);
<<<<<<< HEAD
	const { data: nodeState } = useBridgeQuery('NodeGetState');
=======
	const { data: client } = useBridgeQuery('NodeGetState');
>>>>>>> d8e9846b
	const { data: jobs } = useBridgeQuery('JobGetRunning');
	const { data: jobHistory } = useBridgeQuery('JobGetHistory');
	// const { mutate: purgeDB } = useBridgeCommand('PurgeDatabase', {
	//   onMutate: () => {
	//     alert('Database purged');
	//   }
	// });
	const { mutate: identifyFiles } = useBridgeCommand('IdentifyUniqueFiles');
	return (
		<div className="flex flex-col w-full h-screen p-5 custom-scroll page-scroll">
			<div className="flex flex-col space-y-5 pb-7">
				<h1 className="text-lg font-bold ">Developer Debugger</h1>
				<div className="flex flex-row pb-4 space-x-2">
<<<<<<< HEAD
					<Button
						className="w-40"
						variant="gray"
						size="sm"
						onClick={() => {
							if (nodeState && appPropsContext?.onOpen) {
								appPropsContext.onOpen(nodeState.data_path);
							}
						}}
					>
						Open data folder
					</Button>

=======
>>>>>>> d8e9846b
					<Button
						className="w-40"
						variant="gray"
						size="sm"
						onClick={() => {
							if (client && appPropsContext?.onOpen) {
								appPropsContext.onOpen(client.data_path);
							}
						}}
					>
						Open data folder
					</Button>
				</div>
				<h1 className="text-sm font-bold ">Running Jobs</h1>
				<CodeBlock src={{ ...jobs }} />
				<h1 className="text-sm font-bold ">Job History</h1>
				<CodeBlock src={{ ...jobHistory }} />
				<h1 className="text-sm font-bold ">Node State</h1>
				<CodeBlock src={{ ...nodeState }} />
			</div>
		</div>
	);
};<|MERGE_RESOLUTION|>--- conflicted
+++ resolved
@@ -7,11 +7,7 @@
 
 export const DebugScreen: React.FC<{}> = (props) => {
 	const appPropsContext = useContext(AppPropsContext);
-<<<<<<< HEAD
 	const { data: nodeState } = useBridgeQuery('NodeGetState');
-=======
-	const { data: client } = useBridgeQuery('NodeGetState');
->>>>>>> d8e9846b
 	const { data: jobs } = useBridgeQuery('JobGetRunning');
 	const { data: jobHistory } = useBridgeQuery('JobGetHistory');
 	// const { mutate: purgeDB } = useBridgeCommand('PurgeDatabase', {
@@ -25,7 +21,6 @@
 			<div className="flex flex-col space-y-5 pb-7">
 				<h1 className="text-lg font-bold ">Developer Debugger</h1>
 				<div className="flex flex-row pb-4 space-x-2">
-<<<<<<< HEAD
 					<Button
 						className="w-40"
 						variant="gray"
@@ -33,21 +28,6 @@
 						onClick={() => {
 							if (nodeState && appPropsContext?.onOpen) {
 								appPropsContext.onOpen(nodeState.data_path);
-							}
-						}}
-					>
-						Open data folder
-					</Button>
-
-=======
->>>>>>> d8e9846b
-					<Button
-						className="w-40"
-						variant="gray"
-						size="sm"
-						onClick={() => {
-							if (client && appPropsContext?.onOpen) {
-								appPropsContext.onOpen(client.data_path);
 							}
 						}}
 					>
