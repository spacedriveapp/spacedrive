import { useBridgeQuery, useLibraryCommand, useLibraryQuery } from '@sd/client';
<<<<<<< HEAD
=======
import { AppPropsContext } from '@sd/client';
>>>>>>> c685ce5f
import { Button } from '@sd/ui';
import React, { useContext } from 'react';

import CodeBlock from '../components/primitive/Codeblock';

export const DebugScreen: React.FC<{}> = (props) => {
	const appPropsContext = useContext(AppPropsContext);
	const { data: nodeState } = useBridgeQuery('NodeGetState');
	const { data: libraryState } = useBridgeQuery('NodeGetLibraries');
	const { data: jobs } = useBridgeQuery('JobGetRunning');
	const { data: jobHistory } = useLibraryQuery('JobGetHistory');
	// const { mutate: purgeDB } = useBridgeCommand('PurgeDatabase', {
	//   onMutate: () => {
	//     alert('Database purged');
	//   }
	// });
	const { mutate: identifyFiles } = useLibraryCommand('IdentifyUniqueFiles');
	return (
		<div className="flex flex-col w-full h-screen custom-scroll page-scroll">
			<div data-tauri-drag-region className="flex flex-shrink-0 w-full h-5" />
			<div className="flex flex-col p-5 pt-2 space-y-5 pb-7">
				<h1 className="text-lg font-bold ">Developer Debugger</h1>
				<div className="flex flex-row pb-4 space-x-2">
					<Button
						className="w-40"
						variant="gray"
						size="sm"
						onClick={() => {
							if (nodeState && appPropsContext?.onOpen) {
								appPropsContext.onOpen(nodeState.data_path);
							}
						}}
					>
						Open data folder
					</Button>
				</div>
				<h1 className="text-sm font-bold ">Running Jobs</h1>
				<CodeBlock src={{ ...jobs }} />
				<h1 className="text-sm font-bold ">Job History</h1>
				<CodeBlock src={{ ...jobHistory }} />
				<h1 className="text-sm font-bold ">Node State</h1>
				<CodeBlock src={{ ...nodeState }} />
				<h1 className="text-sm font-bold ">Libraries</h1>
				<CodeBlock src={{ ...libraryState }} />
			</div>
		</div>
	);
};<|MERGE_RESOLUTION|>--- conflicted
+++ resolved
@@ -1,8 +1,5 @@
 import { useBridgeQuery, useLibraryCommand, useLibraryQuery } from '@sd/client';
-<<<<<<< HEAD
-=======
 import { AppPropsContext } from '@sd/client';
->>>>>>> c685ce5f
 import { Button } from '@sd/ui';
 import React, { useContext } from 'react';
 
