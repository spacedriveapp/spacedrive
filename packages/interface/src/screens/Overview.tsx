import { PlusIcon } from '@heroicons/react/solid';
<<<<<<< HEAD
import { useBridgeCommand, useBridgeQuery } from '@sd/client';
=======
import { useBridgeQuery, useLibraryQuery } from '@sd/client';
>>>>>>> 44d99ee9
import { Statistics } from '@sd/core';
import { Button, Input } from '@sd/ui';
import byteSize from 'byte-size';
import clsx from 'clsx';
import React, { useContext, useEffect } from 'react';
import { useCountUp } from 'react-countup';
import Skeleton from 'react-loading-skeleton';
import 'react-loading-skeleton/dist/skeleton.css';
import create from 'zustand';

import { AppPropsContext } from '../AppPropsContext';
import { Device } from '../components/device/Device';
import Dialog from '../components/layout/Dialog';

interface StatItemProps {
	title: string;
	bytes: string;

	isLoading: boolean;
}

const StatItemNames: Partial<Record<keyof Statistics, string>> = {
	total_bytes_capacity: 'Total capacity',
	preview_media_bytes: 'Preview media',
	library_db_size: 'Index size',
	total_bytes_free: 'Free space'
};

type OverviewStats = Partial<Record<keyof Statistics, string>>;
type OverviewState = {
	overviewStats: OverviewStats;
	setOverviewStat: (name: keyof OverviewStats, newValue: string) => void;
	setOverviewStats: (stats: OverviewStats) => void;
};

export const useOverviewState = create<OverviewState>((set) => ({
	overviewStats: {},
	setOverviewStat: (name, newValue) =>
		set((state) => ({
			...state,
			overviewStats: {
				...state.overviewStats,
				[name]: newValue
			}
		})),
	setOverviewStats: (stats) =>
		set((state) => ({
			...state,
			overviewStats: stats
		}))
}));

const StatItem: React.FC<StatItemProps> = (props) => {
	const { title, bytes = '0', isLoading } = props;

	const appProps = useContext(AppPropsContext);

	const size = byteSize(+bytes);
	const counterRef = React.useRef<HTMLElement>(null);

	const counter = useCountUp({
		end: +size.value,
		ref: counterRef,
		delay: 0.1,
		decimals: 1,
		duration: appProps?.demoMode ? 1 : 0.5,
		useEasing: true
	});

	useEffect(() => {
		counter.update(+size.value);
	}, [bytes]);

	return (
		<div
			className={clsx(
				'flex flex-col flex-shrink-0 w-32 px-4 py-3 duration-75 transform rounded-md cursor-default hover:bg-gray-50 hover:dark:bg-gray-600',
				!+bytes && 'hidden'
			)}
		>
			<span className="text-sm text-gray-400">{title}</span>
			<span className="text-2xl font-bold">
				{isLoading && (
					<div>
						<Skeleton enableAnimation={true} baseColor={'#21212e'} highlightColor={'#13131a'} />
					</div>
				)}
				<div
					className={clsx({
						hidden: isLoading
					})}
				>
					<span className="tabular-nums" ref={counterRef} />
					<span className="ml-1 text-[16px] text-gray-400">{size.unit}</span>
				</div>
			</span>
		</div>
	);
};

<<<<<<< HEAD
export const OverviewScreen: React.FC<{}> = (props) => {
	const { data: libraryStatistics } = useBridgeQuery('GetLibraryStatistics');
	const { data: clientState } = useBridgeQuery('NodeGetState');
	const { data: getNetworkState } = useBridgeQuery('GetNetworkState', undefined, {
		refetchInterval: 500
	});
	const { mutate: pairNode } = useBridgeCommand('PairNode', {});

	const [stats, setStats] = useState<Statistics>(libraryStatistics || ({} as Statistics));
	const [deviceCode, setDeviceCode] = useState('');
=======
export const OverviewScreen = () => {
	const { data: libraryStatistics, isLoading: isStatisticsLoading } =
		useLibraryQuery('GetLibraryStatistics');
	const { data: nodeState } = useBridgeQuery('NodeGetState');

	const { overviewStats, setOverviewStats } = useOverviewState();
>>>>>>> 44d99ee9

	// get app props from context
	const appProps = useContext(AppPropsContext);

	useEffect(() => {
		if (appProps?.demoMode === true) {
			if (!Object.entries(overviewStats).length)
				setOverviewStats({
					total_bytes_capacity: '8093333345230',
					preview_media_bytes: '2304387532',
					library_db_size: '83345230',
					total_file_count: '20342345',
					total_bytes_free: '89734502034',
					total_bytes_used: '8093333345230',
					total_unique_bytes: '9347397'
				});
		} else {
			const newStatistics: OverviewStats = {
				total_bytes_capacity: '0',
				preview_media_bytes: '0',
				library_db_size: '0',
				total_file_count: '0',
				total_bytes_free: '0',
				total_bytes_used: '0',
				total_unique_bytes: '0'
			};

			Object.entries((libraryStatistics as Statistics) || {}).forEach(([key, value]) => {
				newStatistics[key as keyof Statistics] = `${value}`;
			});

			setOverviewStats(newStatistics);
		}
	}, [appProps, libraryStatistics]);

	// useEffect(() => {
	// 	setTimeout(() => {
	// 		setOverviewStat('total_bytes_capacity', '4093333345230');
	// 	}, 2000);
	// }, [overviewStats]);

	const displayableStatItems = Object.keys(StatItemNames) as unknown as keyof typeof StatItemNames;

	return (
		<div className="flex flex-col w-full h-screen overflow-x-hidden custom-scroll page-scroll">
			<div data-tauri-drag-region className="flex flex-shrink-0 w-full h-5" />
			{/* PAGE */}
			<div className="flex flex-col w-full h-screen px-4">
				{/* STAT HEADER */}
				<div className="flex w-full">
					{/* STAT CONTAINER */}
					<div className="flex pb-4 overflow-hidden">
						{Object.entries(overviewStats).map(([key, value]) => {
							if (!displayableStatItems.includes(key)) return null;

							return (
								<StatItem
									key={key}
									title={StatItemNames[key as keyof Statistics]!}
									bytes={value}
									isLoading={appProps?.demoMode === true ? false : isStatisticsLoading}
								/>
							);
						})}
					</div>
					<div className="flex-grow" />
					<div className="space-x-2">
						<Dialog
							title="Add Device"
							description="Connect a new device to your library. Either enter another device's code or copy this one."
							ctaAction={() => {
								pairNode({
									id: deviceCode
								});
							}}
							ctaLabel="Connect"
							trigger={
								<Button
									size="sm"
									icon={<PlusIcon className="inline w-4 h-4 -mt-0.5 mr-1" />}
									variant="gray"
								>
									Add Device
								</Button>
							}
						>
							<div className="flex flex-col mt-2 space-y-3">
								<div className="flex flex-col">
									<span className="mb-1 text-xs font-bold uppercase text-gray-450">
										This Device
									</span>
									<Input readOnly disabled value={getNetworkState?.peer_id || ''} />
								</div>
								<div className="flex flex-col">
									<span className="mb-1 text-xs font-bold uppercase text-gray-450">
										Enter a device code
									</span>
									<Input value={deviceCode} onChange={(e) => setDeviceCode(e.target.value)} />
								</div>
								<div>
									{(getNetworkState?.discovered_peers || []).map((peer_id) => (
										<p>{peer_id}</p>
									))}
								</div>
							</div>
						</Dialog>
					</div>
				</div>
				<div className="flex flex-col pb-4 space-y-4">
					<Device
						name={`James' MacBook Pro`}
						size="1TB"
						locations={[
							{ name: 'Documents', folder: true },
							{ name: 'Movies', folder: true },
							{ name: 'Downloads', folder: true },
							{ name: 'Minecraft', folder: true },
							{ name: 'Projects', folder: true },
							{ name: 'Notes', folder: true }
						]}
						type="desktop"
					/>
					<Device
						name={`James' iPhone 12`}
						size="47.7GB"
						locations={[
							{ name: 'Camera Roll', folder: true },
							{ name: 'Notes', folder: true },
							{ name: 'App.tsx', format: 'tsx', icon: 'reactts' },
							{ name: 'vite.config.js', format: 'js', icon: 'vite' }
						]}
						type="phone"
					/>
					<Device
						name={`Spacedrive Server`}
						size="5GB"
						locations={[
							{ name: 'Cached', folder: true },
							{ name: 'Photos', folder: true },
							{ name: 'Documents', folder: true }
						]}
						type="server"
					/>
				</div>
				<div className="px-5 py-3 text-sm text-gray-400 rounded-md bg-gray-50 dark:text-gray-400 dark:bg-gray-600">
					<b>Note: </b>This is a pre-alpha build of Spacedrive, many features are yet to be
					functional.
				</div>
				<div className="flex flex-shrink-0 w-full h-4" />
			</div>
		</div>
	);
};<|MERGE_RESOLUTION|>--- conflicted
+++ resolved
@@ -1,9 +1,5 @@
 import { PlusIcon } from '@heroicons/react/solid';
-<<<<<<< HEAD
-import { useBridgeCommand, useBridgeQuery } from '@sd/client';
-=======
 import { useBridgeQuery, useLibraryQuery } from '@sd/client';
->>>>>>> 44d99ee9
 import { Statistics } from '@sd/core';
 import { Button, Input } from '@sd/ui';
 import byteSize from 'byte-size';
@@ -104,25 +100,12 @@
 	);
 };
 
-<<<<<<< HEAD
-export const OverviewScreen: React.FC<{}> = (props) => {
-	const { data: libraryStatistics } = useBridgeQuery('GetLibraryStatistics');
-	const { data: clientState } = useBridgeQuery('NodeGetState');
-	const { data: getNetworkState } = useBridgeQuery('GetNetworkState', undefined, {
-		refetchInterval: 500
-	});
-	const { mutate: pairNode } = useBridgeCommand('PairNode', {});
-
-	const [stats, setStats] = useState<Statistics>(libraryStatistics || ({} as Statistics));
-	const [deviceCode, setDeviceCode] = useState('');
-=======
 export const OverviewScreen = () => {
 	const { data: libraryStatistics, isLoading: isStatisticsLoading } =
 		useLibraryQuery('GetLibraryStatistics');
 	const { data: nodeState } = useBridgeQuery('NodeGetState');
 
 	const { overviewStats, setOverviewStats } = useOverviewState();
->>>>>>> 44d99ee9
 
 	// get app props from context
 	const appProps = useContext(AppPropsContext);
@@ -193,11 +176,7 @@
 						<Dialog
 							title="Add Device"
 							description="Connect a new device to your library. Either enter another device's code or copy this one."
-							ctaAction={() => {
-								pairNode({
-									id: deviceCode
-								});
-							}}
+							ctaAction={() => {}}
 							ctaLabel="Connect"
 							trigger={
 								<Button
@@ -214,18 +193,13 @@
 									<span className="mb-1 text-xs font-bold uppercase text-gray-450">
 										This Device
 									</span>
-									<Input readOnly disabled value={getNetworkState?.peer_id || ''} />
+									<Input readOnly disabled value="06ffd64309b24fb09e7c2188963d0207" />
 								</div>
 								<div className="flex flex-col">
 									<span className="mb-1 text-xs font-bold uppercase text-gray-450">
 										Enter a device code
 									</span>
-									<Input value={deviceCode} onChange={(e) => setDeviceCode(e.target.value)} />
-								</div>
-								<div>
-									{(getNetworkState?.discovered_peers || []).map((peer_id) => (
-										<p>{peer_id}</p>
-									))}
+									<Input value="" />
 								</div>
 							</div>
 						</Dialog>
