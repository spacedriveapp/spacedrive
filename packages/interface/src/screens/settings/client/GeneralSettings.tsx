import { useBridgeQuery, usePlatform } from '@sd/client';
<<<<<<< HEAD
import { Input, Switch } from '@sd/ui';
=======
import { Input, tw } from '@sd/ui';
>>>>>>> 18d3c947
import { Database } from 'phosphor-react';

import Card from '../../../components/layout/Card';
import { SettingsContainer } from '../../../components/settings/SettingsContainer';
import { SettingsHeader } from '../../../components/settings/SettingsHeader';

const NodePill = tw.div`px-1.5 py-[2px] rounded text-xs font-medium bg-gray-500`;
const NodeSettingLabel = tw.div`mb-1 text-xs font-medium text-gray-700 dark:text-gray-100`;

export default function GeneralSettings() {
	const { data: node } = useBridgeQuery(['getNode']);

	const platform = usePlatform();

	return (
		<SettingsContainer>
			<SettingsHeader
				title="General Settings"
				description="General settings related to this client."
			/>
			<Card className="px-5 dark:bg-gray-600">
				<div className="flex flex-col w-full my-2">
					<div className="flex flex-row items-center justify-between">
						<span className="font-semibold">Connected Node</span>
						<div className="grid grid-cols-2 gap-1">
							<NodePill>0 Peers</NodePill>
							<NodePill className="bg-accent">Running</NodePill>
						</div>
					</div>

					<hr className="mt-2 mb-4 border-gray-500 " />
					<div className="grid grid-cols-3 gap-2">
						<div className="flex flex-col">
							<NodeSettingLabel>Node Name</NodeSettingLabel>
							<Input value={node?.name} />
						</div>
						<div className="flex flex-col ">
							<NodeSettingLabel>Node Port</NodeSettingLabel>
							<Input contentEditable={false} value={node?.p2p_port || 5795} />
						</div>
					</div>
					<div className="flex items-center mt-5 space-x-3">
						<Switch size="sm" checked />
						<span className="text-sm text-gray-200">Run daemon when app closed</span>
					</div>
					<div className="mt-3">
						<div
							onClick={() => {
								if (node && platform?.openLink) {
									platform.openLink(node.data_path);
								}
							}}
							className="text-xs font-medium leading-relaxed text-gray-700 dark:text-gray-400"
						>
							<b className="inline mr-2 truncate ">
								<Database className="inline w-4 h-4 mr-1 -mt-[2px]" /> Data Folder
							</b>
							<span className="select-text">{node?.data_path}</span>
						</div>
					</div>
				</div>
			</Card>
		</SettingsContainer>
	);
}<|MERGE_RESOLUTION|>--- conflicted
+++ resolved
@@ -1,9 +1,5 @@
 import { useBridgeQuery, usePlatform } from '@sd/client';
-<<<<<<< HEAD
-import { Input, Switch } from '@sd/ui';
-=======
-import { Input, tw } from '@sd/ui';
->>>>>>> 18d3c947
+import { Input, Switch, tw } from '@sd/ui';
 import { Database } from 'phosphor-react';
 
 import Card from '../../../components/layout/Card';
