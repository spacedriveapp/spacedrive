import React from 'react';
import { InputContainer } from '../../components/primitive/InputContainer';
import { Toggle } from '../../components/primitive';

export default function LibrarySettings() {
  // const locations = useBridgeQuery("SysGetLocation")
  const [encryptOnCloud, setEncryptOnCloud] = React.useState<boolean>(false);

  return (
    <div className="flex flex-col flex-grow max-w-4xl space-y-4">
      {/*<Button size="sm">Add Location</Button>*/}
      <div className="mt-3 mb-3">
        <h1 className="text-2xl font-bold">Library database</h1>
        <p className="mt-1 text-sm text-gray-400">
          The database contains all library data and file metadata.
        </p>
      </div>
      <InputContainer
        mini
        title="Encrypt on cloud"
        description="Enable if library contains sensitive data and should not be synced to the cloud without full encryption."
      >
        <div className="flex items-center h-full">
<<<<<<< HEAD
          <Toggle initialState={true} size={'sm'} type={''} />
=======
          <Toggle value={encryptOnCloud} onChange={setEncryptOnCloud} size={'sm'} />
>>>>>>> 63c04036
        </div>
      </InputContainer>
    </div>
  );
}<|MERGE_RESOLUTION|>--- conflicted
+++ resolved
@@ -21,11 +21,7 @@
         description="Enable if library contains sensitive data and should not be synced to the cloud without full encryption."
       >
         <div className="flex items-center h-full">
-<<<<<<< HEAD
           <Toggle initialState={true} size={'sm'} type={''} />
-=======
-          <Toggle value={encryptOnCloud} onChange={setEncryptOnCloud} size={'sm'} />
->>>>>>> 63c04036
         </div>
       </InputContainer>
     </div>
