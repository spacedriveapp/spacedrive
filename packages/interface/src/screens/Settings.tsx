--- conflicted
+++ resolved
@@ -84,20 +84,13 @@
           </SidebarLink>
         </div>
       </div>
-<<<<<<< HEAD
-      <div className="flex flex-grow-0 w-full h-full max-h-screen custom-scroll page-scroll">
-        <div className="flex flex-grow px-12 py-5">
-          <Outlet />
-          <div className="block h-20" />
-=======
       <div className="">
         <div data-tauri-drag-region className="w-full h-7" />
-        <div className="flex flex-grow-0 w-full h-full max-h-screen custom-scrollbar page-scroll">
+        <div className="flex flex-grow-0 w-full h-full max-h-screen custom-scroll page-scroll">
           <div className="flex flex-grow px-12 pb-5">
             <Outlet />
             <div className="block h-20" />
           </div>
->>>>>>> 9a345d6d
         </div>
       </div>
     </div>
