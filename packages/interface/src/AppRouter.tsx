--- conflicted
+++ resolved
@@ -1,59 +1,12 @@
-import { Route, Routes } from 'react-router-dom';
+import { Navigate, Route, Routes } from 'react-router-dom';
 import { useCurrentLibrary, useInvalidateQuery } from '@sd/client';
-<<<<<<< HEAD
-import { Navigate, Route, Routes } from 'react-router-dom';
-import { useKeybindHandler } from '~/hooks/useKeyboardHandler';
-
-import { AppLayout } from './AppLayout';
-import OnboardingRoot, { ONBOARDING_SCREENS } from './components/onboarding/OnboardingRoot';
-import MediaScreen from './screens/Media';
-import PeopleScreen from './screens/People';
-import SpacesScreen from './screens/Spaces';
-
-// Using React.lazy breaks hot reload so we don't use it.
-const DebugScreen = lazy(() => import('./screens/Debug'));
-const SettingsScreen = lazy(() => import('./screens/settings/Settings'));
-const SettingsSubPageScreen = lazy(() => import('./screens/settings/SettingsSubPage'));
-const TagExplorer = lazy(() => import('./screens/TagExplorer'));
-const PhotosScreen = lazy(() => import('./screens/Media'));
-const OverviewScreen = lazy(() => import('./screens/Overview'));
-const ContentScreen = lazy(() => import('./screens/People'));
-const LocationExplorer = lazy(() => import('./screens/LocationExplorer'));
-const OnboardingScreen = lazy(() => import('./components/onboarding/OnboardingStart'));
-const NotFound = lazy(() => import('./NotFound'));
-
-const AppearanceSettings = lazy(() => import('./screens/settings/client/AppearanceSettings'));
-const ExtensionSettings = lazy(() => import('./screens/settings/client/ExtensionsSettings'));
-const GeneralSettings = lazy(() => import('./screens/settings/client/GeneralSettings'));
-const KeybindingSettings = lazy(() => import('./screens/settings/client/KeybindingSettings'));
-const PrivacySettings = lazy(() => import('./screens/settings/client/PrivacySettings'));
-const AboutSpacedrive = lazy(() => import('./screens/settings/info/AboutSpacedrive'));
-const Changelog = lazy(() => import('./screens/settings/info/Changelog'));
-const Support = lazy(() => import('./screens/settings/info/Support'));
-const ContactsSettings = lazy(() => import('./screens/settings/library/ContactsSettings'));
-const KeysSettings = lazy(() => import('./screens/settings/library/KeysSetting'));
-const LibraryGeneralSettings = lazy(
-	() => import('./screens/settings/library/LibraryGeneralSettings')
-);
-const LocationsSettings = lazy(() => import('./screens/settings/library/LocationsSettings'));
-const EditLocation = lazy(() => import('./screens/settings/library/location/EditLocation'));
-const NodesSettings = lazy(() => import('./screens/settings/library/NodesSettings'));
-const SecuritySettings = lazy(() => import('./screens/settings/library/SecuritySettings'));
-const SharingSettings = lazy(() => import('./screens/settings/library/SharingSettings'));
-const SyncSettings = lazy(() => import('./screens/settings/library/SyncSettings'));
-const TagsSettings = lazy(() => import('./screens/settings/library/TagsSettings'));
-const ExperimentalSettings = lazy(() => import('./screens/settings/node/ExperimentalSettings'));
-const LibrarySettings = lazy(() => import('./screens/settings/node/LibrariesSettings'));
-const P2PSettings = lazy(() => import('./screens/settings/node/P2PSettings'));
-=======
 import { AppLayout } from '~/AppLayout';
 import { useKeybindHandler } from '~/hooks/useKeyboardHandler';
 import screens from '~/screens';
 import { lazyEl } from '~/util';
+import OnboardingRoot, { ONBOARDING_SCREENS } from './components/onboarding/OnboardingRoot';
 
-const Onboarding = lazyEl(() => import('./components/onboarding/Onboarding'));
 const NotFound = lazyEl(() => import('./NotFound'));
->>>>>>> 004837f1
 
 export function AppRouter() {
 	const { library } = useCurrentLibrary();
@@ -63,16 +16,13 @@
 
 	return (
 		<Routes>
-<<<<<<< HEAD
 			<Route path="onboarding" element={<OnboardingRoot />}>
 				<Route index element={<Navigate to="start" />} />
 				{ONBOARDING_SCREENS.map(({ key, component: ScreenComponent }, index) => (
 					<Route key={key} path={key} element={<ScreenComponent />} />
 				))}
 			</Route>
-=======
-			<Route path="onboarding" element={Onboarding} />
->>>>>>> 004837f1
+
 			<Route element={<AppLayout />}>
 				{/* As we are caching the libraries in localStore so this *shouldn't* result is visual problems unless something else is wrong */}
 				{library === undefined ? (
@@ -84,48 +34,8 @@
 					/>
 				) : (
 					<>
-<<<<<<< HEAD
-						<Route index element={<Navigate to="/overview" />} />
-						<Route path="overview" element={<OverviewScreen />} />
-						<Route path="spaces" element={<SpacesScreen />} />
-						<Route path="people" element={<PeopleScreen />} />
-						<Route path="media" element={<MediaScreen />} />
-						<Route path="debug" element={<DebugScreen />} />
-						<Route path="settings" element={<SettingsScreen />}>
-							<Route index element={<GeneralSettings />} />
-							<Route path="general" element={<GeneralSettings />} />
-							<Route path="appearance" element={<AppearanceSettings />} />
-							<Route path="keybindings" element={<KeybindingSettings />} />
-							<Route path="extensions" element={<ExtensionSettings />} />
-							<Route path="p2p" element={<P2PSettings />} />
-							<Route path="contacts" element={<ContactsSettings />} />
-							<Route path="experimental" element={<ExperimentalSettings />} />
-							<Route path="keys" element={<KeysSettings />} />
-							<Route path="libraries" element={<LibrarySettings />} />
-							<Route path="security" element={<SecuritySettings />} />
-							<Route path="sharing" element={<SharingSettings />} />
-							<Route path="sync" element={<SyncSettings />} />
-							<Route path="tags" element={<TagsSettings />} />
-							<Route path="library" element={<LibraryGeneralSettings />} />
-							<Route path="locations" element={<SettingsSubPageScreen />}>
-								<Route index element={<LocationsSettings />} />
-								<Route path="location/:id" element={<EditLocation />} />
-							</Route>
-							<Route path="tags" element={<TagsSettings />} />
-							<Route path="nodes" element={<NodesSettings />} />
-							<Route path="keys" element={<KeysSettings />} />
-							<Route path="privacy" element={<PrivacySettings />} />
-							<Route path="about" element={<AboutSpacedrive />} />
-							<Route path="changelog" element={<Changelog />} />
-							<Route path="support" element={<Support />} />
-						</Route>
-						<Route path="location/:id" element={<LocationExplorer />} />
-						<Route path="tag/:id" element={<TagExplorer />} />
-						<Route path="*" element={<NotFound />} />
-=======
 						{screens}
 						<Route path="*" element={NotFound} />
->>>>>>> 004837f1
 					</>
 				)}
 			</Route>
