<<<<<<< HEAD
import { useCurrentLibrary, useInvalidateQuery } from '@sd/client';
import { Route, Routes } from 'react-router-dom';
import { AppLayout } from '~/AppLayout';
import { useKeybindHandler } from '~/hooks/useKeyboardHandler';
import screens from '~/screens';
import { lazyEl } from '~/util';
=======
import { lazy } from '@loadable/component';
import { Navigate, Route, Routes } from 'react-router-dom';
import { useCurrentLibrary, useInvalidateQuery } from '@sd/client';
import { useKeybindHandler } from '~/hooks/useKeyboardHandler';
import { AppLayout } from './AppLayout';
>>>>>>> 24de617b

const Onboarding = lazyEl(() => import('./components/onboarding/Onboarding'));
const NotFound = lazyEl(() => import('./NotFound'));

export function AppRouter() {
	const { library } = useCurrentLibrary();

	useKeybindHandler();
	useInvalidateQuery();

	return (
		<Routes>
			<Route path="onboarding" element={Onboarding} />
			<Route element={<AppLayout />}>
				{/* As we are caching the libraries in localStore so this *shouldn't* result is visual problems unless something else is wrong */}
				{library === undefined ? (
					<Route
						path="*"
						element={
							<h1 className="p-4 text-white">Please select or create a library in the sidebar.</h1>
						}
					/>
				) : (
					<>
						{screens}
						<Route path="*" element={NotFound} />
					</>
				)}
			</Route>
		</Routes>
	);
}<|MERGE_RESOLUTION|>--- conflicted
+++ resolved
@@ -1,17 +1,9 @@
-<<<<<<< HEAD
+import { Route, Routes } from 'react-router-dom';
 import { useCurrentLibrary, useInvalidateQuery } from '@sd/client';
-import { Route, Routes } from 'react-router-dom';
-import { AppLayout } from '~/AppLayout';
 import { useKeybindHandler } from '~/hooks/useKeyboardHandler';
 import screens from '~/screens';
 import { lazyEl } from '~/util';
-=======
-import { lazy } from '@loadable/component';
-import { Navigate, Route, Routes } from 'react-router-dom';
-import { useCurrentLibrary, useInvalidateQuery } from '@sd/client';
-import { useKeybindHandler } from '~/hooks/useKeyboardHandler';
 import { AppLayout } from './AppLayout';
->>>>>>> 24de617b
 
 const Onboarding = lazyEl(() => import('./components/onboarding/Onboarding'));
 const NotFound = lazyEl(() => import('./NotFound'));
