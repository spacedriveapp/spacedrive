--- conflicted
+++ resolved
@@ -26,11 +26,8 @@
 		"@radix-ui/react-context-menu": "^1.0.0",
 		"@radix-ui/react-dialog": "^1.0.0",
 		"@radix-ui/react-dropdown-menu": "^1.0.0",
-<<<<<<< HEAD
 		"@radix-ui/react-radio-group": "^1.1.0",
-=======
 		"@radix-ui/react-popover": "^1.0.3",
->>>>>>> e0ead286
 		"@radix-ui/react-select": "^1.1.2",
 		"@radix-ui/react-switch": "^1.0.1",
 		"@radix-ui/react-tabs": "^1.0.1",
