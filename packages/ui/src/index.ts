--- conflicted
+++ resolved
@@ -1,7 +1,4 @@
 export * from './Button';
 export * from './Dropdown';
-<<<<<<< HEAD
 export * from './ContextMenu';
-=======
-export * from './Input';
->>>>>>> d17ec8da
+export * from './Input';