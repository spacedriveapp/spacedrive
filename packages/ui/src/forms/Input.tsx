--- conflicted
+++ resolved
@@ -51,7 +51,6 @@
 	);
 
 	return (
-<<<<<<< HEAD
 		<div className="flex grow items-center justify-end">
 			{strength && (
 				<span
@@ -86,15 +85,6 @@
 				)}
 			</div>
 		</div>
-=======
-		<FormField {...formFieldProps}>
-			<Root.PasswordInput
-				{...childProps}
-				ref={ref}
-				error={formFieldProps.error !== undefined}
-			/>
-		</FormField>
->>>>>>> ec900dcc
 	);
 };
 
@@ -113,7 +103,11 @@
 					</>
 				}
 			>
-				<Root.PasswordInput {...childProps} ref={ref} error={formFieldProps.error !== undefined} />
+				<Root.PasswordInput
+					{...childProps}
+					ref={ref}
+					error={formFieldProps.error !== undefined}
+				/>
 			</FormField>
 		);
 	}
