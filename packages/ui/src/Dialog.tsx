--- conflicted
+++ resolved
@@ -152,13 +152,15 @@
 	const formValues = form.watch();
 
 	const step = useMemo(() => props.steps?.[currentStep], [currentStep, props.steps]);
-	const isStepValid = useMemo(() => step?.schema.safeParse(formValues).success, [step, formValues]);
+	const isStepValid = useMemo(
+		() => step?.schema.safeParse(formValues).success,
+		[step, formValues]
+	);
 	const skippable = step?.skippable;
 
 	const setOpen = (v: boolean) => (dialog.state.open = v);
 
 	return (
-<<<<<<< HEAD
 		<DialogPrimitive.Root
 			open={stateSnap.open}
 			onOpenChange={(open) => {
@@ -166,13 +168,9 @@
 				setOpen(open);
 			}}
 		>
-			{props.trigger && <DialogPrimitive.Trigger asChild>{props.trigger}</DialogPrimitive.Trigger>}
-=======
-		<DialogPrimitive.Root open={stateSnap.open} onOpenChange={setOpen}>
 			{props.trigger && (
 				<DialogPrimitive.Trigger asChild>{props.trigger}</DialogPrimitive.Trigger>
 			)}
->>>>>>> ec900dcc
 			{transitions((styles, show) =>
 				show ? (
 					<DialogPrimitive.Portal forceMount>
@@ -249,20 +247,20 @@
 											type="submit"
 											size="sm"
 											disabled={
-<<<<<<< HEAD
-												form.formState.isSubmitting || step ? !isStepValid : props.submitDisabled
+												form.formState.isSubmitting || step
+													? !isStepValid
+													: props.submitDisabled
 											}
-											variant={props.ctaDanger ? 'colored' : skippable ? 'gray' : 'accent'}
+											variant={
+												props.ctaDanger
+													? 'colored'
+													: skippable
+													? 'gray'
+													: 'accent'
+											}
 											className={clsx(
 												props.ctaDanger && 'border-red-500 bg-red-500',
 												skippable && 'transition-none dark:bg-app-box'
-=======
-												form.formState.isSubmitting || props.submitDisabled
-											}
-											variant={props.ctaDanger ? 'colored' : 'accent'}
-											className={clsx(
-												props.ctaDanger && 'border-red-500 bg-red-500'
->>>>>>> ec900dcc
 											)}
 										>
 											{props.steps && currentStep < props.steps.length - 1
