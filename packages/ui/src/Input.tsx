--- conflicted
+++ resolved
@@ -12,13 +12,8 @@
 
 const styles = cva(
 	[
-<<<<<<< HEAD
 		'px-3 text-sm rounded-md border leading-7',
 		'outline-none shadow-sm focus:ring-2 transition-all'
-=======
-		'rounded-md border px-3 py-1 text-sm leading-7',
-		'shadow-sm outline-none transition-all focus:ring-2'
->>>>>>> 32ffd5f8
 	],
 	{
 		variants: {
@@ -48,7 +43,7 @@
 export const SearchInput = forwardRef<HTMLInputElement, InputProps & { outerClassnames?: string }>(
 	({ variant, size, className, outerClassnames, ...props }, ref) => (
 		<div className={clsx('relative', outerClassnames)}>
-			<MagnifyingGlass className="absolute w-[18px] h-auto top-[8px] left-[11px] text-gray-350" />
+			<MagnifyingGlass className="text-gray-350 absolute top-[8px] left-[11px] h-auto w-[18px]" />
 			<Input
 				{...props}
 				ref={ref}
@@ -88,7 +83,7 @@
 						props.buttonClassnames
 					)}
 				>
-					<CurrentEyeIcon className="w-4 h-4" />
+					<CurrentEyeIcon className="h-4 w-4" />
 				</Button>
 				<input
 					{...props}
