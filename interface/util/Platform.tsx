--- conflicted
+++ resolved
@@ -23,15 +23,9 @@
 	openPath?(path: string): void;
 	openLogsDir?(): void;
 	// Opens a file path with a given ID
-<<<<<<< HEAD
 	openFilePath?(library: string, ids: number[]): any;
 	getFilePathOpenWithApps?(library: string, ids: number[]): any;
-	openFilePathWith?(library: string, fileIdsAndUrls: ([number, string])[]): any;
-=======
-	openFilePath?(library: string, id: number): any;
-	getFilePathOpenWithApps?(library: string, id: number): Promise<{ name: string; url: string }[]>;
-	openFilePathWith?(library: string, id: number, appUrl: string): Promise<unknown>;
->>>>>>> e6d0e609
+	openFilePathWith?(library: string, fileIdsAndAppUrls: ([number, string])[]): any;
 	lockAppTheme?(themeType: 'Auto' | 'Light' | 'Dark'): any;
 };
 
