--- conflicted
+++ resolved
@@ -28,16 +28,14 @@
 	getFilePathOpenWithApps?(library: string, ids: number[]): Promise<unknown>;
 	openFilePathWith?(library: string, fileIdsAndAppUrls: [number, string][]): Promise<unknown>;
 	lockAppTheme?(themeType: 'Auto' | 'Light' | 'Dark'): any;
-<<<<<<< HEAD
 	updater?: {
 		useSnapshot: () => UpdateStore;
 		checkForUpdate(): Promise<Update | null>;
 		installUpdate(): Promise<any>;
-=======
+	};
 	auth: {
 		start(key: string): any;
 		finish?(ret: any): void;
->>>>>>> ed9eb792
 	};
 };
 
