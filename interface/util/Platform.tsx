import { createContext, useContext, type PropsWithChildren } from 'react';
import { auth } from '@sd/client';

export type OperatingSystem = 'browser' | 'linux' | 'macOS' | 'windows' | 'unknown';

// Platform represents the underlying native layer the app is running on.
// This could be Tauri or web.
export type Platform = {
	platform: 'web' | 'tauri'; // This represents the specific platform implementation
	getThumbnailUrlByThumbKey: (thumbKey: string[]) => string;
	getFileUrl: (libraryId: string, locationLocalId: number, filePathId: number) => string;
	getFileUrlByPath: (path: string) => string;
	openLink: (url: string) => void;
	// Tauri patches `window.confirm` to return `Promise` not `bool`
	confirm(msg: string, cb: (result: boolean) => void): void;
	getOs?(): Promise<OperatingSystem>;
	openDirectoryPickerDialog?(): Promise<null | string | string[]>;
	openFilePickerDialog?(): Promise<null | string | string[]>;
	saveFilePickerDialog?(opts?: { title?: string; defaultPath?: string }): Promise<string | null>;
	showDevtools?(): void;
	openPath?(path: string): void;
	openLogsDir?(): void;
	userHomeDir?(): Promise<string>;
	// Opens a file path with a given ID
	openFilePaths?(library: string, ids: number[]): any;
	openEphemeralFiles?(paths: string[]): any;
	revealItems?(
		library: string,
		items: (
			| { Location: { id: number } }
			| { FilePath: { id: number } }
			| { Ephemeral: { path: string } }
		)[]
	): Promise<unknown>;
	getFilePathOpenWithApps?(library: string, ids: number[]): Promise<unknown>;
	getEphemeralFilesOpenWithApps?(paths: string[]): Promise<unknown>;
	openFilePathWith?(library: string, fileIdsAndAppUrls: [number, string][]): Promise<unknown>;
	openEphemeralFileWith?(pathsAndUrls: [string, string][]): Promise<unknown>;
	lockAppTheme?(themeType: 'Auto' | 'Light' | 'Dark'): any;
<<<<<<< HEAD
	updater?: {
		useSnapshot: () => UpdateStore;
		checkForUpdate(): Promise<Update | null>;
		installUpdate(): Promise<any>;
	};
	auth: {
		start(key: string): any;
		finish?(ret: any): void;
	};
=======
	auth: auth.ProviderConfig;
>>>>>>> 161e660c
};

export type Update = { version: string; body: string | null };
export type UpdateStore =
	| { status: 'idle' }
	| { status: 'loading' }
	| { status: 'error' }
	| { status: 'updateAvailable'; update: Update }
	| { status: 'noUpdateAvailable' }
	| { status: 'installing' };

// Keep this private and use through helpers below
const context = createContext<Platform>(undefined!);

// is a hook which allows you to fetch information about the current platform from the React context.
export function usePlatform(): Platform {
	const ctx = useContext(context);
	if (!ctx)
		throw new Error(
			"The 'PlatformProvider' has not been mounted above the current 'usePlatform' call."
		);

	return ctx;
}

// provides the platform context to the rest of the app through React context.
// Mount it near the top of your component tree.
export function PlatformProvider({
	platform,
	children
}: PropsWithChildren<{ platform: Platform }>) {
	return <context.Provider value={platform}>{children}</context.Provider>;
}<|MERGE_RESOLUTION|>--- conflicted
+++ resolved
@@ -37,19 +37,12 @@
 	openFilePathWith?(library: string, fileIdsAndAppUrls: [number, string][]): Promise<unknown>;
 	openEphemeralFileWith?(pathsAndUrls: [string, string][]): Promise<unknown>;
 	lockAppTheme?(themeType: 'Auto' | 'Light' | 'Dark'): any;
-<<<<<<< HEAD
 	updater?: {
 		useSnapshot: () => UpdateStore;
 		checkForUpdate(): Promise<Update | null>;
 		installUpdate(): Promise<any>;
 	};
-	auth: {
-		start(key: string): any;
-		finish?(ret: any): void;
-	};
-=======
 	auth: auth.ProviderConfig;
->>>>>>> 161e660c
 };
 
 export type Update = { version: string; body: string | null };
