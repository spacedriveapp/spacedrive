a,
button {
	cursor: default !important;
}

body {
	-webkit-user-select: none;
	// font-family: 'InterVariable', sans-serif;
}

.app-background {
	@apply bg-app;
}

.frame::before {
	@apply bg-app-frame;
	content: '';
	pointer-events: none;
	user-select: none;
	position: absolute;
	inset: 0px;
	border-radius: inherit;
	padding: 1px;
	mask:
		linear-gradient(black, black) content-box content-box,
		linear-gradient(black, black);
	mask-composite: xor;
	z-index: 9999;
}

.has-blur-effects {
	.app-background {
		// adjust macOS blur intensity here
		// @apply bg-app/[0.88];
		@apply bg-app;
	}
}

.no-scrollbar {
	-ms-overflow-style: none; /* for Internet Explorer, Edge */
	scrollbar-width: none; /* for Firefox */
	overflow-y: scroll;
}

.no-scrollbar::-webkit-scrollbar {
	display: none;
}

.no-scrollbar::-webkit-scrollbar {
	display: none;
}

/*Tooltip*/

.TooltipContent {
	animation-duration: 0.6s;
	animation-timing-function: cubic-bezier(0.16, 1, 0.3, 1);
}
.TooltipContent[data-side='top'] {
	animation-name: slideUp;
}
.TooltipContent[data-side='bottom'] {
	animation-name: slideDown;
}

.TooltipContent[data-side='right'] {
	animation-name: slideRight;
	animation-timing-function: cubic-bezier(0.16, 1, 0.3, 1);
}

@keyframes slideRight {
	from {
		opacity: 0;
		transform: translateX(-10px);
	}
	to {
		opacity: 1;
		transform: translateX(0);
	}
}

@keyframes slideDown {
	from {
		opacity: 0;
		transform: translateY(-10px);
	}
	to {
		opacity: 1;
		transform: translateY(0);
	}
}

@keyframes slideUp {
	from {
		opacity: 0;
		transform: translateY(10px);
	}
	to {
		opacity: 1;
		transform: translateY(0);
	}
}

.custom-scroll {
	-ms-overflow-style: none; /* for Internet Explorer, Edge */
	scrollbar-width: none; /* for Firefox */
	overflow-y: scroll;
}

::-webkit-scrollbar-corner {
	background-color: transparent;
}

.explorer-scroll {
	&::-webkit-scrollbar {
		height: 6px;
		width: 6px;
	}
	&::-webkit-scrollbar-track {
		@apply rounded-[6px] bg-transparent;
		margin-top: var(--scrollbar-margin-top);
		margin-bottom: var(--scrollbar-margin-bottom);
	}
	&::-webkit-scrollbar-thumb {
		@apply rounded-[6px] bg-app-explorerScrollbar;
	}
}

.default-scroll {
	&::-webkit-scrollbar {
		height: 6px;
		width: 8px;
	}
	&::-webkit-scrollbar-track {
		@apply rounded-[6px] bg-transparent;
	}
	&::-webkit-scrollbar-thumb {
		@apply rounded-[6px] bg-app-box;
	}
}
.page-scroll {
	&::-webkit-scrollbar {
		height: 6px;
		width: 8px;
	}
	&::-webkit-scrollbar-track {
		@apply rounded-[6px]  bg-transparent;
	}
	&::-webkit-scrollbar-thumb {
		@apply rounded-[6px] bg-app-box;
	}
}
.topbar-page-scroll {
	&::-webkit-scrollbar {
		height: 6px;
		width: 8px;
	}
	&::-webkit-scrollbar-track {
		@apply mt-[46px] rounded-[6px]  bg-transparent;
	}
	&::-webkit-scrollbar-thumb {
		@apply rounded-[6px] bg-app-box;
	}
}
.quick-preview-images-scroll {
	&::-webkit-scrollbar {
		height: 6px;
		width: 8px;
	}
	&::-webkit-scrollbar-track {
		@apply rounded-[6px]  bg-transparent;
	}
	&::-webkit-scrollbar-thumb {
		@apply rounded-[6px] bg-white/20;
	}
}
.job-manager-scroll {
	&::-webkit-scrollbar {
		height: 6px;
		width: 8px;
	}
	&::-webkit-scrollbar-track {
		@apply my-[2px] rounded-[6px]  bg-transparent;
	}
	&::-webkit-scrollbar-thumb {
		@apply rounded-[6px] bg-app-shade/20;
	}
}
.inspector-scroll {
	// overflow: overlay;
	&::-webkit-scrollbar {
		height: 6px;
		width: 5px;
	}
	&::-webkit-scrollbar-track {
		@apply my-[8px] bg-transparent;
	}
	&::-webkit-scrollbar-thumb {
		@apply rounded-[6px] bg-app/70 opacity-0;
	}
	&:hover {
		&::-webkit-scrollbar-thumb {
			@apply opacity-100;
		}
	}
}

.overlay-scroll {
	// overflow: overlay;
	&::-webkit-scrollbar {
		height: 6px;
		width: 5px;
	}
	&::-webkit-scrollbar-track {
		@apply my-[5px] bg-transparent;
	}
	&::-webkit-scrollbar-thumb {
		@apply w-[5px] rounded-[6px] bg-black/70 opacity-0;
	}
	&:hover {
		&::-webkit-scrollbar-thumb {
			@apply opacity-100;
		}
	}
}
.textviewer-scroll {
	&::-webkit-scrollbar {
		height: 6px;
		width: 8px;
	}
	&::-webkit-scrollbar-track {
		@apply bg-transparent;
	}
	&::-webkit-scrollbar-thumb {
		@apply rounded-md bg-app-box;
	}
}

@keyframes fadeIn {
	from {
		opacity: 0;
	}
	to {
		opacity: 1;
	}
}

@keyframes fadeOut {
	from {
		opacity: 1;
	}
	to {
		opacity: 0;
	}
}

@-webkit-keyframes slide-top {
	0% {
		-webkit-transform: translateY(0);
		transform: translateY(0);
	}
	100% {
		-webkit-transform: translateY(-50px);
		transform: translateY(-50px);
	}
}
@keyframes slide-top {
	0% {
		-webkit-transform: translateY(0);
		transform: translateY(0);
	}
	100% {
		-webkit-transform: translateY(-50px);
		transform: translateY(-50px);
	}
}

.dialog-overlay[data-state='open'] {
	animation: fadeIn 200ms ease-out forwards;
}
.dialog-overlay[data-state='closed'] {
	animation: fadeIn 200ms ease-out forwards;
}
.dialog-content[data-state='open'] {
	-webkit-animation: slide-top 0.3s cubic-bezier(0.215, 0.61, 0.355, 1) both;
	animation: slide-top 0.3s cubic-bezier(0.215, 0.61, 0.355, 1) both;
}
.dialog-content[data-state='closed'] {
	animation: bounceDown 100ms ease-in forwards;
}

.picker {
	position: relative;
}

.swatch {
	width: 28px;
	height: 28px;
	border-radius: 8px;
	border: 3px solid #fff;
	box-shadow:
		0 0 0 1px rgba(0, 0, 0, 0.1),
		inset 0 0 0 1px rgba(0, 0, 0, 0.1);
	cursor: pointer;
}

.popover {
	position: absolute;
	top: calc(100% + 2px);
	left: 0;
	border-radius: 9px;
	box-shadow: 0 6px 12px rgba(0, 0, 0, 0.15);
}

.react-colorful__saturation {
	border-radius: 4px !important;
}

.react-colorful__saturation-pointer {
	width: 12px !important;
	height: 12px !important;
}

.react-colorful__hue,
.react-colorful__alpha {
	margin-top: 12px !important;
	height: 8px !important;
	border-radius: 4px !important;
}

.react-colorful__hue-pointer,
.react-colorful__alpha-pointer {
	height: 18px !important;
	width: 8px !important;
	border-radius: 3px !important;
}

.selecto-selection {
	@apply rounded;
	border-color: hsla(var(--color-accent));
	background-color: hsla(var(--color-accent), 0.2) !important;
	z-index: 10 !important;
}

.indeterminate-progress-bar {
	/* Rounded border */
	border-radius: 9999px;

	/* Size */
	height: 4px;

	position: relative;
	overflow: hidden;
}

.indeterminate-progress-bar__progress {
	/* Rounded border */
	border-radius: 9999px;

	/* Absolute position */
	position: absolute;
	bottom: 0;
	top: 0;
	width: 50%;

	/* Move the bar infinitely */
	animation-duration: 2s;
	animation-iteration-count: infinite;
	animation-name: indeterminate-progress-bar;
}

@keyframes indeterminate-progress-bar {
	from {
		left: -50%;
	}
	to {
		left: 100%;
	}
}

.react-slidedown.search-options-slide {
	transition-duration: 300ms;
	transition-timing-function: cubic-bezier(0.85, 0, 0.15, 1);
}

<<<<<<< HEAD
.icon-with-shadow {
	filter: url(#svg-shadow-filter);
=======
@keyframes wiggle {
	0%, 100% { transform: rotate(-1deg); }
	50% { transform: rotate(1deg); }
}

.wiggle {
  animation: wiggle 200ms infinite;
>>>>>>> 4962b116
}<|MERGE_RESOLUTION|>--- conflicted
+++ resolved
@@ -383,10 +383,10 @@
 	transition-timing-function: cubic-bezier(0.85, 0, 0.15, 1);
 }
 
-<<<<<<< HEAD
 .icon-with-shadow {
 	filter: url(#svg-shadow-filter);
-=======
+}
+
 @keyframes wiggle {
 	0%, 100% { transform: rotate(-1deg); }
 	50% { transform: rotate(1deg); }
@@ -394,5 +394,4 @@
 
 .wiggle {
   animation: wiggle 200ms infinite;
->>>>>>> 4962b116
 }