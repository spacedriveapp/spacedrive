import { DotsThreeCircle } from 'phosphor-react';
import { HTMLAttributes, forwardRef } from 'react';
import React from 'react';
import { Popover } from '@sd/ui';
import { TOP_BAR_ICON_STYLE, ToolOption } from '.';
import TopBarButton, { TopBarButtonProps } from './TopBarButton';

const GroupTool = forwardRef<
	HTMLButtonElement,
	Omit<TopBarButtonProps, 'children'> & { tool: ToolOption }
>(({ tool, ...props }, ref) => {
	return (
		<TopBarButton
			ref={ref}
			className="!mr-0 w-full gap-1"
			active={tool.topBarActive}
			onClick={tool.onClick}
			checkIcon
			{...props}
		>
			{tool.icon}
			{tool.toolTipLabel}
		</TopBarButton>
	);
});

interface Props extends HTMLAttributes<HTMLDivElement> {
	toolOptions?: ToolOption[][];
}

export default ({ toolOptions, className }: Props) => {
	const toolsNotSmFlex = toolOptions?.map((group) =>
		group.filter((tool) => tool.showAtResolution !== 'sm:flex')
	);

	return (
		<div className={className}>
			<Popover
				trigger={
					<TopBarButton>
						<DotsThreeCircle className={TOP_BAR_ICON_STYLE} />
					</TopBarButton>
				}
			>
<<<<<<< HEAD
				<div className="flex flex-col overflow-hidden p-2">
					{toolsNotSmFlex?.map((group, groupIndex) => {
						return group.map(
							(
								{ icon, onClick, popOverComponent, toolTipLabel, topBarActive },
								index
							) => {
								const groupCount = toolOptions?.length;
								return (
									<div key={toolTipLabel}>
										{popOverComponent ? (
											<Popover
												className="focus:outline-none"
												trigger={
													<TopBarButton
														className="mb-1 flex !w-full gap-1"
														active={topBarActive}
														onClick={onClick}
														checkIcon={true}
													>
														<div className="flex w-full items-center justify-between">
															<div className="flex items-center gap-1">
																{icon}
																{toolTipLabel}
															</div>
														</div>
													</TopBarButton>
												}
											>
												<div className="min-w-[250px]">
													{popOverComponent}
=======
				<div className="flex flex-col p-2">
					{toolsNotSmFlex?.map((group, i) => (
						<React.Fragment key={i}>
							<div className="flex flex-col gap-1">
								{group.map((tool) => (
									<React.Fragment key={tool.toolTipLabel}>
										{tool.popOverComponent ? (
											<Popover trigger={<GroupTool tool={tool} />}>
												<div className="block w-[250px] ">
													{tool.popOverComponent}
>>>>>>> 41f5a7c3
												</div>
											</Popover>
										) : (
											<GroupTool tool={tool} />
										)}
									</React.Fragment>
								))}
							</div>

							{i !== 0 && i !== toolsNotSmFlex.length - 1 && (
								<div className="my-2 border-b border-app-line" />
							)}
						</React.Fragment>
					))}
				</div>
			</Popover>
		</div>
	);
};<|MERGE_RESOLUTION|>--- conflicted
+++ resolved
@@ -42,39 +42,6 @@
 					</TopBarButton>
 				}
 			>
-<<<<<<< HEAD
-				<div className="flex flex-col overflow-hidden p-2">
-					{toolsNotSmFlex?.map((group, groupIndex) => {
-						return group.map(
-							(
-								{ icon, onClick, popOverComponent, toolTipLabel, topBarActive },
-								index
-							) => {
-								const groupCount = toolOptions?.length;
-								return (
-									<div key={toolTipLabel}>
-										{popOverComponent ? (
-											<Popover
-												className="focus:outline-none"
-												trigger={
-													<TopBarButton
-														className="mb-1 flex !w-full gap-1"
-														active={topBarActive}
-														onClick={onClick}
-														checkIcon={true}
-													>
-														<div className="flex w-full items-center justify-between">
-															<div className="flex items-center gap-1">
-																{icon}
-																{toolTipLabel}
-															</div>
-														</div>
-													</TopBarButton>
-												}
-											>
-												<div className="min-w-[250px]">
-													{popOverComponent}
-=======
 				<div className="flex flex-col p-2">
 					{toolsNotSmFlex?.map((group, i) => (
 						<React.Fragment key={i}>
@@ -83,9 +50,8 @@
 									<React.Fragment key={tool.toolTipLabel}>
 										{tool.popOverComponent ? (
 											<Popover trigger={<GroupTool tool={tool} />}>
-												<div className="block w-[250px] ">
+												<div className="min-w-[250px]">
 													{tool.popOverComponent}
->>>>>>> 41f5a7c3
 												</div>
 											</Popover>
 										) : (
