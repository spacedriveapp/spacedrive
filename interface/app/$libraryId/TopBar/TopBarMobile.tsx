--- conflicted
+++ resolved
@@ -8,18 +8,9 @@
 	toolOptions?: ToolOption[][];
 }
 
-<<<<<<< HEAD
-export default ({ className = '' }: Props) => {
-	const { pathname } = useLocation();
-	const getPageName = pathname.split('/')[2] as RoutePaths;
-	const { toolBarRouteOptions } = useToolBarRouteOptions();
-	const toolsNotSmFlex = toolBarRouteOptions[getPageName]?.options?.map((group) =>
-		(group as ToolOption[]).filter((tool) => tool.showAtResolution !== 'sm:flex')
-=======
 export default ({ className = '', toolOptions }: Props) => {
 	const toolsNotSmFlex = toolOptions?.map((group) =>
 		group.filter((tool) => tool.showAtResolution !== 'sm:flex')
->>>>>>> aeb2d2de
 	);
 
 	return (
@@ -33,21 +24,12 @@
 			>
 				<div className="flex flex-col overflow-hidden p-2">
 					{toolsNotSmFlex?.map((group, groupIndex) => {
-<<<<<<< HEAD
-						return (group as ToolOption[]).map(
-=======
 						return group.map(
->>>>>>> aeb2d2de
 							(
 								{ icon, onClick, popOverComponent, toolTipLabel, topBarActive },
 								index
 							) => {
-<<<<<<< HEAD
-								const groupCount =
-									toolBarRouteOptions[getPageName]?.options?.length;
-=======
 								const groupCount = toolOptions?.length;
->>>>>>> aeb2d2de
 								return (
 									<div key={toolTipLabel}>
 										{popOverComponent ? (
