--- conflicted
+++ resolved
@@ -9,7 +9,6 @@
 
 import SearchOptions from '../Explorer/Search';
 import { useSearchContext } from '../Explorer/Search/Context';
-import { useSearchStore } from '../Explorer/Search/store';
 import { useExplorerStore } from '../Explorer/store';
 import { useTopBarContext } from './Layout';
 import { NavigationButtons } from './NavigationButtons';
@@ -17,11 +16,7 @@
 
 const TopBar = () => {
 	const transparentBg = useShowControls().transparentBg;
-<<<<<<< HEAD
-	const explorerStore = useExplorerStore();
-	const os = useOperatingSystem();
-=======
-	const { isDragging } = useExplorerStore();
+	const { isDragSelecting } = useExplorerStore();
 	const ref = useRef<HTMLDivElement>(null);
 
 	const tabs = useTabsContext();
@@ -43,20 +38,13 @@
 		const height = ref.current!.getBoundingClientRect().height;
 		ctx.setTopBarHeight.call(undefined, height);
 	}, [ctx.setTopBarHeight, searchCtx.isSearching]);
->>>>>>> bbc01294
 
 	return (
 		<div
 			ref={ref}
 			data-tauri-drag-region
 			className={clsx(
-<<<<<<< HEAD
-				'top-bar-blur absolute inset-x-0 z-50 flex items-center gap-3.5 overflow-hidden border-b !border-sidebar-divider px-3.5',
-				'duration-250 transition-[background-color,border-color] ease-out',
-				explorerStore.isDragSelecting && 'pointer-events-none',
-=======
 				'top-bar-blur absolute inset-x-0 z-50 border-b border-sidebar-divider',
->>>>>>> bbc01294
 				transparentBg ? 'bg-app/0' : 'bg-app/90'
 			)}
 		>
@@ -65,7 +53,7 @@
 				className={clsx(
 					'flex h-12 items-center gap-3.5 overflow-hidden px-3.5',
 					'duration-250 transition-[background-color,border-color] ease-out',
-					isDragging && 'pointer-events-none'
+					isDragSelecting && 'pointer-events-none'
 				)}
 			>
 				<div
