--- conflicted
+++ resolved
@@ -8,11 +8,6 @@
 import { useRoutingContext } from '~/RoutingContext';
 import { useTabsContext } from '~/TabsContext';
 
-<<<<<<< HEAD
-import SearchOptions from '../Explorer/Search';
-import { useSearchContext } from '../Explorer/Search/Context';
-=======
->>>>>>> a18fdfbc
 import { useExplorerStore } from '../Explorer/store';
 import { useTopBarContext } from './Layout';
 import { NavigationButtons } from './NavigationButtons';
