--- conflicted
+++ resolved
@@ -1,41 +1,35 @@
-import { createContext, Dispatch, SetStateAction, useContext, useState } from 'react';
+import { createContext, useContext, useState } from 'react';
 import { Outlet } from 'react-router';
 import { SearchFilterArgs } from '@sd/client';
 
 import TopBar from '.';
 
-<<<<<<< HEAD
 const TopBarContext = createContext<ReturnType<typeof useContextValue> | null>(null);
 
-function useContextValue(props: { left: HTMLDivElement | null; right: HTMLDivElement | null }) {
+function useContextValue() {
+	const [left, setLeft] = useState<HTMLDivElement | null>(null);
+	const [right, setRight] = useState<HTMLDivElement | null>(null);
 	const [fixedArgs, setFixedArgs] = useState<SearchFilterArgs[] | null>(null);
-=======
-interface TopBarContext {
-	left: HTMLDivElement | null;
-	right: HTMLDivElement | null;
-	setNoSearch: (value: boolean) => void;
-	topBarHeight: number;
-	setTopBarHeight: Dispatch<SetStateAction<number>>;
-}
->>>>>>> 0ef65fce
+	const [topBarHeight, setTopBarHeight] = useState(0);
 
-	return { ...props, fixedArgs, setFixedArgs };
+	return {
+		left,
+		setLeft,
+		right,
+		setRight,
+		fixedArgs,
+		setFixedArgs,
+		topBarHeight,
+		setTopBarHeight
+	};
 }
 
 export const Component = () => {
-	const [left, setLeft] = useState<HTMLDivElement | null>(null);
-	const [right, setRight] = useState<HTMLDivElement | null>(null);
-
-	const [topBarHeight, setTopBarHeight] = useState(0);
+	const value = useContextValue();
 
 	return (
-<<<<<<< HEAD
-		<TopBarContext.Provider value={useContextValue({ left, right })}>
-			<TopBar leftRef={setLeft} rightRef={setRight} />
-=======
-		<TopBarContext.Provider value={{ left, right, setNoSearch, topBarHeight, setTopBarHeight }}>
-			<TopBar leftRef={setLeft} rightRef={setRight} noSearch={noSearch} />
->>>>>>> 0ef65fce
+		<TopBarContext.Provider value={value}>
+			<TopBar />
 			<Outlet />
 		</TopBarContext.Provider>
 	);
