import clsx from 'clsx';
import { useCallback, useEffect, useRef, useState, useTransition } from 'react';
import { useLocation, useNavigate, useResolvedPath } from 'react-router';
import { createSearchParams } from 'react-router-dom';
import { useDebouncedCallback } from 'use-debounce';
<<<<<<< HEAD
import { Input, Shortcut } from '@sd/ui';
import { getSearchStore, useOperatingSystem, useZodSearchParams } from '~/hooks';
import { SearchArgsSchema } from '../search';
=======
import { Input, ModifierKeys, Shortcut } from '@sd/ui';
import { useZodSearchParams } from '~/hooks';
import { useOperatingSystem } from '~/hooks/useOperatingSystem';
import { getSearchStore } from '~/hooks/useSearchStore';
import { keybindForOs } from '~/util/keybinds';
import { SEARCH_PARAMS } from '../search';
>>>>>>> a73b6f32

export default () => {
	const searchRef = useRef<HTMLInputElement>(null);

	const [searchParams, setSearchParams] = useZodSearchParams(SearchArgsSchema);
	const navigate = useNavigate();
	const location = useLocation();

	const platform = useOperatingSystem(false);
	const os = useOperatingSystem(true);
	const keybind = keybindForOs(os);

	// Wrapping param updates in a transition allows us to track whether
	// updating the params triggers a Suspense somewhere else, providing a free
	// loading state!
	const [_isPending, startTransition] = useTransition();

	const searchPath = useResolvedPath('search');

	const [value, setValue] = useState(searchParams.search ?? '');

	const updateParams = useDebouncedCallback((value: string) => {
		startTransition(() =>
			setSearchParams((p) => ({ ...p, search: value }), {
				replace: true
			})
		);
	}, 300);

	const updateValue = useCallback(
		(value: string) => {
			setValue(value);
			if (searchPath.pathname === location.pathname) updateParams(value);
		},
		[searchPath.pathname, location.pathname, updateParams]
	);

	const focusHandler = useCallback(
		(event: KeyboardEvent) => {
			if (
				event.key.toUpperCase() === 'F' &&
				event.getModifierState(os === 'macOS' ? ModifierKeys.Meta : ModifierKeys.Control)
			) {
				event.preventDefault();
				searchRef.current?.focus();
			}
		},
		[os]
	);

	const blurHandler = useCallback((event: KeyboardEvent) => {
		console.log(event.key, document.activeElement === searchRef.current);
		if (event.key === 'Escape' && document.activeElement === searchRef.current) {
			// Check if element is in focus, then remove it
			event.preventDefault();
			searchRef.current?.blur();
		}
	}, []);

	useEffect(() => {
		const input = searchRef.current;
		document.body.addEventListener('keydown', focusHandler);
		input?.addEventListener('keydown', blurHandler);
		return () => {
			document.body.removeEventListener('keydown', focusHandler);
			input?.removeEventListener('keydown', blurHandler);
		};
	}, [blurHandler, focusHandler]);

	return (
		<Input
			ref={searchRef}
			placeholder="Search"
			className="w-52 transition-all duration-200 focus-within:w-60"
			size="sm"
			onChange={(e) => updateValue(e.target.value)}
			onBlur={() => {
				getSearchStore().isFocused = false;
				if (value === '') {
					setSearchParams({}, { replace: true });
					navigate(-1);
				}
			}}
			onFocus={() => {
				getSearchStore().isFocused = true;
				if (searchPath.pathname !== location.pathname) {
					navigate({
						pathname: 'search',
						search: createSearchParams({ search: value }).toString()
					});
				}
			}}
			value={value}
			right={
				<>
					<div
						className={clsx(
							'pointer-events-none flex h-7 items-center space-x-1 opacity-70 group-focus-within:hidden'
						)}
					>
						{
							<Shortcut
								chars={keybind([ModifierKeys.Control], ['F'])}
								aria-label={`Press ${
									os === 'macOS' ? 'Command' : ModifierKeys.Control
								}-F to focus search bar`}
								className="border-none"
							/>
						}
					</div>
					{/* This indicates whether the search is loading, a spinner could be put here */}
					{/* {_isPending && <div className="h-8 w-8 bg-red-500" />} */}
				</>
			}
		/>
	);
};<|MERGE_RESOLUTION|>--- conflicted
+++ resolved
@@ -3,18 +3,10 @@
 import { useLocation, useNavigate, useResolvedPath } from 'react-router';
 import { createSearchParams } from 'react-router-dom';
 import { useDebouncedCallback } from 'use-debounce';
-<<<<<<< HEAD
-import { Input, Shortcut } from '@sd/ui';
+import { Input, ModifierKeys, Shortcut } from '@sd/ui';
 import { getSearchStore, useOperatingSystem, useZodSearchParams } from '~/hooks';
+import { keybindForOs } from '~/util/keybinds';
 import { SearchArgsSchema } from '../search';
-=======
-import { Input, ModifierKeys, Shortcut } from '@sd/ui';
-import { useZodSearchParams } from '~/hooks';
-import { useOperatingSystem } from '~/hooks/useOperatingSystem';
-import { getSearchStore } from '~/hooks/useSearchStore';
-import { keybindForOs } from '~/util/keybinds';
-import { SEARCH_PARAMS } from '../search';
->>>>>>> a73b6f32
 
 export default () => {
 	const searchRef = useRef<HTMLInputElement>(null);
