--- conflicted
+++ resolved
@@ -43,8 +43,6 @@
 			console.log(data);
 		}
 	});
-<<<<<<< HEAD
-=======
 
 	const nlmState = {
 		data: JSON.stringify('lol no')
@@ -56,7 +54,6 @@
 	const result = useBridgeQuery(['library.list']);
 	useNodes(result.data?.nodes);
 	const libraries = useCache(result.data?.items);
->>>>>>> 7dfc6b52
 
 	return (
 		<>
@@ -92,8 +89,7 @@
 					))}
 				</div>
 			</div>
-<<<<<<< HEAD
-=======
+
 			<div>
 				<p>NLM State:</p>
 				<pre className="pl-5">{JSON.stringify(nlmState.data || {}, undefined, 2)}</pre>
@@ -112,7 +108,6 @@
 					</div>
 				))}
 			</div>
->>>>>>> 7dfc6b52
 		</>
 	);
 }