--- conflicted
+++ resolved
@@ -21,11 +21,8 @@
 	useDialog
 } from '@sd/ui';
 import { forms } from '@sd/ui';
-<<<<<<< HEAD
 import { generatePassword } from '~/util';
-=======
 import { usePlatform } from '~/util/Platform';
->>>>>>> 4a6b0578
 
 const { Input, z, useZodForm } = forms;
 
