import { EjectSimple } from '@phosphor-icons/react';
import clsx from 'clsx';
<<<<<<< HEAD
import { PropsWithChildren, useMemo } from 'react';
=======
import { useMemo } from 'react';
>>>>>>> a7fed835
import { useBridgeQuery, useLibraryQuery } from '@sd/client';
import { Button, toast, tw } from '@sd/ui';
import { Icon, IconName } from '~/components';
import { useHomeDir } from '~/hooks/useHomeDir';

import { useExplorerDroppable } from '../../Explorer/useExplorerDroppable';
import { useExplorerSearchParams } from '../../Explorer/util';
import SidebarLink from './Link';
import Section from './Section';
import { SeeMore } from './SeeMore';

const Name = tw.span`truncate`;

// TODO: This eject button does nothing!
const EjectButton = ({ className }: { className?: string }) => (
	<Button
		className={clsx('absolute right-[2px] !p-[5px]', className)}
		variant="subtle"
		onClick={() => toast.info('Eject button coming soon')}
	>
		<EjectSimple weight="fill" size={18} className="h-3 w-3 opacity-70" />
	</Button>
);

const SidebarIcon = ({ name }: { name: IconName }) => {
	return <Icon name={name} size={20} className="mr-1" />;
};

// this will return an array of location ids that are also volumes
// { "/Mount/Point": 1, "/Mount/Point2": 2"}
type LocationIdsMap = {
	[key: string]: number;
};

export const EphemeralSection = () => {
	const locations = useLibraryQuery(['locations.list']);

	const homeDir = useHomeDir();
	const volumes = useBridgeQuery(['volumes.list']);

<<<<<<< HEAD
	const locationIdsForVolumes = useMemo<LocationIdsMap>(() => {
=======
	// this will return an array of location ids that are also volumes
	// { "/Mount/Point": 1, "/Mount/Point2": 2"}
	const locationIdsForVolumes = useMemo(() => {
>>>>>>> a7fed835
		if (!locations.data || !volumes.data) return {};

		const volumePaths = volumes.data.map((volume) => volume.mount_points[0] ?? null);

		const matchedLocations = locations.data.filter((location) =>
			volumePaths.includes(location.path)
		);

		const locationIdsMap = matchedLocations.reduce(
			(acc, location) => {
				if (location.path) {
					acc[location.path] = location.id;
				}
				return acc;
			},
			{} as {
				[key: string]: number;
			}
		);

		return locationIdsMap;
	}, [locations.data, volumes.data]);

	const mountPoints = (volumes.data || []).flatMap((volume, volumeIndex) =>
		volume.mount_points.map((mountPoint, index) =>
			mountPoint !== homeDir.data
				? { type: 'volume', volume, mountPoint, volumeIndex, index }
				: null
		)
	);

	return (
		<Section name="Local">
			<SeeMore>
				<SidebarLink className="group relative w-full" to="network">
					<SidebarIcon name="Globe" />
					<Name>Network</Name>
				</SidebarLink>
				{homeDir.data && (
					<SidebarLink
						to={`ephemeral/0?path=${homeDir.data}`}
						className="group relative w-full border border-transparent"
					>
						<SidebarIcon name="Home" />
						<Name>Home</Name>
					</SidebarLink>
				)}
				{mountPoints.map((item) => {
					if (!item) return;

<<<<<<< HEAD
					if (item?.type === 'network') {
						return (
							<SidebarLink
								className="group relative w-full"
								to="./network"
								key={index}
							>
								<SidebarIcon name="Globe" />
								<Name>Network</Name>
							</SidebarLink>
						);
					}

					if (item?.type === 'home') {
						return (
							<EphemeralLocation
								key={index}
								navigateTo={`ephemeral/0?path=${item.path}`}
								path={item.path ?? ''}
							>
								<SidebarIcon name="Home" />
								<Name>Home</Name>
							</EphemeralLocation>
						);
					}

					if (item?.type === 'volume') {
						const key = `${item.volumeIndex}-${item.index}`;
						const name =
							item.mountPoint === '/'
								? 'Root'
								: item.index === 0
								? item.volume.name
								: item.mountPoint;

						const toPath =
							locationId !== undefined
								? `location/${locationId}`
								: `ephemeral/${key}?path=${item.mountPoint}`;

						return (
							<EphemeralLocation
								key={key}
								navigateTo={toPath}
								path={
									locationId !== undefined
										? locationId.toString()
										: item.mountPoint ?? ''
								}
							>
								<SidebarIcon
									name={
										item.volume.file_system === 'exfat'
											? 'SD'
											: item.volume.name === 'Macintosh HD'
											? 'HDD'
											: 'Drive'
									}
								/>
								<Name>{name}</Name>
								{item.volume.disk_type === 'Removable' && <EjectButton />}
							</EphemeralLocation>
						);
					}
=======
					const locationId = locationIdsForVolumes[item.mountPoint ?? ''];
>>>>>>> a7fed835

					const key = `${item.volumeIndex}-${item.index}`;
					const name =
						item.mountPoint === '/'
							? 'Root'
							: item.index === 0
							? item.volume.name
							: item.mountPoint;
					const toPath =
						locationId !== undefined
							? `location/${locationId}`
							: `ephemeral/${key}?path=${item.mountPoint}`;
					return (
						<SidebarLink
							to={toPath}
							key={key}
							className="group relative w-full border border-transparent"
						>
							<SidebarIcon
								name={
									item.volume.file_system === 'exfat'
										? 'SD'
										: item.volume.name === 'Macintosh HD'
										? 'HDD'
										: 'Drive'
								}
							/>
							<Name>{name}</Name>
							{item.volume.disk_type === 'Removable' && <EjectButton />}
						</SidebarLink>
					);
				})}
			</SeeMore>
		</Section>
	);
};

const EphemeralLocation = ({
	children,
	path,
	navigateTo
}: PropsWithChildren<{ path: string; navigateTo: string }>) => {
	const [{ path: ephemeralPath }] = useExplorerSearchParams();

	const { isDroppable, navigateClassName, setDroppableRef } = useExplorerDroppable({
		id: `sidebar-ephemeral-location-${path}`,
		allow: ['Path', 'NonIndexedPath'],
		data: { type: 'location', path },
		disabled: navigateTo.startsWith('location/') || ephemeralPath === path,
		navigateTo: navigateTo
	});

	return (
		<SidebarLink
			ref={setDroppableRef}
			to={navigateTo}
			className={clsx(
				'border radix-state-open:border-accent',
				isDroppable ? ' border-accent' : 'border-transparent',
				navigateClassName
			)}
		>
			{children}
		</SidebarLink>
	);
};<|MERGE_RESOLUTION|>--- conflicted
+++ resolved
@@ -1,10 +1,6 @@
 import { EjectSimple } from '@phosphor-icons/react';
 import clsx from 'clsx';
-<<<<<<< HEAD
 import { PropsWithChildren, useMemo } from 'react';
-=======
-import { useMemo } from 'react';
->>>>>>> a7fed835
 import { useBridgeQuery, useLibraryQuery } from '@sd/client';
 import { Button, toast, tw } from '@sd/ui';
 import { Icon, IconName } from '~/components';
@@ -33,25 +29,15 @@
 	return <Icon name={name} size={20} className="mr-1" />;
 };
 
-// this will return an array of location ids that are also volumes
-// { "/Mount/Point": 1, "/Mount/Point2": 2"}
-type LocationIdsMap = {
-	[key: string]: number;
-};
-
 export const EphemeralSection = () => {
 	const locations = useLibraryQuery(['locations.list']);
 
 	const homeDir = useHomeDir();
 	const volumes = useBridgeQuery(['volumes.list']);
 
-<<<<<<< HEAD
-	const locationIdsForVolumes = useMemo<LocationIdsMap>(() => {
-=======
 	// this will return an array of location ids that are also volumes
 	// { "/Mount/Point": 1, "/Mount/Point2": 2"}
 	const locationIdsForVolumes = useMemo(() => {
->>>>>>> a7fed835
 		if (!locations.data || !volumes.data) return {};
 
 		const volumePaths = volumes.data.map((volume) => volume.mount_points[0] ?? null);
@@ -90,103 +76,45 @@
 					<SidebarIcon name="Globe" />
 					<Name>Network</Name>
 				</SidebarLink>
+
 				{homeDir.data && (
-					<SidebarLink
-						to={`ephemeral/0?path=${homeDir.data}`}
-						className="group relative w-full border border-transparent"
+					<EphemeralLocation
+						navigateTo={`ephemeral/0?path=${homeDir.data}`}
+						path={homeDir.data ?? ''}
 					>
 						<SidebarIcon name="Home" />
 						<Name>Home</Name>
-					</SidebarLink>
+					</EphemeralLocation>
 				)}
+
 				{mountPoints.map((item) => {
 					if (!item) return;
 
-<<<<<<< HEAD
-					if (item?.type === 'network') {
-						return (
-							<SidebarLink
-								className="group relative w-full"
-								to="./network"
-								key={index}
-							>
-								<SidebarIcon name="Globe" />
-								<Name>Network</Name>
-							</SidebarLink>
-						);
-					}
-
-					if (item?.type === 'home') {
-						return (
-							<EphemeralLocation
-								key={index}
-								navigateTo={`ephemeral/0?path=${item.path}`}
-								path={item.path ?? ''}
-							>
-								<SidebarIcon name="Home" />
-								<Name>Home</Name>
-							</EphemeralLocation>
-						);
-					}
-
-					if (item?.type === 'volume') {
-						const key = `${item.volumeIndex}-${item.index}`;
-						const name =
-							item.mountPoint === '/'
-								? 'Root'
-								: item.index === 0
-								? item.volume.name
-								: item.mountPoint;
-
-						const toPath =
-							locationId !== undefined
-								? `location/${locationId}`
-								: `ephemeral/${key}?path=${item.mountPoint}`;
-
-						return (
-							<EphemeralLocation
-								key={key}
-								navigateTo={toPath}
-								path={
-									locationId !== undefined
-										? locationId.toString()
-										: item.mountPoint ?? ''
-								}
-							>
-								<SidebarIcon
-									name={
-										item.volume.file_system === 'exfat'
-											? 'SD'
-											: item.volume.name === 'Macintosh HD'
-											? 'HDD'
-											: 'Drive'
-									}
-								/>
-								<Name>{name}</Name>
-								{item.volume.disk_type === 'Removable' && <EjectButton />}
-							</EphemeralLocation>
-						);
-					}
-=======
 					const locationId = locationIdsForVolumes[item.mountPoint ?? ''];
->>>>>>> a7fed835
 
 					const key = `${item.volumeIndex}-${item.index}`;
+
 					const name =
 						item.mountPoint === '/'
 							? 'Root'
 							: item.index === 0
 							? item.volume.name
 							: item.mountPoint;
+
 					const toPath =
 						locationId !== undefined
 							? `location/${locationId}`
 							: `ephemeral/${key}?path=${item.mountPoint}`;
+
 					return (
-						<SidebarLink
-							to={toPath}
+						<EphemeralLocation
 							key={key}
-							className="group relative w-full border border-transparent"
+							navigateTo={toPath}
+							path={
+								locationId !== undefined
+									? locationId.toString()
+									: item.mountPoint ?? ''
+							}
 						>
 							<SidebarIcon
 								name={
@@ -199,7 +127,7 @@
 							/>
 							<Name>{name}</Name>
 							{item.volume.disk_type === 'Removable' && <EjectButton />}
-						</SidebarLink>
+						</EphemeralLocation>
 					);
 				})}
 			</SeeMore>
