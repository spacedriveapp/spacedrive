<<<<<<< HEAD
import { EjectSimple, X } from '@phosphor-icons/react';
import { Laptop } from '@sd/assets/icons';
=======
>>>>>>> b8d13a8c
import clsx from 'clsx';
import { useEffect, useState } from 'react';
import { Link, NavLink } from 'react-router-dom';
import {
	arraysEqual,
	useBridgeQuery,
	useFeatureFlag,
	useLibraryQuery,
	useOnlineLocations
} from '@sd/client';
import { Button, Tooltip } from '@sd/ui';
import { AddLocationButton } from '~/app/$libraryId/settings/library/locations/AddLocationButton';
import { Icon, SubtleButton } from '~/components';

import { useSavedSearches } from '../../Explorer/Search/SavedSearches';
import SidebarLink from './Link';
import LocationsContextMenu from './LocationsContextMenu';
import Section from './Section';
import SeeMore from './SeeMore';
import TagsContextMenu from './TagsContextMenu';

type SidebarGroup = {
	name: string;
	items: SidebarItem[];
};

type SidebarItem = {
	name: string;
	icon: React.ReactNode;
	to: string;
	position: number;
};

type TriggeredContextItem =
	| {
			type: 'location';
			locationId: number;
	  }
	| {
			type: 'tag';
			tagId: number;
	  };

export const LibrarySection = () => {
	const node = useBridgeQuery(['nodeState']);
	const locationsQuery = useLibraryQuery(['locations.list'], { keepPreviousData: true });
	const tags = useLibraryQuery(['tags.list'], { keepPreviousData: true });
	const onlineLocations = useOnlineLocations();
	const isPairingEnabled = useFeatureFlag('p2pPairing');
	const [showDummyNodesEasterEgg, setShowDummyNodesEasterEgg] = useState(false);
	const [triggeredContextItem, setTriggeredContextItem] = useState<TriggeredContextItem | null>(
		null
	);

	const savedSearches = useSavedSearches();

	useEffect(() => {
		const outsideClick = () => {
			document.addEventListener('click', () => {
				setTriggeredContextItem(null);
			});
		};
		outsideClick();
		return () => {
			document.removeEventListener('click', outsideClick);
		};
	}, [triggeredContextItem]);

	return (
		<>
			{savedSearches.searches.length > 0 && (
				<Section
					name="Saved"
					// actionArea={
					// 	<Link to="settings/library/saved-searches">
					// 		<SubtleButton />
					// 	</Link>
					// }
				>
					<SeeMore
						items={savedSearches.searches}
						renderItem={(search) => (
							<SidebarLink
								className="group/button relative w-full"
								to={`search/${search.id}`}
								key={search.id}
							>
								<div className="relative -mt-0.5 mr-1 shrink-0 grow-0">
									<Folder size={18} />
								</div>

								<span className="truncate">{search.name}</span>
								<Button
									className="absolute right-[2px] top-[2px] hidden rounded-full shadow group-hover/button:block"
									size="icon"
									variant="subtle"
									onClick={() => savedSearches.removeSearch(search.id)}
								>
									<X weight="bold" className="text-ink-dull/50" />
								</Button>
							</SidebarLink>
						)}
					/>
				</Section>
			)}
			<Section
				name="Devices"
				actionArea={
					isPairingEnabled && (
						<Link to="settings/library/nodes">
							<SubtleButton />
						</Link>
					)
				}
			>
				{node.data && (
					<SidebarLink
						className="group relative w-full"
						to={`node/${node.data.id}`}
						key={node.data.id}
					>
						<Icon name="Laptop" size={20} className="mr-1" />
						<span className="truncate">{node.data.name}</span>
					</SidebarLink>
				)}
				<Tooltip
					label="Coming soon! This alpha release doesn't include library sync, it will be ready very soon."
					position="right"
				>
					<Button disabled variant="dotted" className="mt-1 w-full">
						Add Device
					</Button>
				</Tooltip>
			</Section>

			<Section
				name="Locations"
				actionArea={
					<Link to="settings/library/locations">
						<SubtleButton />
					</Link>
				}
			>
				<SeeMore
					items={locationsQuery.data || []}
					renderItem={(location, index) => (
						<LocationsContextMenu key={location.id} locationId={location.id}>
							<SidebarLink
								onContextMenu={() =>
									setTriggeredContextItem({
										type: 'location',
										locationId: location.id
									})
								}
								className={clsx(
									triggeredContextItem?.type === 'location' &&
										triggeredContextItem.locationId === location.id
										? 'border-accent'
										: 'border-transparent',
									'group relative w-full border'
								)}
								to={`location/${location.id}`}
							>
								<div className="relative -mt-0.5 mr-1 shrink-0 grow-0">
									<Icon name="Folder" size={18} />
									<div
										className={clsx(
											'absolute bottom-0.5 right-0 h-1.5 w-1.5 rounded-full',
											onlineLocations.some((l) =>
												arraysEqual(location.pub_id, l)
											)
												? 'bg-green-500'
												: 'bg-red-500'
										)}
									/>
								</div>

								<span className="truncate">{location.name}</span>
							</SidebarLink>
						</LocationsContextMenu>
					)}
				/>
				<AddLocationButton className="mt-1" />
			</Section>
			{!!tags.data?.length && (
				<Section
					name="Tags"
					actionArea={
						<NavLink to="settings/library/tags">
							<SubtleButton />
						</NavLink>
					}
				>
					<SeeMore
						items={tags.data}
						renderItem={(tag, index) => (
							<TagsContextMenu tagId={tag.id} key={tag.id}>
								<SidebarLink
									onContextMenu={() =>
										setTriggeredContextItem({
											type: 'tag',
											tagId: tag.id
										})
									}
									className={clsx(
										triggeredContextItem?.type === 'tag' &&
											triggeredContextItem?.tagId === tag.id
											? 'border-accent'
											: 'border-transparent',
										'border'
									)}
									to={`tag/${tag.id}`}
								>
									<div
										className="h-[12px] w-[12px] shrink-0 rounded-full"
										style={{ backgroundColor: tag.color || '#efefef' }}
									/>
									<span className="ml-1.5 truncate text-sm">{tag.name}</span>
								</SidebarLink>
							</TagsContextMenu>
						)}
					/>
				</Section>
			)}
		</>
	);
};<|MERGE_RESOLUTION|>--- conflicted
+++ resolved
@@ -1,8 +1,4 @@
-<<<<<<< HEAD
-import { EjectSimple, X } from '@phosphor-icons/react';
-import { Laptop } from '@sd/assets/icons';
-=======
->>>>>>> b8d13a8c
+import {  X } from '@phosphor-icons/react';
 import clsx from 'clsx';
 import { useEffect, useState } from 'react';
 import { Link, NavLink } from 'react-router-dom';
@@ -15,7 +11,7 @@
 } from '@sd/client';
 import { Button, Tooltip } from '@sd/ui';
 import { AddLocationButton } from '~/app/$libraryId/settings/library/locations/AddLocationButton';
-import { Icon, SubtleButton } from '~/components';
+import { Folder, Icon, SubtleButton } from '~/components';
 
 import { useSavedSearches } from '../../Explorer/Search/SavedSearches';
 import SidebarLink from './Link';
