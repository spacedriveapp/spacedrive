--- conflicted
+++ resolved
@@ -2,10 +2,6 @@
 import clsx from 'clsx';
 import { Link, NavLink } from 'react-router-dom';
 import { arraysEqual, useBridgeQuery, useLibraryQuery, useOnlineLocations } from '@sd/client';
-<<<<<<< HEAD
-import { Folder } from '@sd/ui';
-=======
->>>>>>> cc308c34
 import { AddLocationButton } from '~/app/$libraryId/settings/library/locations/AddLocationButton';
 import { Folder } from '~/components/Folder';
 import { SubtleButton } from '~/components/SubtleButton';
