--- conflicted
+++ resolved
@@ -59,13 +59,9 @@
 			)}
 			{iconImg && <img src={iconImg} className={IMG_ICON_CLASS} />}
 			<MetaContainer>
-<<<<<<< HEAD
 				<Tooltip tooltipClassName='bg-black max-w-[400px]' position='top' label={name}>
-					<span className="truncate font-semibold pl-1.5">{name}</span>
+					<span className="truncate pl-1.5 font-semibold">{name}</span>
 				</Tooltip>
-=======
-				<span className="truncate pl-1.5 font-semibold">{name}</span>
->>>>>>> 187ec933
 				{textItems?.map((textItems, lineIndex) => {
 					// filter out undefined text so we don't render empty TextItems
 					const filteredItems = textItems.filter((i) => i?.text);
@@ -73,13 +69,8 @@
 					const popoverText = filteredItems.map((i) => i?.text).join(' • ');
 
 					return (
-<<<<<<< HEAD
 						<Tooltip label={popoverText} key={lineIndex} tooltipClassName='bg-black max-w-[400px]' >
-							<TextLine >
-=======
-						<Tooltip label={popoverText} key={lineIndex}>
 							<TextLine>
->>>>>>> 187ec933
 								{filteredItems.map((textItem, index) => {
 									const Icon = textItem?.icon;
 									return (
