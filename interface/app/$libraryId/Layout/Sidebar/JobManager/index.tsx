import { useQueryClient } from '@tanstack/react-query';
import { Trash, X } from 'phosphor-react';
import { useEffect, useRef, useState } from 'react';
import {
	JobGroup as JobGroupType,
	JobProgressEvent,
	useLibraryMutation,
	useLibraryQuery,
	useLibrarySubscription
} from '@sd/client';
import { Button, PopoverClose, Tooltip } from '@sd/ui';
import { showAlertDialog } from '~/components/AlertDialog';
import IsRunningJob from './IsRunningJob';
import JobGroup from './JobGroup';
import { useJobManagerContext } from './context';

export function JobManager() {
	const queryClient = useQueryClient();

	const jobGroups = useLibraryQuery(['jobs.reports']);

	const progress = useProgress(jobGroups.data);

	const clearAllJobs = useLibraryMutation(['jobs.clearAll'], {
		onError: () => {
			showAlertDialog({
				title: 'Error',
				value: 'There was an error clearing all jobs. Please try again.'
			});
		},
		onSuccess: () => {
			queryClient.invalidateQueries(['jobs.reports ']);
		}
	});

	const clearAllJobsHandler = () => {
		showAlertDialog({
			title: 'Clear Jobs',
			value: 'Are you sure you want to clear all jobs? This cannot be undone.',
			label: 'Clear',
			onSubmit: () => clearAllJobs.mutate(null)
		});
	};

	return (
		<div className="h-full overflow-hidden pb-10">
			<PopoverClose asChild>
				<div className="z-20 flex h-9 w-full items-center rounded-t-md border-b border-app-line/50 bg-app-button/30 px-2">
					<span className=" ml-1.5 font-medium">Recent Jobs</span>

					<div className="grow" />
					<Button
						className="opacity-70"
						onClick={() => clearAllJobsHandler()}
						size="icon"
					>
						<Tooltip label="Clear out finished jobs">
							<Trash className="h-4 w-4" />
						</Tooltip>
					</Button>
					<Button className="opacity-70" size="icon">
						<Tooltip label="Close">
							<X className="h-4 w-4" />
						</Tooltip>
					</Button>
				</div>
			</PopoverClose>
			<div className="custom-scroll job-manager-scroll h-full overflow-x-hidden">
				<div className="h-full border-r border-app-line/50">
<<<<<<< HEAD
					{jobs?.map((group) => <JobGroup key={group.id} data={group} />)}
					{jobs?.length === 0 && (
						<div className="flex h-32 items-center justify-center text-sidebar-inkDull">
							No jobs.
						</div>
					)}
=======
					{jobGroups.data &&
						(jobGroups.data.length === 0 ? (
							<div className="flex h-32 items-center justify-center text-sidebar-inkDull">
								No jobs.
							</div>
						) : (
							jobGroups.data.map((group) => (
								<JobGroup key={group.id} group={group} progress={progress} />
							))
						))}
>>>>>>> 160b5e0c
				</div>
			</div>
		</div>
	);
}

export { IsRunningJob };

const useProgress = (jobGroups?: JobGroupType[]) => {
	const ctx = useJobManagerContext();

	// Create initial progress from cached progress
	const [progress, setProgress] = useState<Record<string, JobProgressEvent>>(() => {
		return {
			...ctx.cachedJobProgress.current
		};
	});

	useLibrarySubscription(['jobs.progress'], {
		onData(data) {
			console.log(`setting ${data.id} progress`);
			setProgress((prev) => ({ ...prev, [data.id]: data }));
		}
	});

	// Update cached progress when progress changes
	useEffect(() => {
		ctx.cachedJobProgress.current = progress;
	}, [progress, ctx.cachedJobProgress]);

	// Remove jobs that aren't running from progress
	// This can happen kind of lazily since it's not a huge deal
	useEffect(() => {
		if (!jobGroups) return;

		setProgress((prev) => {
			const ret: typeof prev = {};

			for (const group of jobGroups) {
				for (const job of group.jobs) {
					const prevEvent = prev[job.id];
					if (job.status !== 'Running' || !prevEvent) continue;

					ret[job.id] = prevEvent;
				}
			}

			return ret;
		});
	}, [jobGroups]);

	return progress;
};<|MERGE_RESOLUTION|>--- conflicted
+++ resolved
@@ -67,14 +67,6 @@
 			</PopoverClose>
 			<div className="custom-scroll job-manager-scroll h-full overflow-x-hidden">
 				<div className="h-full border-r border-app-line/50">
-<<<<<<< HEAD
-					{jobs?.map((group) => <JobGroup key={group.id} data={group} />)}
-					{jobs?.length === 0 && (
-						<div className="flex h-32 items-center justify-center text-sidebar-inkDull">
-							No jobs.
-						</div>
-					)}
-=======
 					{jobGroups.data &&
 						(jobGroups.data.length === 0 ? (
 							<div className="flex h-32 items-center justify-center text-sidebar-inkDull">
@@ -85,7 +77,6 @@
 								<JobGroup key={group.id} group={group} progress={progress} />
 							))
 						))}
->>>>>>> 160b5e0c
 				</div>
 			</div>
 		</div>
