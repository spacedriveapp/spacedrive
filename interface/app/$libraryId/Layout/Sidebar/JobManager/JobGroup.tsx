--- conflicted
+++ resolved
@@ -1,54 +1,34 @@
 import { Folder } from '@sd/assets/icons';
 import clsx from 'clsx';
 import dayjs from 'dayjs';
-<<<<<<< HEAD
-import { Pause, Play, Stop } from 'phosphor-react';
-import { Fragment, useEffect, useState } from 'react';
+import { DotsThreeVertical, Pause, Play, Stop } from 'phosphor-react';
+import { useMemo, useState } from 'react';
 import {
-	JobGroup as IJobGroup,
+	JobGroup,
 	JobProgressEvent,
+	JobReport,
 	getJobNiceActionName,
 	getTotalTasks,
 	useLibraryMutation,
-	useLibrarySubscription,
 	useTotalElapsedTimeText
 } from '@sd/client';
-=======
-import { DotsThreeVertical, Pause, Play, Stop } from 'phosphor-react';
-import { useMemo, useState } from 'react';
-import { JobGroup, JobProgressEvent, JobReport, useLibraryMutation } from '@sd/client';
->>>>>>> 160b5e0c
 import { Button, ProgressBar, Tooltip } from '@sd/ui';
 import Job from './Job';
 import JobContainer from './JobContainer';
 
 interface JobGroupProps {
-<<<<<<< HEAD
-	data: IJobGroup;
-}
-
-function JobGroup({ data: { jobs, ...data } }: JobGroupProps) {
-	const [showChildJobs, setShowChildJobs] = useState(false);
-	const [realtimeUpdate, setRealtimeUpdate] = useState<JobProgressEvent | null>(null);
-=======
 	group: JobGroup;
 	progress: Record<string, JobProgressEvent>;
-	clearJob?: (arg: string) => void;
 }
 
 export default function ({ group, progress }: JobGroupProps) {
 	const { jobs } = group;
->>>>>>> 160b5e0c
 
 	const [showChildJobs, setShowChildJobs] = useState(false);
 
 	const runningJob = jobs.find((job) => job.status === 'Running');
 
-<<<<<<< HEAD
 	const tasks = getTotalTasks(jobs);
-=======
-	const tasks = calculateTasks(jobs);
->>>>>>> 160b5e0c
 	const totalGroupTime = useTotalElapsedTimeText(jobs);
 
 	const dateStarted = useMemo(() => {
@@ -61,61 +41,7 @@
 	return (
 		<ul className="relative overflow-hidden">
 			<div className="row absolute right-3 top-3 z-50 flex space-x-1">
-<<<<<<< HEAD
-				{/* Resume */}
-				{(data.status === 'Queued' || data.status === 'Paused' || isJobPaused) && (
-					<Button
-						className="cursor-pointer"
-						onClick={() => resumeJob.mutate(data.id)}
-						size="icon"
-						variant="outline"
-					>
-						<Tooltip label="Resume">
-							<Play className="h-4 w-4 cursor-pointer" />
-						</Tooltip>
-					</Button>
-				)}
-				{/* Pause/Stop */}
-				{isJobsRunning && (
-					<Fragment>
-						<Tooltip label="Pause">
-							<Button
-								className="cursor-pointer"
-								onClick={() => {
-									pauseJob.mutate(data.id);
-								}}
-								size="icon"
-								variant="outline"
-							>
-								<Pause className="h-4 w-4 cursor-pointer" />
-							</Button>
-						</Tooltip>
-						<Tooltip label="Stop">
-							<Button
-								className="cursor-pointer"
-								onClick={() => {
-									cancelJob.mutate(data.id);
-								}}
-								size="icon"
-								variant="outline"
-							>
-								<Stop className="h-4 w-4 cursor-pointer" />
-							</Button>
-						</Tooltip>
-					</Fragment>
-				)}
-				{/* Remove */}
-				{/* TODO: Implement this */}
-				{/* {!isJobsRunning && (
-					<Button className="cursor-pointer" size="icon" variant="outline">
-						<Tooltip label="Remove">
-							<DotsThreeVertical className="h-4 w-4 cursor-pointer" />
-						</Tooltip>
-					</Button>
-				)} */}
-=======
 				<Options activeJob={runningJob} group={group} />
->>>>>>> 160b5e0c
 			</div>
 			{jobs?.length > 1 ? (
 				<>
@@ -125,17 +51,10 @@
 							'pb-2 hover:bg-app-selected/10',
 							showChildJobs && 'border-none bg-app-darkBox pb-1 hover:!bg-app-darkBox'
 						)}
-<<<<<<< HEAD
 						icon={Folder}
 						name={getJobNiceActionName(
-							data.action ?? '',
-							data.status === 'Completed',
-=======
-						iconImg={Folder}
-						name={niceActionName(
 							group.action ?? '',
 							group.status === 'Completed',
->>>>>>> 160b5e0c
 							jobs[0]
 						)}
 						textItems={[
@@ -192,9 +111,6 @@
 	);
 }
 
-<<<<<<< HEAD
-export default JobGroup;
-=======
 function Options({ activeJob, group }: { activeJob?: JobReport; group: JobGroup }) {
 	const resumeJob = useLibraryMutation(['jobs.resume'], { onError: alert });
 	const pauseJob = useLibraryMutation(['jobs.pause'], { onError: alert });
@@ -207,6 +123,7 @@
 
 	return (
 		<>
+			{/* Resume */}
 			{(group.status === 'Queued' || group.status === 'Paused' || isJobPaused) && (
 				<Button
 					className="cursor-pointer"
@@ -219,6 +136,7 @@
 					</Tooltip>
 				</Button>
 			)}
+			{/* TODO: Fix this */}
 			{activeJob === undefined ? (
 				<Button
 					className="cursor-pointer"
@@ -232,6 +150,7 @@
 				</Button>
 			) : (
 				<>
+					{/* Pause / Stop */}
 					<Tooltip label="Pause">
 						<Button
 							className="cursor-pointer"
@@ -260,30 +179,4 @@
 			)}
 		</>
 	);
-}
-
-function calculateTasks(jobs: JobReport[]) {
-	const tasks = { completed: 0, total: 0, timeOfLastFinishedJob: '' };
-
-	jobs?.forEach(({ task_count, status, completed_at, completed_task_count }) => {
-		tasks.total += task_count;
-		tasks.completed += status === 'Completed' ? task_count : completed_task_count;
-		if (status === 'Completed') {
-			tasks.timeOfLastFinishedJob = completed_at || '';
-		}
-	});
-
-	return tasks;
-}
-
-function niceActionName(action: string, completed: boolean, job?: JobReport) {
-	const name = job?.metadata?.location?.name || 'Unknown';
-	switch (action) {
-		case 'scan_location':
-			return completed ? `Added location "${name}"` : `Adding location "${name}"`;
-		case 'scan_location_sub_path':
-			return completed ? `Indexed new files "${name}"` : `Adding location "${name}"`;
-	}
-	return action;
-}
->>>>>>> 160b5e0c
+}