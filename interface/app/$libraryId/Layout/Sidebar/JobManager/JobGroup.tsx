--- conflicted
+++ resolved
@@ -72,19 +72,9 @@
 							<div className="truncate">
 								<p className="truncate font-semibold">
 									{allJobsCompleted
-<<<<<<< HEAD
-										? `Added location ${
-												data.metadata?.init?.location?.name || ''
-										  }`
-										: `Indexing ${
-												data.metadata?.init?.location?.name ||
-												'added location'
-										  }`}
-=======
 										? `Added location "${data.metadata.init.location.name || ''
 										}"`
 										: `Indexing "${data.metadata.init.location.name || ''}"`}
->>>>>>> 9584dbd9
 								</p>
 								<p className="my-[2px] text-sidebar-inkFaint">
 									<b>{tasks.total} </b>
