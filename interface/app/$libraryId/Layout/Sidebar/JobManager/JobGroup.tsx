/* eslint-disable no-case-declarations */
import { Folder } from '@sd/assets/icons';
import clsx from 'clsx';
import dayjs from 'dayjs';
import { DotsThreeVertical, Pause, Play, Stop } from 'phosphor-react';
import { Fragment, useState } from 'react';
import { JobReport, useLibraryMutation } from '@sd/client';
import { Button, ProgressBar, Tooltip } from '@sd/ui';
import Job from './Job';
import JobContainer from './JobContainer';
import { useTotalElapsedTimeText } from './useGroupJobTimeText';
import { IJobGroup } from './useGroupedJobs';

interface JobGroupProps {
	data: IJobGroup;
	clearJob: (arg: string) => void;
}

function JobGroup({ data: { jobs, ...data }, clearJob }: JobGroupProps) {
	const [showChildJobs, setShowChildJobs] = useState(false);

	const pauseJob = useLibraryMutation(['jobs.pause']);
	const resumeJob = useLibraryMutation(['jobs.resume']);

	const isJobsRunning = jobs.some((job) => job.status === 'Running');

	const tasks = totalTasks(jobs);
	const totalGroupTime = useTotalElapsedTimeText(jobs);

	if (!jobs.length) return <></>;

	let date_started = dayjs(jobs[0]?.created_at).fromNow();
	date_started = date_started.charAt(0).toUpperCase() + date_started.slice(1);

	return (
		<ul className="relative overflow-hidden">
			<div className="row absolute right-3 top-3 z-50 flex space-x-1">
				{data.paused && (
					<Button
						className="cursor-pointer"
						onClick={() => resumeJob.mutate(data.id)}
						size="icon"
						variant="outline"
					>
						<Tooltip label="Resume">
							<Play className="h-4 w-4 cursor-pointer" />
						</Tooltip>
					</Button>
				)}

				{isJobsRunning && (
					<Fragment>
						<Button
							className="cursor-pointer"
							onClick={() => {
								pauseJob.mutate(data.id);
							}}
							size="icon"
							variant="outline"
						>
							<Tooltip label="Pause">
								<Pause className="h-4 w-4 cursor-pointer" />
							</Tooltip>
						</Button>
						{/* <Button
						className="cursor-pointer"
						onClick={() => resumeJob.mutate(data.id)}
						size="icon"
						variant="outline"
					>
						<Tooltip label="Stop">
							<Stop className="h-4 w-4 cursor-pointer" />
						</Tooltip>
					</Button> */}
					</Fragment>
				)}
				{!isJobsRunning && (
					<Button
						className="cursor-pointer"
						onClick={() => clearJob?.(data.id as string)}
						size="icon"
						variant="outline"
					>
						<Tooltip label="Remove">
							<DotsThreeVertical className="h-4 w-4 cursor-pointer" />
						</Tooltip>
					</Button>
				)}
			</div>
<<<<<<< HEAD
			<JobContainer
				onClick={() => setShowChildJobs((v) => !v)}
				className={clsx("pb-2 hover:bg-app-selected/10", showChildJobs && "border-none bg-app-darkBox pb-1 hover:!bg-app-darkBox")}
				iconImg={Folder}
				name={niceActionName(data.action, !!data.completed, jobs[0])}
				textItems={[[{ text: `${tasks.total} ${tasks.total <= 1 ? 'task' : 'tasks'}` }, { text: date_started }, { text: data.paused ? "Paused" : data.completed ? totalGroupTime || undefined : data.queued ? "Queued" : "" }]]}
			>
				{!showChildJobs && isJobsRunning && (
					<div className="my-1 ml-1.5 w-full">
						<ProgressBar value={tasks.completed} total={tasks.total} />
					</div>
				)}
			</JobContainer>
			{showChildJobs && (
				<div className=''>
					{jobs.map((job) => (
						<Job key={job.id} job={job} />
					))}
				</div>
=======
			{jobs?.length > 1 ? (
				<>
					<JobContainer
						onClick={() => setShowChildJobs((v) => !v)}
						className={clsx(
							'pb-2 hover:bg-app-selected/10',
							showChildJobs && 'border-none bg-app-darkBox pb-1 hover:!bg-app-darkBox'
						)}
						iconImg={Folder}
						name={niceActionName(data.action ?? '', !!data.completed, jobs[0])}
						textItems={[
							[
								{ text: `${tasks.total} ${tasks.total <= 1 ? 'task' : 'tasks'}` },
								{ text: date_started },
								{
									text: data.paused
										? 'Paused'
										: data.completed
										? totalGroupTime || undefined
										: data.queued
										? 'Queued'
										: ''
								}
							]
						]}
					>
						{!showChildJobs && isJobsRunning && (
							<div className="my-1 w-full">
								<ProgressBar value={tasks.completed} total={tasks.total} />
							</div>
						)}
					</JobContainer>
					{showChildJobs && (
						<div className="">
							{jobs.map((job) => (
								<Job key={job.id} job={job} />
							))}
						</div>
					)}
				</>
			) : (
				<>{jobs[0] && <Job job={jobs[0]} />}</>
>>>>>>> 187ec933
			)}
		</ul>
	);
}

function totalTasks(jobs: JobReport[]) {
	const tasks = { completed: 0, total: 0, timeOfLastFinishedJob: '' };

	jobs?.forEach(({ task_count, status, completed_at, completed_task_count }) => {
		tasks.total += task_count;
		tasks.completed += status === 'Completed' ? task_count : completed_task_count;
		if (status === 'Completed') {
			tasks.timeOfLastFinishedJob = completed_at || '';
		}
	});

	return tasks;
}

function niceActionName(action: string, completed: boolean, job?: JobReport) {
	switch (action) {
		case 'scan_location':
			const name = job?.metadata?.init?.location?.name || 'Unknown';
			return completed ? `Added location "${name}"` : `Adding location "${name}"`;
	}
	return action;
}

export default JobGroup;<|MERGE_RESOLUTION|>--- conflicted
+++ resolved
@@ -87,27 +87,6 @@
 					</Button>
 				)}
 			</div>
-<<<<<<< HEAD
-			<JobContainer
-				onClick={() => setShowChildJobs((v) => !v)}
-				className={clsx("pb-2 hover:bg-app-selected/10", showChildJobs && "border-none bg-app-darkBox pb-1 hover:!bg-app-darkBox")}
-				iconImg={Folder}
-				name={niceActionName(data.action, !!data.completed, jobs[0])}
-				textItems={[[{ text: `${tasks.total} ${tasks.total <= 1 ? 'task' : 'tasks'}` }, { text: date_started }, { text: data.paused ? "Paused" : data.completed ? totalGroupTime || undefined : data.queued ? "Queued" : "" }]]}
-			>
-				{!showChildJobs && isJobsRunning && (
-					<div className="my-1 ml-1.5 w-full">
-						<ProgressBar value={tasks.completed} total={tasks.total} />
-					</div>
-				)}
-			</JobContainer>
-			{showChildJobs && (
-				<div className=''>
-					{jobs.map((job) => (
-						<Job key={job.id} job={job} />
-					))}
-				</div>
-=======
 			{jobs?.length > 1 ? (
 				<>
 					<JobContainer
@@ -135,7 +114,7 @@
 						]}
 					>
 						{!showChildJobs && isJobsRunning && (
-							<div className="my-1 w-full">
+							<div className="my-1 ml-1.5 w-full">
 								<ProgressBar value={tasks.completed} total={tasks.total} />
 							</div>
 						)}
@@ -150,7 +129,6 @@
 				</>
 			) : (
 				<>{jobs[0] && <Job job={jobs[0]} />}</>
->>>>>>> 187ec933
 			)}
 		</ul>
 	);
