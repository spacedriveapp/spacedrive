--- conflicted
+++ resolved
@@ -9,12 +9,8 @@
 import DismissibleNotice from './DismissibleNotice';
 import { Inspector, INSPECTOR_WIDTH } from './Inspector';
 import ExplorerContextMenu from './ParentContextMenu';
-<<<<<<< HEAD
 import SearchOptions from './Search';
-import { useExplorerStore } from './store';
-=======
 import { getExplorerStore, useExplorerStore } from './store';
->>>>>>> b8d13a8c
 import { useKeyRevealFinder } from './useKeyRevealFinder';
 import View, { EmptyNotice, ExplorerViewProps } from './View';
 import { ExplorerPath, PATH_BAR_HEIGHT } from './View/ExplorerPath';
@@ -37,16 +33,7 @@
 	const explorerStore = useExplorerStore();
 	const explorer = useExplorerContext();
 	const layoutStore = useExplorerLayoutStore();
-<<<<<<< HEAD
-
 	const searchStore = useSearchStore();
-
-	const shortcuts = useKeysMatcher(['Meta', 'Shift', 'Alt']);
-	const os = useOperatingSystem();
-	const hiddenFilesShortcut =
-		os === 'macOS' ? [shortcuts.Meta.key, 'Shift', '.'] : [shortcuts.Meta.key, 'KeyH'];
-=======
->>>>>>> b8d13a8c
 
 	const showPathBar = explorer.showPathBar && layoutStore.showPathBar;
 
