--- conflicted
+++ resolved
@@ -33,44 +33,23 @@
 
 	return (
 		<div className="flex h-screen w-full flex-col bg-app">
-<<<<<<< HEAD
 			<TopBarContext.Provider value={{ topBarChildrenRef: ref }}>
 				<TopBar ref={ref} />
 				<TopBarChildren toolOptions={props.toolOptions} />
 				<div className="flex flex-1">
 					<ExplorerContextMenu>
 						<div className="flex-1 overflow-hidden">
-							{props.data && <View data={props.data.items} onScroll={onScroll} />}
+							{props.data && <View data={props.data.items} />}
 						</div>
 					</ExplorerContextMenu>
 
 					{expStore.showInspector && props.data?.items[expStore.selectedRowIndex] && (
 						<div className="w-[260px] shrink-0">
-							<Inspector
-								data={props.data?.items[expStore.selectedRowIndex]}
-								onScroll={onScroll}
-							/>
+							<Inspector data={props.data?.items[expStore.selectedRowIndex]} />
 						</div>
 					)}
 				</div>
 			</TopBarContext.Provider>
-=======
-			<TopBar />
-
-			<div className="flex flex-1">
-				<ExplorerContextMenu>
-					<div className="flex-1 overflow-hidden">
-						{props.data && <View data={props.data.items} />}
-					</div>
-				</ExplorerContextMenu>
-
-				{expStore.showInspector && props.data?.items[expStore.selectedRowIndex] && (
-					<div className="w-[260px] shrink-0">
-						<Inspector data={props.data?.items[expStore.selectedRowIndex]} />
-					</div>
-				)}
-			</div>
->>>>>>> a9714534
 		</div>
 	);
 }