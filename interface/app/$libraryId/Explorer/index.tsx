--- conflicted
+++ resolved
@@ -75,13 +75,8 @@
 							scrollRef={scrollRef}
 							onLoadMore={props.onLoadMore}
 							rowsBeforeLoadMore={5}
-<<<<<<< HEAD
 							selected={selectedItems}
 							onSelectedChange={setSelectedItems}
-							contextMenu={selectedItem ? <ContextMenu item={selectedItem} /> : null}
-=======
-							selected={selectedItemId}
-							onSelectedChange={setSelectedItemId}
 							contextMenu={
 								selectedItem ? (
 									props.contextMenu ? (
@@ -91,7 +86,6 @@
 									)
 								) : null
 							}
->>>>>>> 1d5be758
 							emptyNotice={
 								props.emptyNotice || (
 									<EmptyNotice
