--- conflicted
+++ resolved
@@ -1,11 +1,7 @@
 import { useEffect } from 'react';
 import { useKey } from 'rooks';
-<<<<<<< HEAD
 import { ExplorerData, useBridgeSubscription, useLibraryContext } from '@sd/client';
-=======
-import { ExplorerData, rspc, useLibraryContext } from '@sd/client';
 import { dialogManager } from '~/../packages/ui/src';
->>>>>>> d69440fa
 import { getExplorerStore, useExplorerStore } from '~/hooks/useExplorerStore';
 import { Inspector } from '../Explorer/Inspector';
 import { useExplorerParams } from '../location/$id';
