--- conflicted
+++ resolved
@@ -10,7 +10,6 @@
 import { Inspector, INSPECTOR_WIDTH } from './Inspector';
 import ExplorerContextMenu from './ParentContextMenu';
 import { getQuickPreviewStore } from './QuickPreview/store';
-import SearchOptions from './Search';
 import { getExplorerStore, useExplorerStore } from './store';
 import { useKeyRevealFinder } from './useKeyRevealFinder';
 import View, { ExplorerViewProps } from './View';
@@ -72,40 +71,21 @@
 	return (
 		<>
 			<ExplorerContextMenu>
-<<<<<<< HEAD
 				<div
 					ref={explorer.scrollRef}
 					className="custom-scroll explorer-scroll flex flex-1 flex-col overflow-x-hidden"
 					style={
 						{
-							'--scrollbar-margin-top': `${TOP_BAR_HEIGHT}px`,
+							'--scrollbar-margin-top': `${topBar.topBarHeight}px`,
 							'--scrollbar-margin-bottom': `${
 								showPathBar ? PATH_BAR_HEIGHT + 2 : 0 // TODO: Fix for web app
 							}px`,
-							'paddingTop': TOP_BAR_HEIGHT,
+							'paddingTop': topBar.topBarHeight,
 							'paddingRight': explorerStore.showInspector ? INSPECTOR_WIDTH : 0
 						} as CSSProperties
 					}
 				>
 					{explorer.items && explorer.items.length > 0 && <DismissibleNotice />}
-=======
-				<div className="flex-1 overflow-hidden">
-					<div
-						ref={explorer.scrollRef}
-						className="custom-scroll explorer-scroll h-screen overflow-x-hidden"
-						style={
-							{
-								'--scrollbar-margin-top': `${topBar.topBarHeight}px`,
-								'--scrollbar-margin-bottom': `${
-									showPathBar ? PATH_BAR_HEIGHT + 2 : 0 // TODO: Fix for web app
-								}px`,
-								'paddingTop': topBar.topBarHeight,
-								'paddingRight': explorerStore.showInspector ? INSPECTOR_WIDTH : 0
-							} as CSSProperties
-						}
-					>
-						{explorer.items && explorer.items.length > 0 && <DismissibleNotice />}
->>>>>>> bbc01294
 
 					<View
 						contextMenu={props.contextMenu ? props.contextMenu() : <ContextMenu />}
