--- conflicted
+++ resolved
@@ -44,13 +44,8 @@
 	const platform = usePlatform();
 
 	const itemData = useExplorerItemData(props.data);
-<<<<<<< HEAD
-	const locationData = getItemLocation(props.data);
-=======
-	const filePath = getItemFilePath(props.data);
 
 	const { parent } = useExplorerContext();
->>>>>>> 1695842b
 	const { library } = useLibraryContext();
 
 	const [src, setSrc] = useState<string>();
@@ -89,14 +84,8 @@
 			itemData.locationId ?? (parent?.type === 'Location' ? parent.location.id : null);
 
 		switch (thumbType) {
-<<<<<<< HEAD
-			case ThumbType.Original:
+			case 'original':
 				if (locationId && props.data.type !== 'NonIndexedPath') {
-=======
-			case 'original':
-				if (locationId === null) setThumbType('thumbnail');
-				else {
->>>>>>> 1695842b
 					setSrc(
 						platform.getFileUrl(
 							library.uuid,
@@ -106,29 +95,15 @@
 							itemData.kind == 'Video' || itemData.kind == 'Audio'
 						)
 					);
-<<<<<<< HEAD
 					// TODO: Implement original preview for non-indexed files
 				} else {
-					setThumbType(ThumbType.Thumbnail);
+					setThumbType('thumbnail');
 				}
 				break;
-			case ThumbType.Thumbnail:
-				if (thumbnailKey) {
-					setSrc(platform.getThumbnailUrlByThumbKey(thumbnailKey));
-				} else {
-					setThumbType(ThumbType.Icon);
-				}
-				break;
-			case ThumbType.Location:
-				setSrc(getIcon('Folder', isDark, extension, true));
-=======
-				}
-				break;
 
 			case 'thumbnail':
-				if (!itemData.casId || !itemData.thumbnailKey) setThumbType('icon');
+				if (!itemData.thumbnailKey) setThumbType('icon');
 				else setSrc(platform.getThumbnailUrlByThumbKey(itemData.thumbnailKey));
->>>>>>> 1695842b
 				break;
 
 			default:
@@ -195,21 +170,12 @@
 										onLoad={onLoad}
 										onError={onError}
 										className={clsx(
-<<<<<<< HEAD
-											'h-full w-full border-0 px-4 font-mono',
-											!props.mediaControls
-												? 'overflow-hidden'
-												: 'overflow-auto',
-											childClassName,
-											props.className
-=======
 											'h-full w-full px-4 font-mono',
 											!props.mediaControls
 												? 'overflow-hidden'
 												: 'overflow-auto',
 											className,
 											props.frame && [frameClassName, '!bg-none']
->>>>>>> 1695842b
 										)}
 										crossOrigin="anonymous"
 									/>
