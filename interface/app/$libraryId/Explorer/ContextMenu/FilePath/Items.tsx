--- conflicted
+++ resolved
@@ -1,12 +1,7 @@
 import { Image, Package, Trash, TrashSimple } from 'phosphor-react';
 import { libraryClient, useLibraryContext, useLibraryMutation } from '@sd/client';
-<<<<<<< HEAD
-import { ContextMenu, ModifierKeys, dialogManager } from '@sd/ui';
-import { showAlertDialog } from '~/components';
+import { ContextMenu, ModifierKeys, dialogManager, toast } from '@sd/ui';
 import { Menu } from '~/components/Menu';
-=======
-import { ContextMenu, ModifierKeys, dialogManager, toast } from '@sd/ui';
->>>>>>> 58600167
 import { useKeybindFactory } from '~/hooks/useKeybindFactory';
 import { isNonEmpty } from '~/util';
 import { usePlatform } from '~/util/Platform';
@@ -215,7 +210,7 @@
 							await generateThumbnails.mutateAsync({
 								id: parent.location.id,
 								path: selectedFilePaths[0]?.materialized_path ?? '/',
-								regenerate: true,
+								regenerate: true
 							});
 						} catch (error) {
 							toast.error({
