import { Image, Package, Trash, TrashSimple } from '@phosphor-icons/react';
import { libraryClient, useLibraryMutation } from '@sd/client';
import {
	ContextMenu,
	dialogManager,
	keySymbols,
	ModifierKeys,
	modifierSymbols,
	toast
} from '@sd/ui';
import { Menu } from '~/components/Menu';
import { useOperatingSystem } from '~/hooks';
import { useKeybindFactory } from '~/hooks/useKeybindFactory';
import { useQuickRescan } from '~/hooks/useQuickRescan';
import { isNonEmpty } from '~/util';

import { useExplorerContext } from '../../Context';
import { CopyAsPathBase } from '../../CopyAsPath';
import DeleteDialog from '../../FilePath/DeleteDialog';
import EraseDialog from '../../FilePath/EraseDialog';
import { ConditionalItem } from '../ConditionalItem';
import { useContextMenuContext } from '../context';

export * from './CutCopyItems';

export const Delete = new ConditionalItem({
	useCondition: () => {
		const { selectedFilePaths, selectedEphemeralPaths } = useContextMenuContext();

		if (!isNonEmpty(selectedFilePaths) && !isNonEmpty(selectedEphemeralPaths)) return null;

		return { selectedFilePaths, selectedEphemeralPaths };
	},
<<<<<<< HEAD
	Component: ({ selectedFilePaths, locationId }) => {
		const os = useOperatingSystem();

		const rescan = useQuickRescan();

		const dirCount = selectedFilePaths.filter((p) => p.is_dir).length;
		const fileCount = selectedFilePaths.filter((p) => !p.is_dir).length;
		const keybind =
			os === 'macOS' ? `${modifierSymbols.Meta.macOS} ${keySymbols.Backspace?.macOS}` : 'Del';
=======
	Component: ({ selectedFilePaths, selectedEphemeralPaths }) => {
		const keybind = useKeybindFactory();

		const rescan = useQuickRescan();

		const dirCount =
			selectedFilePaths.filter((p) => p.is_dir).length +
			selectedEphemeralPaths.filter((p) => p.is_dir).length;
		const fileCount =
			selectedFilePaths.filter((p) => !p.is_dir).length +
			selectedEphemeralPaths.filter((p) => !p.is_dir).length;

		const indexedArgs =
			isNonEmpty(selectedFilePaths) && selectedFilePaths[0].location_id
				? {
						locationId: selectedFilePaths[0].location_id,
						rescan,
						pathIds: selectedFilePaths.map((p) => p.id)
				  }
				: undefined;

		const ephemeralArgs = isNonEmpty(selectedEphemeralPaths)
			? {
					paths: selectedEphemeralPaths.map((p) => p.path)
			  }
			: undefined;
>>>>>>> a3f2ca10

		return (
			<Menu.Item
				icon={Trash}
				label="Delete"
				variant="danger"
				keybind={keybind}
				onClick={() =>
					dialogManager.create((dp) => (
						<DeleteDialog
							{...dp}
							indexedArgs={indexedArgs}
							ephemeralArgs={ephemeralArgs}
							dirCount={dirCount}
							fileCount={fileCount}
						/>
					))
				}
			/>
		);
	}
});

export const CopyAsPath = new ConditionalItem({
	useCondition: () => {
		const { selectedFilePaths, selectedEphemeralPaths } = useContextMenuContext();
		if (
			!isNonEmpty(selectedFilePaths) ||
			selectedFilePaths.length > 1 ||
			!isNonEmpty(selectedEphemeralPaths) ||
			selectedEphemeralPaths.length > 1 ||
			(selectedFilePaths.length === 1 && selectedEphemeralPaths.length === 1) // should never happen
		)
			return null;

		return { selectedFilePaths, selectedEphemeralPaths };
	},
	Component: ({ selectedFilePaths, selectedEphemeralPaths }) => {
		if (selectedFilePaths.length === 1) {
			return (
				<CopyAsPathBase
					getPath={() => libraryClient.query(['files.getPath', selectedFilePaths[0].id])}
				/>
			);
		} else if (selectedEphemeralPaths.length === 1) {
			return <CopyAsPathBase getPath={async () => selectedEphemeralPaths[0].path} />;
		}
	}
});

export const Compress = new ConditionalItem({
	useCondition: () => {
		const { selectedFilePaths } = useContextMenuContext();
		if (!isNonEmpty(selectedFilePaths)) return null;

		return { selectedFilePaths };
	},
	Component: ({ selectedFilePaths: _ }) => {
		const keybind = useKeybindFactory();

		return (
			<Menu.Item
				label="Compress"
				icon={Package}
				keybind={keybind([ModifierKeys.Control], ['B'])}
				disabled
			/>
		);
	}
});

export const Crypto = new ConditionalItem({
	useCondition: () => {
		const { selectedFilePaths } = useContextMenuContext();
		if (!isNonEmpty(selectedFilePaths)) return null;

		return { selectedFilePaths };
	},
	Component: ({ selectedFilePaths: _ }) => {
		return (
			<>
				{/* <ContextMenu.Item
					label="Encrypt"
					icon={LockSimple}
					keybind="⌘E"
					onClick={() => {
						if (keyManagerUnlocked && hasMountedKeys) {
							dialogManager.create((dp) => (
								<EncryptDialog
									{...dp}
									location_id={store.locationId!}
									path_id={data.item.id}
								/>
							));
						} else if (!keyManagerUnlocked) {
							showAlertDialog({
								title: 'Key manager locked',
								value: 'The key manager is currently locked. Please unlock it and try again.'
							});
						} else if (!hasMountedKeys) {
							showAlertDialog({
								title: 'No mounted keys',
								value: 'No mounted keys were found. Please mount a key and try again.'
							});
						}
					}}
				/> */}
				{/* should only be shown if the file is a valid spacedrive-encrypted file (preferably going from the magic bytes) */}
				{/* <ContextMenu.Item
					label="Decrypt"
					icon={LockSimpleOpen}
					keybind="⌘D"
					onClick={() => {
						if (keyManagerUnlocked) {
							dialogManager.create((dp) => (
								<DecryptDialog
									{...dp}
									location_id={store.locationId!}
									path_id={data.item.id}
								/>
							));
						} else {
							showAlertDialog({
								title: 'Key manager locked',
								value: 'The key manager is currently locked. Please unlock it and try again.'
							});
						}
					}}
				/> */}
			</>
		);
	}
});

export const SecureDelete = new ConditionalItem({
	useCondition: () => {
		const { selectedFilePaths } = useContextMenuContext();
		if (!isNonEmpty(selectedFilePaths)) return null;

		const locationId = selectedFilePaths[0].location_id;
		if (locationId === null) return null;

		return { locationId, selectedFilePaths };
	},
	Component: ({ locationId, selectedFilePaths }) => (
		<Menu.Item
			variant="danger"
			label="Secure delete"
			icon={TrashSimple}
			onClick={() =>
				dialogManager.create((dp) => (
					<EraseDialog {...dp} locationId={locationId} filePaths={selectedFilePaths} />
				))
			}
			disabled
		/>
	)
});

export const ParentFolderActions = new ConditionalItem({
	useCondition: () => {
		const { parent } = useExplorerContext();

		if (parent?.type !== 'Location') return null;

		return { parent };
	},
	Component: ({ parent }) => {
		const { selectedFilePaths } = useContextMenuContext();

		const fullRescan = useLibraryMutation('locations.fullRescan');
		const generateThumbnails = useLibraryMutation('jobs.generateThumbsForLocation');

		return (
			<>
				<ContextMenu.Item
					onClick={async () => {
						try {
							await fullRescan.mutateAsync({
								location_id: parent.location.id,
								reidentify_objects: false
							});
						} catch (error) {
							toast.error({
								title: `Failed to rescan location`,
								body: `Error: ${error}.`
							});
						}
					}}
					label="Rescan Directory"
					icon={Package}
				/>
				<ContextMenu.Item
					onClick={async () => {
						try {
							await generateThumbnails.mutateAsync({
								id: parent.location.id,
								path: selectedFilePaths[0]?.materialized_path ?? '/',
								regenerate: true
							});
						} catch (error) {
							toast.error({
								title: `Failed to generate thumbnails`,
								body: `Error: ${error}.`
							});
						}
					}}
					label="Regen Thumbnails"
					icon={Image}
				/>
			</>
		);
	}
});<|MERGE_RESOLUTION|>--- conflicted
+++ resolved
@@ -31,17 +31,6 @@
 
 		return { selectedFilePaths, selectedEphemeralPaths };
 	},
-<<<<<<< HEAD
-	Component: ({ selectedFilePaths, locationId }) => {
-		const os = useOperatingSystem();
-
-		const rescan = useQuickRescan();
-
-		const dirCount = selectedFilePaths.filter((p) => p.is_dir).length;
-		const fileCount = selectedFilePaths.filter((p) => !p.is_dir).length;
-		const keybind =
-			os === 'macOS' ? `${modifierSymbols.Meta.macOS} ${keySymbols.Backspace?.macOS}` : 'Del';
-=======
 	Component: ({ selectedFilePaths, selectedEphemeralPaths }) => {
 		const keybind = useKeybindFactory();
 
@@ -68,7 +57,6 @@
 					paths: selectedEphemeralPaths.map((p) => p.path)
 			  }
 			: undefined;
->>>>>>> a3f2ca10
 
 		return (
 			<Menu.Item
