--- conflicted
+++ resolved
@@ -1,12 +1,6 @@
 import { Copy, Scissors } from 'phosphor-react';
 import { useLibraryMutation } from '@sd/client';
-<<<<<<< HEAD
-import { ContextMenu, ModifierKeys } from '@sd/ui';
-import { showAlertDialog } from '~/components';
-import { Menu } from '~/components/Menu';
-=======
 import { ContextMenu, ModifierKeys, toast } from '@sd/ui';
->>>>>>> 58600167
 import { useKeybindFactory } from '~/hooks/useKeybindFactory';
 import { isNonEmpty } from '~/util';
 import { useExplorerContext } from '../../Context';
