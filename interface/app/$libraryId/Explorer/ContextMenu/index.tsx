--- conflicted
+++ resolved
@@ -1,10 +1,6 @@
 import { Plus } from 'phosphor-react';
-<<<<<<< HEAD
-import { PropsWithChildren, useMemo } from 'react';
+import { type PropsWithChildren, useMemo } from 'react';
 import { ExplorerItem } from '@sd/client';
-=======
-import { type ReactNode, useMemo } from 'react';
->>>>>>> c966c0ed
 import { ContextMenu } from '@sd/ui';
 import { isNonEmpty } from '~/util';
 import { useExplorerContext } from '../Context';
