import { Plus } from 'phosphor-react';
import { ReactNode, useMemo } from 'react';
import { ContextMenu } from '@sd/ui';
import { isNonEmpty } from '~/util';
import { useExplorerContext } from '../Context';
import { Conditional, ConditionalGroupProps } from './ConditionalItem';
import * as FilePathItems from './FilePath/Items';
import * as ObjectItems from './Object/Items';
import * as SharedItems from './SharedItems';
import { ContextMenuContextProvider } from './context';

export * as SharedItems from './SharedItems';
export * as FilePathItems from './FilePath/Items';
export * as ObjectItems from './Object/Items';

const Items = ({ children }: { children?: () => ReactNode }) => (
	<>
		<Conditional items={[FilePathItems.OpenOrDownload]} />
		<SharedItems.OpenQuickView />

		<SeparatedConditional items={[SharedItems.Details]} />

		<ContextMenu.Separator />
		<Conditional
			items={[
				SharedItems.RevealInNativeExplorer,
				SharedItems.Rename,
<<<<<<< HEAD
				FilePathItems.CutCopyItems
			]}
		/>
		{children?.()}
		<SharedItems.Deselect />
=======
				FilePathItems.CutCopyItems,
				SharedItems.Deselect
			]}
		/>
		{children?.()}
>>>>>>> 45127609

		<ContextMenu.Separator />
		<SharedItems.Share />

		<SeparatedConditional items={[ObjectItems.AssignTag]} />

		<Conditional
			items={[
				FilePathItems.CopyAsPath,
				FilePathItems.Crypto,
				FilePathItems.Compress,
				ObjectItems.ConvertObject,
				FilePathItems.ParentFolderActions,
				FilePathItems.SecureDelete
			]}
		>
			{(items) => (
				<ContextMenu.SubMenu label="More actions..." icon={Plus}>
					{items}
				</ContextMenu.SubMenu>
			)}
		</Conditional>

		<SeparatedConditional items={[FilePathItems.Delete]} />
	</>
);

export default ({ children }: { children?: () => ReactNode }) => {
	const explorer = useExplorerContext();

	const selectedItems = useMemo(() => [...explorer.selectedItems], [explorer.selectedItems]);
	if (!isNonEmpty(selectedItems)) return null;

	return (
		<ContextMenuContextProvider selectedItems={selectedItems}>
			<Items>{children}</Items>
		</ContextMenuContextProvider>
	);
};

/**
 * A `Conditional` that inserts a `<ContextMenu.Separator />` above its items.
 */
const SeparatedConditional = ({ items, children }: ConditionalGroupProps) => (
	<Conditional items={items}>
		{(c) => (
			<>
				<ContextMenu.Separator />
				{children ? children(c) : c}
			</>
		)}
	</Conditional>
);<|MERGE_RESOLUTION|>--- conflicted
+++ resolved
@@ -25,19 +25,11 @@
 			items={[
 				SharedItems.RevealInNativeExplorer,
 				SharedItems.Rename,
-<<<<<<< HEAD
-				FilePathItems.CutCopyItems
-			]}
-		/>
-		{children?.()}
-		<SharedItems.Deselect />
-=======
 				FilePathItems.CutCopyItems,
 				SharedItems.Deselect
 			]}
 		/>
 		{children?.()}
->>>>>>> 45127609
 
 		<ContextMenu.Separator />
 		<SharedItems.Share />
