--- conflicted
+++ resolved
@@ -99,12 +99,7 @@
 		<>
 			{lastThreeItems.map((item, i, thumbs) => (
 				<FileThumb
-<<<<<<< HEAD
 					key={uniqueId(item)}
-					loadOriginal
-=======
-					key={item.item.id}
->>>>>>> 7d213662
 					data={item}
 					loadOriginal
 					frame
