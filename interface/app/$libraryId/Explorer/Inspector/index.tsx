--- conflicted
+++ resolved
@@ -3,7 +3,15 @@
 import dayjs from 'dayjs';
 import { Barcode, CircleWavyCheck, Clock, Cube, Hash, Link, Lock, Snowflake } from 'phosphor-react';
 import { ComponentProps, useEffect, useState } from 'react';
-import { ExplorerItem, ObjectKind, Tag, formatBytes, isPath, useLibraryQuery } from '@sd/client';
+import {
+	ExplorerItem,
+	Location,
+	ObjectKind,
+	Tag,
+	formatBytes,
+	isPath,
+	useLibraryQuery
+} from '@sd/client';
 import { Button, Divider, DropdownMenu, Tooltip, tw } from '@sd/ui';
 import { useExplorerStore } from '~/hooks/useExplorerStore';
 import { TOP_BAR_HEIGHT } from '../../TopBar';
@@ -57,7 +65,7 @@
 		enabled: readyToFetch && objectData?.id !== undefined
 	});
 
-	const item = data?.item;
+	const { item } = data;
 
 	// map array of numbers into string
 	const pub_id = fullObjectData?.data?.pub_id.map((n: number) => n.toString(16)).join('');
@@ -68,187 +76,150 @@
 			className="custom-scroll inspector-scroll h-screen w-full overflow-x-hidden pb-4 pl-1.5 pr-1"
 			style={{ paddingTop: TOP_BAR_HEIGHT + 12 }}
 		>
-			{data && (
-				<>
-					{explorerStore.layoutMode !== 'media' && (
-						<div
-							className={clsx(
-								'mb-[10px] flex h-[240] w-full items-center justify-center overflow-hidden'
-							)}
-						>
-							<FileThumb loadOriginal size={240} data={data} />
-						</div>
+			{explorerStore.layoutMode !== 'media' && (
+				<div
+					className={clsx(
+						'mb-[10px] flex h-[240] w-full items-center justify-center overflow-hidden'
 					)}
-					<div className="flex w-full select-text flex-col overflow-hidden rounded-lg border border-app-line bg-app-box py-0.5 shadow-app-shade/10">
-						<h3 className="truncate px-3 pb-1 pt-2 text-base font-bold">
-							{filePathData?.name}
-							{filePathData?.extension && `.${filePathData.extension}`}
-						</h3>
-						{objectData && (
-							<div className="mx-3 mb-0.5 mt-1 flex flex-row space-x-0.5">
-								<Tooltip label="Favorite">
-									<FavoriteButton data={objectData} />
-								</Tooltip>
-
-								<Tooltip label="Encrypt">
-									<Button size="icon">
-										<Lock className="h-[18px] w-[18px]" />
-									</Button>
-								</Tooltip>
-								<Tooltip label="Share">
-									<Button size="icon">
-										<Link className="h-[18px] w-[18px]" />
-									</Button>
-								</Tooltip>
-							</div>
+				>
+					<FileThumb loadOriginal size={240} data={data} />
+				</div>
+			)}
+			<div className="flex w-full select-text flex-col overflow-hidden rounded-lg border border-app-line bg-app-box py-0.5 shadow-app-shade/10">
+				<h3 className="truncate px-3 pb-1 pt-2 text-base font-bold">
+					{filePathData?.name}
+					{filePathData?.extension && `.${filePathData.extension}`}
+				</h3>
+				{objectData && (
+					<div className="mx-3 mb-0.5 mt-1 flex flex-row space-x-0.5">
+						<Tooltip label="Favorite">
+							<FavoriteButton data={objectData} />
+						</Tooltip>
+
+						<Tooltip label="Encrypt">
+							<Button size="icon">
+								<Lock className="h-[18px] w-[18px]" />
+							</Button>
+						</Tooltip>
+						<Tooltip label="Share">
+							<Button size="icon">
+								<Link className="h-[18px] w-[18px]" />
+							</Button>
+						</Tooltip>
+					</div>
+				)}
+				{isPath(data) && context && 'path' in context && (
+					<MetaContainer>
+						<MetaTitle>URI</MetaTitle>
+						<MetaValue>
+							{`${context.path}/${data.item.materialized_path}${data.item.name}${
+								data.item.is_dir ? `.${data.item.extension}` : '/'
+							}`}
+						</MetaValue>
+					</MetaContainer>
+				)}
+				<Divider />
+				<MetaContainer>
+					<div className="flex flex-wrap gap-1 overflow-hidden">
+						<InfoPill>{isDir ? 'Folder' : ObjectKind[objectData?.kind || 0]}</InfoPill>
+						{filePathData?.extension && <InfoPill>{filePathData.extension}</InfoPill>}
+						{tags.data?.map((tag) => (
+							<Tooltip
+								key={tag.id}
+								label={tag.name || ''}
+								className="flex overflow-hidden"
+							>
+								<InfoPill
+									className="truncate !text-white"
+									style={{ backgroundColor: tag.color + 'CC' }}
+								>
+									{tag.name}
+								</InfoPill>
+							</Tooltip>
+						))}
+						{objectData?.id && (
+							<DropdownMenu.Root
+								trigger={<PlaceholderPill>Add Tag</PlaceholderPill>}
+								side="left"
+								sideOffset={5}
+								alignOffset={-10}
+							>
+								<AssignTagMenuItems objectId={objectData.id} />
+							</DropdownMenu.Root>
 						)}
-<<<<<<< HEAD
-
-						{context?.type == 'Location' && data?.type === 'Path' && (
-							<MetaContainer>
-								<MetaTitle>URI</MetaTitle>
-								<MetaValue>{data.item.is_dir ?
-									`${context.path}/${data.item.materialized_path}${data.item.name}/` :
-									`${context.path}/${data.item.materialized_path}${data.item.name}.${data.item.extension}`
-								}</MetaValue>
-							</MetaContainer>
-						)}
-=======
-						{isPath(data) && <PathDisplay data={data} />}
->>>>>>> 04deb621
+					</div>
+				</MetaContainer>
+				<Divider />
+				<MetaContainer className="!flex-row space-x-2">
+					<MetaTextLine>
+						<InspectorIcon component={Cube} />
+						<span className="mr-1.5">Size</span>
+						<MetaValue>
+							{formatBytes(Number(filePathData?.size_in_bytes || 0))}
+						</MetaValue>
+					</MetaTextLine>
+					{fullObjectData.data?.media_data?.duration_seconds && (
+						<MetaTextLine>
+							<InspectorIcon component={Clock} />
+							<span className="mr-1.5">Duration</span>
+							<MetaValue>{fullObjectData.data.media_data.duration_seconds}</MetaValue>
+						</MetaTextLine>
+					)}
+				</MetaContainer>
+				<Divider />
+				<MetaContainer>
+					<Tooltip label={dayjs(item.date_created).format('h:mm:ss a')}>
+						<MetaTextLine>
+							<InspectorIcon component={Clock} />
+							<MetaKeyName className="mr-1.5">Created</MetaKeyName>
+							<MetaValue>{dayjs(item.date_created).format('MMM Do YYYY')}</MetaValue>
+						</MetaTextLine>
+					</Tooltip>
+					<Tooltip label={dayjs(item.date_created).format('h:mm:ss a')}>
+						<MetaTextLine>
+							<InspectorIcon component={Barcode} />
+							<MetaKeyName className="mr-1.5">Indexed</MetaKeyName>
+							<MetaValue>
+								{dayjs(filePathData?.date_indexed).format('MMM Do YYYY')}
+							</MetaValue>
+						</MetaTextLine>
+					</Tooltip>
+				</MetaContainer>
+
+				{!isDir && objectData && (
+					<>
+						<Note data={objectData} />
 						<Divider />
 						<MetaContainer>
-							<div className="flex flex-wrap gap-1 overflow-hidden">
-								<InfoPill>
-									{isDir ? 'Folder' : ObjectKind[objectData?.kind || 0]}
-								</InfoPill>
-								{filePathData?.extension && (
-									<InfoPill>{filePathData.extension}</InfoPill>
-								)}
-								{tags?.data?.map((tag) => (
-									<Tooltip
-										key={tag.id}
-										label={tag.name || ''}
-										className="flex overflow-hidden"
-									>
-										<InfoPill
-											className="truncate !text-white"
-											style={{ backgroundColor: tag.color + 'CC' }}
-										>
-											{tag.name}
-										</InfoPill>
-									</Tooltip>
-								))}
-								{objectData?.id && (
-									<DropdownMenu.Root
-										trigger={<PlaceholderPill>Add Tag</PlaceholderPill>}
-										side="left"
-										sideOffset={5}
-										alignOffset={-10}
-									>
-										<AssignTagMenuItems objectId={objectData.id} />
-									</DropdownMenu.Root>
-								)}
-							</div>
-						</MetaContainer>
-						<Divider />
-						<MetaContainer className="!flex-row space-x-2">
-							<MetaTextLine>
-								<InspectorIcon component={Cube} />
-								<span className="mr-1.5">Size</span>
-								<MetaValue>
-									{formatBytes(Number(filePathData?.size_in_bytes || 0))}
-								</MetaValue>
-							</MetaTextLine>
-							{fullObjectData.data?.media_data?.duration_seconds && (
+							<Tooltip label={filePathData?.cas_id || ''}>
 								<MetaTextLine>
-									<InspectorIcon component={Clock} />
-									<span className="mr-1.5">Duration</span>
-									<MetaValue>
-										{fullObjectData.data.media_data.duration_seconds}
-									</MetaValue>
+									<InspectorIcon component={Snowflake} />
+									<MetaKeyName className="mr-1.5">Content ID</MetaKeyName>
+									<MetaValue>{filePathData?.cas_id || ''}</MetaValue>
 								</MetaTextLine>
+							</Tooltip>
+							{filePathData?.integrity_checksum && (
+								<Tooltip label={filePathData?.integrity_checksum || ''}>
+									<MetaTextLine>
+										<InspectorIcon component={CircleWavyCheck} />
+										<MetaKeyName className="mr-1.5">Checksum</MetaKeyName>
+										<MetaValue>{filePathData?.integrity_checksum}</MetaValue>
+									</MetaTextLine>
+								</Tooltip>
+							)}
+							{pub_id && (
+								<Tooltip label={pub_id || ''}>
+									<MetaTextLine>
+										<InspectorIcon component={Hash} />
+										<MetaKeyName className="mr-1.5">Object ID</MetaKeyName>
+										<MetaValue>{pub_id}</MetaValue>
+									</MetaTextLine>
+								</Tooltip>
 							)}
 						</MetaContainer>
-						<Divider />
-						<MetaContainer>
-							<Tooltip label={dayjs(item?.date_created).format('h:mm:ss a')}>
-								<MetaTextLine>
-									<InspectorIcon component={Clock} />
-									<MetaKeyName className="mr-1.5">Created</MetaKeyName>
-									<MetaValue>
-										{dayjs(item?.date_created).format('MMM Do YYYY')}
-									</MetaValue>
-								</MetaTextLine>
-							</Tooltip>
-							<Tooltip label={dayjs(item?.date_created).format('h:mm:ss a')}>
-								<MetaTextLine>
-									<InspectorIcon component={Barcode} />
-									<MetaKeyName className="mr-1.5">Indexed</MetaKeyName>
-									<MetaValue>
-										{dayjs(filePathData?.date_indexed).format('MMM Do YYYY')}
-									</MetaValue>
-								</MetaTextLine>
-							</Tooltip>
-						</MetaContainer>
-
-						{!isDir && objectData && (
-							<>
-								<Note data={objectData} />
-								<Divider />
-								<MetaContainer>
-									<Tooltip label={filePathData?.cas_id || ''}>
-										<MetaTextLine>
-											<InspectorIcon component={Snowflake} />
-											<MetaKeyName className="mr-1.5">Content ID</MetaKeyName>
-											<MetaValue>{filePathData?.cas_id || ''}</MetaValue>
-										</MetaTextLine>
-									</Tooltip>
-									{filePathData?.integrity_checksum && (
-										<Tooltip label={filePathData?.integrity_checksum || ''}>
-											<MetaTextLine>
-												<InspectorIcon component={CircleWavyCheck} />
-												<MetaKeyName className="mr-1.5">
-													Checksum
-												</MetaKeyName>
-												<MetaValue>
-													{filePathData?.integrity_checksum}
-												</MetaValue>
-											</MetaTextLine>
-										</Tooltip>
-									)}
-									{pub_id && (
-										<Tooltip label={pub_id || ''}>
-											<MetaTextLine>
-												<InspectorIcon component={Hash} />
-												<MetaKeyName className="mr-1.5">
-													Object ID
-												</MetaKeyName>
-												<MetaValue>{pub_id}</MetaValue>
-											</MetaTextLine>
-										</Tooltip>
-									)}
-								</MetaContainer>
-							</>
-						)}
-					</div>
-				</>
-			)}
+					</>
+				)}
+			</div>
 		</div>
 	);
-};
-
-const PathDisplay = ({ data }: { data: Extract<ExplorerItem, { type: 'Path' }> }) => {
-	const location = useLibraryQuery(['locations.get', data.item.location_id]);
-
-	return (
-		<>
-			{location.data && (
-				<MetaContainer>
-					<MetaTitle>URI</MetaTitle>
-					<MetaValue>{`${location.data.path}/${data.item.materialized_path}`}</MetaValue>
-				</MetaContainer>
-			)}
-		</>
-	);
 };