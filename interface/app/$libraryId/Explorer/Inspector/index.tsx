--- conflicted
+++ resolved
@@ -2,13 +2,18 @@
 import { Image, Image_Light } from '@sd/assets/icons';
 import clsx from 'clsx';
 import dayjs from 'dayjs';
-<<<<<<< HEAD
-import { Barcode, CircleWavyCheck, Clock, Cube, Hash, Link, Lock, Snowflake } from 'phosphor-react';
+import {
+	Barcode,
+	CircleWavyCheck,
+	Clock,
+	Cube,
+	Hash,
+	Link,
+	Lock,
+	Path,
+	Snowflake
+} from 'phosphor-react';
 import { type HTMLAttributes, type ReactNode, useEffect, useState } from 'react';
-=======
-import { Barcode, CircleWavyCheck, Clock, Cube, Hash, Link, Lock, Path, Snowflake } from 'phosphor-react';
-import { HTMLAttributes, useEffect, useState } from 'react';
->>>>>>> aae650f3
 import {
 	type ExplorerItem,
 	type Location,
@@ -83,12 +88,17 @@
 	}, [dataId]);
 
 	// this is causing LAG
-	const tags = useLibraryQuery(['tags.getForObject', objectData?.id || -1], {
+	const tags = useLibraryQuery(['tags.getForObject', objectData?.id ?? -1], {
 		enabled: !!objectData && readyToFetch
 	});
 
-	const fullObjectData = useLibraryQuery(['files.get', { id: objectData?.id || -1 }], {
+	const fullObjectData = useLibraryQuery(['files.get', { id: objectData?.id ?? -1 }], {
 		enabled: !!objectData && readyToFetch
+	});
+
+	const { data: fileFullPath } = useLibraryQuery(['files.getPath', objectData?.id ?? -1], {
+		enabled: !!objectData && readyToFetch,
+		initialData: { data: data && data.type === 'NonIndexedPath' ? data.item.path : null }
 	});
 
 	if (!data)
@@ -111,7 +121,6 @@
 	const pubId = fullObjectData?.data ? uniqueId(fullObjectData?.data) : null;
 	const mediaData = fullObjectData?.data?.media_data;
 
-<<<<<<< HEAD
 	let extension, integrityChecksum;
 	const filePathItem = getItemFilePath(data);
 	if (filePathItem) {
@@ -119,12 +128,6 @@
 		integrityChecksum =
 			'integrity_checksum' in filePathItem ? filePathItem.integrity_checksum : null;
 	}
-=======
-	const { data: fileFullPath } = useLibraryQuery(['files.getPath', item?.id || -1]);
-
-	// map array of numbers into string
-	const pub_id = fullObjectData?.data?.pub_id.map((n: number) => n.toString(16)).join('');
->>>>>>> aae650f3
 
 	return (
 		<div {...props}>
@@ -241,6 +244,16 @@
 							</MetaTextLine>
 						</Tooltip>
 					)}
+
+					{fileFullPath && (
+						<Tooltip label={fileFullPath}>
+							<MetaTextLine>
+								<InspectorIcon component={Path} />
+								<MetaKeyName className="mr-1.5">Path</MetaKeyName>
+								<MetaValue>{fileFullPath}</MetaValue>
+							</MetaTextLine>
+						</Tooltip>
+					)}
 				</MetaContainer>
 
 				{!isDir && (
@@ -277,78 +290,10 @@
 									</MetaTextLine>
 								</Tooltip>
 							)}
-<<<<<<< HEAD
 						</ContainerWithDivider>
 					</>
 				)}
 			</div>
-=======
-							{fileFullPath && (
-								<Tooltip label={fileFullPath}>
-									<MetaTextLine>
-										<InspectorIcon component={Path} />
-										<MetaKeyName className="mr-1.5">Path</MetaKeyName>
-										<MetaValue>
-											{fileFullPath}
-										</MetaValue>
-									</MetaTextLine>
-								</Tooltip>
-							)}
-						</MetaContainer>
-
-						{!isDir && objectData && (
-							<>
-								<Note data={objectData} />
-								<Divider />
-								<MetaContainer>
-									<Tooltip label={filePathData?.cas_id || ''}>
-										<MetaTextLine>
-											<InspectorIcon component={Snowflake} />
-											<MetaKeyName className="mr-1.5">Content ID</MetaKeyName>
-											<MetaValue>{filePathData?.cas_id || ''}</MetaValue>
-										</MetaTextLine>
-									</Tooltip>
-									{filePathData?.integrity_checksum && (
-										<Tooltip label={filePathData?.integrity_checksum || ''}>
-											<MetaTextLine>
-												<InspectorIcon component={CircleWavyCheck} />
-												<MetaKeyName className="mr-1.5">
-													Checksum
-												</MetaKeyName>
-												<MetaValue>
-													{filePathData?.integrity_checksum}
-												</MetaValue>
-											</MetaTextLine>
-										</Tooltip>
-									)}
-									{pub_id && (
-										<Tooltip label={pub_id || ''}>
-											<MetaTextLine>
-												<InspectorIcon component={Hash} />
-												<MetaKeyName className="mr-1.5">
-													Object ID
-												</MetaKeyName>
-												<MetaValue>{pub_id}</MetaValue>
-											</MetaTextLine>
-										</Tooltip>
-									)}
-								</MetaContainer>
-							</>
-						)}
-					</div>
-				</>
-			) : (
-				<div className="flex w-full flex-col items-center justify-center">
-					<img src={isDark ? Image : Image_Light} />
-					<div
-						className="mt-[15px] flex h-[390px] w-[245px] select-text items-center justify-center
-					rounded-lg border border-app-line bg-app-box py-0.5 shadow-app-shade/10"
-					>
-						<p className="text-sm text-ink-dull">Nothing selected</p>
-					</div>
-				</div>
-			)}
->>>>>>> aae650f3
 		</div>
 	);
 };