--- conflicted
+++ resolved
@@ -37,14 +37,8 @@
 );
 
 interface Props extends Omit<ComponentProps<'div'>, 'onScroll'> {
-<<<<<<< HEAD
-	context?: ExplorerContext;
-	data?: ExplorerItem;
-	className?: string;
-=======
 	context?: Location | Tag;
 	data: ExplorerItem;
->>>>>>> dda75169
 }
 
 export const Inspector = ({ data, context, className, ...elementProps }: Props) => {
@@ -86,23 +80,10 @@
 			)}
 			style={{ paddingTop: TOP_BAR_HEIGHT + 12 }}
 		>
-<<<<<<< HEAD
-			{data ? (
-				<>
-					{explorerStore.layoutMode !== 'media' && (
-						<div
-							className={clsx(
-								'mb-[10px] flex h-[240] w-full items-center justify-center overflow-hidden'
-							)}
-						>
-							<FileThumb loadOriginal size={240} data={data} />
-						</div>
-=======
 			{explorerStore.layoutMode !== 'media' && (
 				<div
 					className={clsx(
 						'mb-[10px] flex h-[240] w-full items-center justify-center overflow-hidden'
->>>>>>> dda75169
 					)}
 				>
 					<FileThumb loadOriginal size={240} data={data} />
@@ -135,9 +116,8 @@
 					<MetaContainer>
 						<MetaTitle>URI</MetaTitle>
 						<MetaValue>
-							{`${context.path}/${data.item.materialized_path}${data.item.name}${
-								data.item.is_dir ? `.${data.item.extension}` : '/'
-							}`}
+							{`${context.path}/${data.item.materialized_path}${data.item.name}${data.item.is_dir ? `.${data.item.extension}` : '/'
+								}`}
 						</MetaValue>
 					</MetaContainer>
 				)}
@@ -240,65 +220,9 @@
 								</Tooltip>
 							)}
 						</MetaContainer>
-<<<<<<< HEAD
-
-						{!isDir && objectData && (
-							<>
-								<Note data={objectData} />
-								<Divider />
-								<MetaContainer>
-									<Tooltip label={filePathData?.cas_id || ''}>
-										<MetaTextLine>
-											<InspectorIcon component={Snowflake} />
-											<MetaKeyName className="mr-1.5">Content ID</MetaKeyName>
-											<MetaValue>{filePathData?.cas_id || ''}</MetaValue>
-										</MetaTextLine>
-									</Tooltip>
-									{filePathData?.integrity_checksum && (
-										<Tooltip label={filePathData?.integrity_checksum || ''}>
-											<MetaTextLine>
-												<InspectorIcon component={CircleWavyCheck} />
-												<MetaKeyName className="mr-1.5">
-													Checksum
-												</MetaKeyName>
-												<MetaValue>
-													{filePathData?.integrity_checksum}
-												</MetaValue>
-											</MetaTextLine>
-										</Tooltip>
-									)}
-									{pub_id && (
-										<Tooltip label={pub_id || ''}>
-											<MetaTextLine>
-												<InspectorIcon component={Hash} />
-												<MetaKeyName className="mr-1.5">
-													Object ID
-												</MetaKeyName>
-												<MetaValue>{pub_id}</MetaValue>
-											</MetaTextLine>
-										</Tooltip>
-									)}
-								</MetaContainer>
-							</>
-						)}
-					</div>
-				</>
-			) : (
-				<div className="flex w-full flex-col items-center justify-center">
-					<img src={Image} />
-					<div
-						className="mt-[15px] flex h-[390px] w-[245px] select-text items-center justify-center
-					rounded-lg border border-app-line bg-app-box py-0.5 shadow-app-shade/10"
-					>
-						<p className="text-sm text-ink-dull">Nothing selected</p>
-					</div>
-				</div>
-			)}
-=======
 					</>
 				)}
 			</div>
->>>>>>> dda75169
 		</div>
 	);
 };