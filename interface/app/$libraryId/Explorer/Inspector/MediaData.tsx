--- conflicted
+++ resolved
@@ -137,18 +137,7 @@
 const MediaData = ({ data }: Props) => {
 	const platform = usePlatform();
 	const coordinatesFormat = useUnitFormatStore().coordinatesFormat;
-<<<<<<< HEAD
-	// if (data.type === 'Image') console.log(data.date_taken);
-
-	return data.type === 'Image' ? (
-		<div className="flex flex-col gap-0 py-2">
-			<Accordion variant="apple" title="More info">
-				<MetaData
-					label="Date"
-					tooltipValue={data.date_taken && formatMediaDate(data.date_taken)?.raw}
-					value={data.date_taken && formatMediaDate(data.date_taken)?.formatted}
-				/>
-=======
+
 	const explorerStore = useExplorerStore();
 
 	return data.type === 'Image' ? (
@@ -159,8 +148,11 @@
 				variant="apple"
 				title="More info"
 			>
-				<MetaData label="Date" value={formatMediaTime(data.date_taken)} />
->>>>>>> cb320f2d
+				<MetaData
+					label="Date"
+					tooltipValue={data.date_taken && formatMediaDate(data.date_taken)?.raw}
+					value={data.date_taken && formatMediaDate(data.date_taken)?.formatted}
+				/>
 				<MetaData label="Type" value={data.type} />
 				<MetaData
 					label="Location"
