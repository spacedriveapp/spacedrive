--- conflicted
+++ resolved
@@ -1,26 +1,3 @@
-<<<<<<< HEAD
-import { useLocation } from 'react-router';
-import { RadixCheckbox, Select, SelectOption, Slider, tw } from '@sd/ui';
-import { type SortOrder, SortOrderSchema } from '~/app/route-schemas';
-import { getExplorerConfigStore, useExplorerConfigStore } from './config';
-import { FilePathSearchOrderingKeys, getExplorerStore, useExplorerStore } from './store';
-
-const Subheading = tw.div`text-ink-dull mb-1 text-xs font-medium`;
-
-export const sortOptions = {
-	none: 'None',
-	name: 'Name',
-	sizeInBytes: 'Size',
-	dateCreated: 'Date created',
-	dateModified: 'Date modified'
-};
-
-export const indexedSortOptions = {
-	'dateIndexed': 'Date indexed',
-	'object.dateAccessed': 'Date accessed'
-};
-
-=======
 import { RadixCheckbox, Select, SelectOption, Slider, tw, z } from '@sd/ui';
 import { SortOrderSchema } from '~/app/route-schemas';
 import { useExplorerContext } from './Context';
@@ -34,9 +11,7 @@
 
 const Subheading = tw.div`text-ink-dull mb-1 text-xs font-medium`;
 
->>>>>>> 1695842b
 export default () => {
-	const location = useLocation();
 	const explorerStore = useExplorerStore();
 	const explorer = useExplorerContext();
 
@@ -112,13 +87,6 @@
 									{option.description}
 								</SelectOption>
 							))}
-
-							{location.pathname.includes('/ephemeral/') ||
-								Object.entries(indexedSortOptions).map(([value, text]) => (
-									<SelectOption key={value} value={value}>
-										{text}
-									</SelectOption>
-								))}
 						</Select>
 					</div>
 
