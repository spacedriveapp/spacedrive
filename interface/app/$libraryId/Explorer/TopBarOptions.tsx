--- conflicted
+++ resolved
@@ -12,15 +12,9 @@
 import clsx from 'clsx';
 import { useMemo } from 'react';
 import { useDocumentEventListener } from 'rooks';
-<<<<<<< HEAD
-import { ExplorerLayout, useLibraryMutation } from '@sd/client';
-import { toast } from '@sd/ui';
-import { useKeyMatcher, useShortcut } from '~/hooks';
-=======
 import { ExplorerLayout } from '@sd/client';
 import { ModifierKeys, toast } from '@sd/ui';
 import { useKeybind, useKeyMatcher, useOperatingSystem } from '~/hooks';
->>>>>>> a3f2ca10
 
 import { useQuickRescan } from '../../../hooks/useQuickRescan';
 import { KeyManager } from '../KeyManager';
@@ -95,17 +89,9 @@
 
 	const { parent } = useExplorerContext();
 
-<<<<<<< HEAD
-	const [{ path }] = useExplorerSearchParams();
-
-	useShortcut('rescan', (e) => {
-		rescan();
-	});
-=======
 	const os = useOperatingSystem();
 
 	useKeybind([os === 'macOS' ? ModifierKeys.Meta : ModifierKeys.Control, 'r'], () => rescan());
->>>>>>> a3f2ca10
 
 	useDocumentEventListener('keydown', (e: unknown) => {
 		if (!(e instanceof KeyboardEvent)) return;
