import {
	ColumnDef,
	ColumnSizingState,
	OnChangeFn,
	Row,
	flexRender,
	getCoreRowModel,
	useReactTable
} from '@tanstack/react-table';
import { useVirtualizer } from '@tanstack/react-virtual';
import clsx from 'clsx';
import dayjs from 'dayjs';
import { CaretDown, CaretUp } from 'phosphor-react';
<<<<<<< HEAD
import { memo, useCallback, useEffect, useMemo, useRef, useState } from 'react';
import { ScrollSync, ScrollSyncPane } from 'react-scroll-sync';
import { useBoundingclientrect, useKey, useWindowEventListener } from 'rooks';
import { useDebouncedCallback } from 'use-debounce';
=======
import { memo, useEffect, useLayoutEffect, useMemo, useRef, useState } from 'react';
import { ScrollSync, ScrollSyncPane } from 'react-scroll-sync';
import { useKey, useMutationObserver, useWindowEventListener } from 'rooks';
>>>>>>> 9c0aec81
import useResizeObserver from 'use-resize-observer';
import { stringify } from 'uuid';
import {
	ExplorerItem,
	FilePath,
	ObjectKind,
	byteSize,
	getExplorerItemData,
	getItemFilePath,
	getItemLocation,
	getItemObject,
	isPath
} from '@sd/client';
import { useLibraryMutation } from '@sd/client';
import { Tooltip } from '@sd/ui';
import { useIsTextTruncated, useScrolled } from '~/hooks';
import { stringify } from '~/util/uuid';
import { ViewItem } from '.';
import { useLayoutContext } from '../../Layout/Context';
import { useExplorerContext } from '../Context';
<<<<<<< HEAD
import FileThumb from '../FilePath/Thumb';
=======
import { FileThumb } from '../FilePath/Thumb';
>>>>>>> 9c0aec81
import { InfoPill } from '../Inspector';
import { useExplorerViewContext } from '../ViewContext';
import { defaultExplorerSettings, getExplorerSettings } from '../store';
import { FilePathSearchOrderingKeys, getExplorerStore, isCut, useExplorerStore } from '../store';
import { ExplorerItemHash } from '../useExplorer';
import { explorerItemHash } from '../util';
import RenamableItemText from './RenamableItemText';

interface ListViewItemProps {
	row: Row<ExplorerItem>;
	columnSizing: ColumnSizingState;
	paddingX: number;
	selected: boolean;
	cut: boolean;
}

const ListViewItem = memo((props: ListViewItemProps) => {
	return (
		<ViewItem data={props.row.original} className="w-full">
<<<<<<< HEAD
			<div role="row" className="flex items-center h-full">
				{props.row.getVisibleCells().map((cell, i, cells) => {
					return (
						<div
							role="cell"
							key={cell.id}
							className={clsx(
								'table-cell shrink-0 truncate px-4 text-xs text-ink-dull',
								cell.column.columnDef.meta?.className
							)}
							style={{ width: cell.column.getSize() }}
						>
							{flexRender(cell.column.columnDef.cell, cell.getContext())}
						</div>
					);
				})}
=======
			<div role="row" className="flex h-full items-center">
				{props.row.getVisibleCells().map((cell) => (
					<div
						role="cell"
						key={cell.id}
						className={clsx(
							'table-cell shrink-0 truncate px-4 text-xs text-ink-dull',
							cell.column.columnDef.meta?.className
						)}
						style={{ width: cell.column.getSize() }}
					>
						{flexRender(cell.column.columnDef.cell, cell.getContext())}
					</div>
				))}
>>>>>>> 9c0aec81
			</div>
		</ViewItem>
	);
});

const HeaderColumnName = ({ name }: { name: string }) => {
	const textRef = useRef<HTMLParagraphElement>(null);

	const isTruncated = useIsTextTruncated(textRef, name);

	return (
		<div ref={textRef} className="truncate">
			{isTruncated ? (
				<Tooltip label={name}>
					<span className="truncate">{name}</span>
				</Tooltip>
			) : (
				<span>{name}</span>
			)}
		</div>
	);
};

type Range = [ExplorerItemHash, ExplorerItemHash];

export default () => {
	const explorer = useExplorerContext();
	const explorerStore = useExplorerStore();
	const explorerView = useExplorerViewContext();
	const layout = useLayoutContext();

	const tableRef = useRef<HTMLDivElement>(null);
	const tableHeaderRef = useRef<HTMLDivElement>(null);
	const tableBodyRef = useRef<HTMLDivElement>(null);

	const [sized, setSized] = useState(false);
	const [locked, setLocked] = useState(false);
	const [resizing, setResizing] = useState(false);
	const [columnSizing, setColumnSizing] = useState<ColumnSizingState>({});
	const [listOffset, setListOffset] = useState(0);
<<<<<<< HEAD
	const [ranges, setRanges] = useState<[number, number][]>([]);
	const explorerContext = useExplorerContext();

	const locationUuid =
		explorerContext.parent?.type === 'Location'
			? stringify(explorerContext.parent.location.pub_id)
			: '';
=======
	const [ranges, setRanges] = useState<Range[]>([]);
>>>>>>> 9c0aec81

	const top =
		(explorerView.top || 0) +
		(explorer.scrollRef.current
			? parseInt(getComputedStyle(explorer.scrollRef.current).paddingTop)
			: 0);

	const { isScrolled } = useScrolled(explorer.scrollRef, sized ? listOffset - top : undefined);

	const paddingX =
		(typeof explorerView.padding === 'object'
			? explorerView.padding.x
			: explorerView.padding) || 16;

	const paddingY =
		(typeof explorerView.padding === 'object'
			? explorerView.padding.y
			: explorerView.padding) || 12;

	const scrollBarWidth = 8;
	const rowHeight = 45;

	const { width: tableWidth = 0 } = useResizeObserver({ ref: tableRef });
	const { width: headerWidth = 0 } = useResizeObserver({ ref: tableHeaderRef });

	const getFileName = (path: FilePath) => `${path.name}${path.extension && `.${path.extension}`}`;

	const updatePreferences = useLibraryMutation('preferences.update', {
		onError: () => {
			alert('An error has occurred while updating your preferences.');
		}
	});

	const updatePreferencesHandler = useDebouncedCallback(async () => {
		if (!locationUuid) return;
		await updatePreferences.mutateAsync({
			location: {
				[locationUuid]: {
					explorer: {
						...getExplorerSettings(),
						colSizes: columnSizing
					}
				}
			}
		});
		//react table requires empty objects with keys and values of numbers
		//- this is a workaround for the default values in store
		getExplorerStore().colSizes = columnSizing as (typeof defaultExplorerSettings)['colSizes'];
	}, 100);

	const colSizeHandler = useCallback(
		(key: keyof (typeof defaultExplorerSettings)['colSizes']) => {
			return !locationUuid
				? defaultExplorerSettings.colSizes[key]
				: explorerStore.colSizes[key];
		},
		[locationUuid, explorerStore.colSizes]
	);

	const columns = useMemo<ColumnDef<ExplorerItem>[]>(
		() => [
			{
				id: 'name',
				header: 'Name',
				minSize: 200,
				size: colSizeHandler('name'),
				maxSize: undefined,
				meta: { className: '!overflow-visible !text-ink' },
				accessorFn: (file) => {
					const locationData = getItemLocation(file);
					const filePathData = getItemFilePath(file);
					return locationData
						? locationData.name
						: filePathData && getFileName(filePathData);
				},
				cell: (cell) => {
					const item = cell.row.original;

					const selected = explorer.selectedItems.has(cell.row.original);

					const cut = isCut(item.item.id);

					return (
						<div className="relative flex items-center">
							<div className="mr-[10px] flex h-6 w-12 shrink-0 items-center justify-center">
								<FileThumb
									data={item}
									size={35}
									className={clsx(cut && 'opacity-60')}
								/>
							</div>
							<RenamableItemText
								allowHighlight={false}
								item={item}
								selected={selected}
								disabled={!selected || explorer.selectedItems.size > 1}
								style={{ maxHeight: 36 }}
							/>
						</div>
					);
				}
			},
			{
				id: 'kind',
				header: 'Type',
				size: colSizeHandler('kind'),
				enableSorting: false,
				accessorFn: (file) => {
					return isPath(file) && file.item.is_dir
						? 'Folder'
						: ObjectKind[getItemObject(file)?.kind || 0];
				},
				cell: (cell) => {
					const file = cell.row.original;
					return (
						<InfoPill className="bg-app-button/50">
							{isPath(file) && file.item.is_dir
								? 'Folder'
								: ObjectKind[getItemObject(file)?.kind || 0]}
						</InfoPill>
					);
				}
			},
			{
				id: 'sizeInBytes',
				header: 'Size',
				size: colSizeHandler('sizeInBytes'),
				accessorFn: (file) => {
					const file_path = getItemFilePath(file);
					if (!file_path || !file_path.size_in_bytes_bytes) return;

					return byteSize(file_path.size_in_bytes_bytes);
				}
			},
			{
				id: 'dateCreated',
				header: 'Date Created',
				size: colSizeHandler('dateCreated'),
				accessorFn: (file) => dayjs(file.item.date_created).format('MMM Do YYYY')
			},
			{
				id: 'dateModified',
				header: 'Date Modified',
				size: colSizeHandler('dateModified'),
				accessorFn: (file) =>
					dayjs(getItemFilePath(file)?.date_modified).format('MMM Do YYYY')
			},
			{
				id: 'dateIndexed',
				header: 'Date Indexed',
				accessorFn: (file) =>
					dayjs(getItemFilePath(file)?.date_indexed).format('MMM Do YYYY')
			},
			{
				id: 'dateAccessed',
				header: 'Date Accessed',
				size: colSizeHandler('dateAccessed'),
				accessorFn: (file) =>
					getItemObject(file)?.date_accessed &&
					dayjs(getItemObject(file)?.date_accessed).format('MMM Do YYYY')
			},
			{
				id: 'contentId',
				header: 'Content ID',
				enableSorting: false,
				size: colSizeHandler('contentId'),
				accessorFn: (file) => getExplorerItemData(file).casId
			},
			{
				id: 'objectId',
				header: 'Object ID',
				enableSorting: false,
<<<<<<< HEAD
				size: colSizeHandler('objectId'),
				accessorFn: (file) => getItemObject(file)?.pub_id
			}
		],
		[explorerView.selected, explorerStore.cutCopyState.sourcePathId, colSizeHandler]
=======
				size: 180,
				accessorFn: (file) => {
					const value = getItemObject(file)?.pub_id;
					if (!value) return null;
					return stringify(value);
				}
			}
		],
		[explorer.selectedItems]
>>>>>>> 9c0aec81
	);

	const table = useReactTable({
		data: explorer.items || [],
		columns,
		defaultColumn: { minSize: 100, maxSize: 250 },
		state: { columnSizing },
		onColumnSizingChange: setColumnSizing,
		columnResizeMode: 'onChange',
		getCoreRowModel: getCoreRowModel(),
		getRowId: (item) => explorerItemHash(item)
	});

	const tableLength = table.getTotalSize();
	const rows = useMemo(() => table.getRowModel().rows, [explorer.items]);

	const rowVirtualizer = useVirtualizer({
		count: explorer.items ? rows.length : 100,
		getScrollElement: () => explorer.scrollRef.current,
		estimateSize: () => rowHeight,
		paddingStart: paddingY + (isScrolled ? 35 : 0),
		paddingEnd: paddingY,
		scrollMargin: listOffset
	});

	const virtualRows = rowVirtualizer.getVirtualItems();

	function isSelected(item: ExplorerItem) {
		return explorer.selectedItems.has(item);
	}

	function getRangeDirection(start: number, end: number) {
		return start < end ? ('down' as const) : start > end ? ('up' as const) : null;
	}

<<<<<<< HEAD
	function handleResize() {
		if (locked && Object.keys(columnSizing).length > 0) {
			table.setColumnSizing((sizing) => {
				const nameSize = sizing.name;
				const nameColumnMinSize = table.getColumn('name')?.columnDef.minSize;
				const newNameSize =
					(nameSize || 0) + tableWidth - paddingX * 2 - scrollBarWidth - tableLength;
=======
	function getRangeByIndex(index: number) {
		const range = ranges[index];

		if (!range) return;

		const rangeRows = getRangeRows(range);

		if (!rangeRows) return;

		const direction = getRangeDirection(rangeRows.start.index, rangeRows.end.index);

		return { ...rangeRows, direction, index };
	}

	function getRangesByRow({ index }: Row<ExplorerItem>) {
		const _ranges = ranges.reduce<NonNullable<ReturnType<typeof getRangeByIndex>>[]>(
			(ranges, range, i) => {
				const rangeRows = getRangeRows(range);

				if (!rangeRows) return ranges;

				if (index >= rangeRows.sorted.start.index && index <= rangeRows.sorted.end.index) {
					const range = getRangeByIndex(i);
					return range ? [...ranges, range] : ranges;
				}

				return ranges;
			},
			[]
		);

		return _ranges;
	}

	function getRangeRows(range: Range) {
		const { rowsById } = table.getCoreRowModel();

		const rangeRows = range
			.map((id) => rowsById[id])
			.filter((row): row is Row<ExplorerItem> => Boolean(row));

		const [start, end] = rangeRows;

		const [sortedStart, sortedEnd] = [...rangeRows].sort((a, b) => a.index - b.index);

		if (!start || !end || !sortedStart || !sortedEnd) return;

		return { start, end, sorted: { start: sortedStart, end: sortedEnd } };
	}

	function sortRanges(ranges: Range[]) {
		return ranges
			.map((range, i) => {
				const rows = getRangeRows(range);

				if (!rows) return;

>>>>>>> 9c0aec81
				return {
					index: i,
					...rows
				};
			})
			.filter(
				(
					range
				): range is NonNullable<ReturnType<typeof getRangeRows>> & { index: number } =>
					Boolean(range)
			)
			.sort((a, b) => a.sorted.start.index - b.sorted.start.index);
	}

	function getClosestRange(
		rangeIndex: number,
		options: {
			direction?: 'up' | 'down';
			maxRowDifference?: number;
			ranges?: Range[];
		} = {}
	) {
		const range = getRangeByIndex(rangeIndex);

		let _ranges = sortRanges(options.ranges || ranges);

		if (range) {
			_ranges = _ranges.filter(
				(_range) =>
					range.index === _range.index ||
					range.sorted.start.index < _range.sorted.start.index ||
					range.sorted.end.index > _range.sorted.end.index
			);
		}

		const targetRangeIndex = _ranges.findIndex(({ index }) => rangeIndex === index);

		const targetRange = _ranges[targetRangeIndex];

		if (!targetRange) return;

		const closestRange =
			options.direction === 'down'
				? _ranges[targetRangeIndex + 1]
				: options.direction === 'up'
				? _ranges[targetRangeIndex - 1]
				: _ranges[targetRangeIndex + 1] || _ranges[targetRangeIndex - 1];

		if (!closestRange) return;

		const direction = options.direction || (_ranges[targetRangeIndex + 1] ? 'down' : 'up');

		const rowDifference =
			direction === 'down'
				? closestRange.sorted.start.index - 1 - targetRange.sorted.end.index
				: targetRange.sorted.start.index - (closestRange.sorted.end.index + 1);

		if (options.maxRowDifference !== undefined && rowDifference > options.maxRowDifference)
			return;

		return {
			...closestRange,
			direction,
			rowDifference
		};
	}

	function handleRowClick(
		e: React.MouseEvent<HTMLDivElement, MouseEvent>,
		row: Row<ExplorerItem>
	) {
		if (e.button !== 0) return;

		const rowIndex = row.index;
		const item = row.original;

		if (explorer.allowMultiSelect) {
			if (e.shiftKey) {
				const { rows } = table.getCoreRowModel();

				const range = getRangeByIndex(ranges.length - 1);

				if (!range) {
					const items = [...Array(rowIndex + 1)].reduce<ExplorerItem[]>((items, _, i) => {
						const item = rows[i]?.original;
						if (item) return [...items, item];
						return items;
					}, []);

					const [rangeStart] = items;

					if (rangeStart) {
						setRanges([[explorerItemHash(rangeStart), explorerItemHash(item)]]);
					}

					explorer.resetSelectedItems(items);
					return;
				}

				const direction = getRangeDirection(range.end.index, rowIndex);

				if (!direction) return;

				const changeDirection =
					!!range.direction &&
					range.direction !== direction &&
					(direction === 'down'
						? rowIndex > range.start.index
						: rowIndex < range.start.index);

				let _ranges = ranges;

				const [backRange, frontRange] = getRangesByRow(range.start);

				if (backRange && frontRange) {
					[
						...Array(backRange.sorted.end.index - backRange.sorted.start.index + 1)
					].forEach((_, i) => {
						const index = backRange.sorted.start.index + i;

						if (index === range.start.index) return;

						const row = rows[index];

						if (row) explorer.removeSelectedItem(row.original);
					});

					_ranges = _ranges.filter((_, i) => i !== backRange.index);
				}

				[
					...Array(Math.abs(range.end.index - rowIndex) + (changeDirection ? 1 : 0))
				].forEach((_, i) => {
					if (!range.direction || direction === range.direction) i += 1;

					const index = range.end.index + (direction === 'down' ? i : -i);

					const row = rows[index];

					if (!row) return;

					const item = row.original;

					if (explorerItemHash(item) === explorerItemHash(range.start.original)) return;

					if (
						!range.direction ||
						direction === range.direction ||
						(changeDirection &&
							(range.direction === 'down'
								? index < range.start.index
								: index > range.start.index))
					) {
						explorer.addSelectedItem(item);
					} else explorer.removeSelectedItem(item);
				});

				let newRangeEnd = item;
				let removeRangeIndex: number | null = null;

				for (let i = 0; i < _ranges.length - 1; i++) {
					const range = getRangeByIndex(i);

					if (!range) continue;

					if (
						rowIndex >= range.sorted.start.index &&
						rowIndex <= range.sorted.end.index
					) {
						const removableRowsCount = Math.abs(
							(direction === 'down'
								? range.sorted.end.index
								: range.sorted.start.index) - rowIndex
						);

						[...Array(removableRowsCount)].forEach((_, i) => {
							i += 1;

							const index = rowIndex + (direction === 'down' ? i : -i);

							const row = rows[index];

							if (row) explorer.removeSelectedItem(row.original);
						});

						removeRangeIndex = i;
						break;
					} else if (direction === 'down' && rowIndex + 1 === range.sorted.start.index) {
						newRangeEnd = range.sorted.end.original;
						removeRangeIndex = i;
						break;
					} else if (direction === 'up' && rowIndex - 1 === range.sorted.end.index) {
						newRangeEnd = range.sorted.start.original;
						removeRangeIndex = i;
						break;
					}
				}

				if (removeRangeIndex !== null) {
					_ranges = _ranges.filter((_, i) => i !== removeRangeIndex);
				}

				setRanges([
					..._ranges.slice(0, _ranges.length - 1),
					[explorerItemHash(range.start.original), explorerItemHash(newRangeEnd)]
				]);
			} else if (e.metaKey) {
				const { rows } = table.getCoreRowModel();

				if (explorer.selectedItems.has(item)) {
					explorer.removeSelectedItem(item);

					const rowRanges = getRangesByRow(row);

					const range = rowRanges[0] || rowRanges[1];

					if (range) {
						const rangeStart = range.sorted.start.original;
						const rangeEnd = range.sorted.end.original;

						if (rangeStart === rangeEnd) {
							const closestRange = getClosestRange(range.index);
							if (closestRange) {
								const _ranges = ranges.filter(
									(_, i) => i !== closestRange.index && i !== range.index
								);

								const start = closestRange.sorted.start.original;
								const end = closestRange.sorted.end.original;

								setRanges([
									..._ranges,
									[
										explorerItemHash(
											closestRange.direction === 'down' ? start : end
										),
										explorerItemHash(
											closestRange.direction === 'down' ? end : start
										)
									]
								]);
							} else {
								setRanges([]);
							}
						} else if (rangeStart === item || rangeEnd === item) {
							const _ranges = ranges.filter(
								(_, i) => i !== range.index && i !== rowRanges[1]?.index
							);

							const start =
								rows[
									rangeStart === item
										? range.sorted.start.index + 1
										: range.sorted.end.index - 1
								]?.original;

							if (start !== undefined) {
								const end = rangeStart === item ? rangeEnd : rangeStart;

								setRanges([
									..._ranges,
									[explorerItemHash(start), explorerItemHash(end)]
								]);
							}
						} else {
							const rowBefore = rows[row.index - 1];
							const rowAfter = rows[row.index + 1];

							if (rowBefore && rowAfter) {
								const firstRange = [
									explorerItemHash(rangeStart),
									explorerItemHash(rowBefore.original)
								] satisfies Range;

								const secondRange = [
									explorerItemHash(rowAfter.original),
									explorerItemHash(rangeEnd)
								] satisfies Range;

								const _ranges = ranges.filter(
									(_, i) => i !== range.index && i !== rowRanges[1]?.index
								);

								setRanges([..._ranges, firstRange, secondRange]);
							}
						}
					}
				} else {
					explorer.addSelectedItem(item);

					const itemRange: Range = [explorerItemHash(item), explorerItemHash(item)];

					const _ranges = [...ranges, itemRange];

					const rangeDown = getClosestRange(_ranges.length - 1, {
						direction: 'down',
						maxRowDifference: 0,
						ranges: _ranges
					});

					const rangeUp = getClosestRange(_ranges.length - 1, {
						direction: 'up',
						maxRowDifference: 0,
						ranges: _ranges
					});

					if (rangeDown && rangeUp) {
						const _ranges = ranges.filter(
							(_, i) => i !== rangeDown.index && i !== rangeUp.index
						);

						setRanges([
							..._ranges,
							[
								explorerItemHash(rangeUp.sorted.start.original),
								explorerItemHash(rangeDown.sorted.end.original)
							],
							itemRange
						]);
					} else if (rangeUp || rangeDown) {
						const closestRange = rangeDown || rangeUp;

						if (closestRange) {
							const _ranges = ranges.filter((_, i) => i !== closestRange.index);

							setRanges([
								..._ranges,
								[
									explorerItemHash(item),
									explorerItemHash(
										closestRange.direction === 'down'
											? closestRange.sorted.end.original
											: closestRange.sorted.start.original
									)
								]
							]);
						}
					} else {
						setRanges([...ranges, itemRange]);
					}
				}
			} else {
				explorer.resetSelectedItems([item]);
				const hash = explorerItemHash(item);
				setRanges([[hash, hash]]);
			}
		} else {
			explorer.resetSelectedItems([item]);
		}
	}

	function handleRowContextMenu(row: Row<ExplorerItem>) {
		if (explorerView.contextMenu === undefined) return;

		const item = row.original;

		if (!isSelected(item)) {
			explorer.resetSelectedItems([item]);
			const hash = explorerItemHash(item);
			setRanges([[hash, hash]]);
		}
	}

	function handleResize() {
		if (locked && Object.keys(columnSizing).length > 0) {
			table.setColumnSizing((sizing) => {
				const nameSize = sizing.name;
				const nameColumnMinSize = table.getColumn('name')?.columnDef.minSize;
				const newNameSize =
					(nameSize || 0) + tableWidth - paddingX * 2 - scrollBarWidth - tableLength;

				return {
					...sizing,
					...(nameSize !== undefined && nameColumnMinSize !== undefined
						? {
								name:
									newNameSize >= nameColumnMinSize
										? newNameSize
										: nameColumnMinSize
						  }
						: {})
				};
			});
		} else if (Math.abs(tableWidth - (tableLength + paddingX * 2 + scrollBarWidth)) < 15) {
			setLocked(true);
		}
	}

	useEffect(() => {
		handleResize();
	}, [tableWidth]);

	useEffect(() => setRanges([]), [explorer.items]);

	// Measure initial column widths
	useEffect(() => {
		if (tableRef.current) {
			const columns = table.getAllColumns();
			const sizings = columns.reduce(
				(sizings, column) => ({ ...sizings, [column.id]: column.getSize() }),
				{} as ColumnSizingState
			);
			const scrollWidth = tableRef.current.offsetWidth;
			const sizingsSum = Object.values(sizings).reduce((a, b) => a + b, 0);

			if (sizingsSum < scrollWidth) {
				const nameColSize = sizings.name;
				const nameWidth =
					scrollWidth - paddingX * 2 - scrollBarWidth - (sizingsSum - (nameColSize || 0));

				table.setColumnSizing({ ...sizings, name: nameWidth });
				setLocked(true);
			} else table.setColumnSizing(sizings);
			setSized(true);
		}
	}, []);

	// Load more items
	useEffect(() => {
		if (!explorer.loadMore) return;

		const lastRow = virtualRows[virtualRows.length - 1];
		if (!lastRow) return;

		const rowsBeforeLoadMore = explorer.rowsBeforeLoadMore || 1;

		const loadMoreOnIndex =
			rowsBeforeLoadMore > rows.length || lastRow.index > rows.length - rowsBeforeLoadMore
				? rows.length - 1
				: rows.length - rowsBeforeLoadMore;

		if (lastRow.index === loadMoreOnIndex) explorer.loadMore.call(undefined);
	}, [virtualRows, rows.length, explorer.rowsBeforeLoadMore, explorer.loadMore]);

	useKey(['ArrowUp', 'ArrowDown'], (e) => {
		if (!explorerView.selectable) return;

		e.preventDefault();

		const range = getRangeByIndex(ranges.length - 1);

		if (!range) return;

		const keyDirection = e.key === 'ArrowDown' ? 'down' : 'up';

		const nextRow = rows[range.end.index + (keyDirection === 'up' ? -1 : 1)];

		if (!nextRow) return;

		const item = nextRow.original;

		if (explorer.allowMultiSelect) {
			if (e.shiftKey) {
				const direction = range.direction || keyDirection;

				const [backRange, frontRange] = getRangesByRow(range.start);

				if (
					range.direction
						? keyDirection !== range.direction
						: backRange?.direction &&
						  (backRange.sorted.start.index === frontRange?.sorted.start.index ||
								backRange.sorted.end.index === frontRange?.sorted.end.index)
				) {
					explorer.removeSelectedItem(range.end.original);

					if (backRange && frontRange) {
						let _ranges = [...ranges];

						_ranges[backRange.index] = [
							explorerItemHash(
								backRange.direction !== keyDirection
									? backRange.start.original
									: nextRow.original
							),
							explorerItemHash(
								backRange.direction !== keyDirection
									? nextRow.original
									: backRange.end.original
							)
						];

						if (
							nextRow.index === backRange.start.index ||
							nextRow.index === backRange.end.index
						) {
							_ranges = _ranges.filter((_, i) => i !== frontRange.index);
						} else {
							_ranges[frontRange.index] =
								frontRange.start.index === frontRange.end.index
									? [
											explorerItemHash(nextRow.original),
											explorerItemHash(nextRow.original)
									  ]
									: [
											explorerItemHash(frontRange.start.original),
											explorerItemHash(nextRow.original)
									  ];
						}

						setRanges(_ranges);
					} else {
						setRanges([
							...ranges.slice(0, ranges.length - 1),
							[
								explorerItemHash(range.start.original),
								explorerItemHash(nextRow.original)
							]
						]);
					}
				} else {
					explorer.addSelectedItem(item);

					let rangeEndRow = nextRow;

					const closestRange = getClosestRange(range.index, {
						maxRowDifference: 1,
						direction
					});

					if (closestRange) {
						rangeEndRow =
							direction === 'down'
								? closestRange.sorted.end
								: closestRange.sorted.start;
					}

					if (backRange && frontRange) {
						let _ranges = [...ranges];

						const backRangeStart = backRange.start.original;

						const backRangeEnd =
							rangeEndRow.index < backRange.sorted.start.index ||
							rangeEndRow.index > backRange.sorted.end.index
								? rangeEndRow.original
								: backRange.end.original;

						_ranges[backRange.index] = [
							explorerItemHash(backRangeStart),
							explorerItemHash(backRangeEnd)
						];

						if (
							backRange.direction !== direction &&
							(rangeEndRow.original === backRangeStart ||
								rangeEndRow.original === backRangeEnd)
						) {
							_ranges[backRange.index] =
								rangeEndRow.original === backRangeStart
									? [
											explorerItemHash(backRangeEnd),
											explorerItemHash(backRangeStart)
									  ]
									: [
											explorerItemHash(backRangeStart),
											explorerItemHash(backRangeEnd)
									  ];
						}

						_ranges[frontRange.index] = [
							explorerItemHash(frontRange.start.original),
							explorerItemHash(rangeEndRow.original)
						];

						if (closestRange) {
							_ranges = _ranges.filter((_, i) => i !== closestRange.index);
						}

						setRanges(_ranges);
					} else {
						const _ranges = closestRange
							? ranges.filter((_, i) => i !== closestRange.index && i !== range.index)
							: ranges;

						setRanges([
							..._ranges.slice(0, _ranges.length - 1),
							[
								explorerItemHash(range.start.original),
								explorerItemHash(rangeEndRow.original)
							]
						]);
					}
				}
			} else {
				explorer.resetSelectedItems([item]);
				const hash = explorerItemHash(item);
				setRanges([[hash, hash]]);
			}
		} else explorer.resetSelectedItems([item]);

		if (explorer.scrollRef.current) {
			const tableBodyRect = tableBodyRef.current?.getBoundingClientRect();
			const scrollRect = explorer.scrollRef.current.getBoundingClientRect();

			const paddingTop = parseInt(getComputedStyle(explorer.scrollRef.current).paddingTop);

			const top =
				(explorerView.top ? paddingTop + explorerView.top : paddingTop) +
				scrollRect.top +
				(isScrolled ? 35 : 0);

			const rowTop =
				nextRow.index * rowHeight +
				rowVirtualizer.options.paddingStart +
				(tableBodyRect?.top || 0) +
				scrollRect.top;

			const rowBottom = rowTop + rowHeight;

			if (rowTop < top) {
				const scrollBy = rowTop - top - (nextRow.index === 0 ? paddingY : 0);

				explorer.scrollRef.current.scrollBy({
					top: scrollBy,
					behavior: 'smooth'
				});
			} else if (rowBottom > scrollRect.bottom) {
				const scrollBy =
					rowBottom -
					scrollRect.height +
					(nextRow.index === rows.length - 1 ? paddingY : 0);

				explorer.scrollRef.current.scrollBy({
					top: scrollBy,
					behavior: 'smooth'
				});
			}
		}
	});

	useWindowEventListener('mouseup', () => {
		if (resizing) {
			setTimeout(() => {
				updatePreferencesHandler();
				setResizing(false);
				if (layout?.ref.current) {
					layout.ref.current.style.cursor = '';
				}
			});
		}
	});

	useMutationObserver(explorer.scrollRef, () => setListOffset(tableRef.current?.offsetTop ?? 0));

	useLayoutEffect(() => setListOffset(tableRef.current?.offsetTop ?? 0), []);

	return (
		<div className="flex flex-col w-full" ref={tableRef}>
			{sized && (
				<ScrollSync>
					<>
						<ScrollSyncPane>
							<div
								className={clsx(
									'no-scrollbar table-header-group overflow-x-auto overscroll-x-none',
									isScrolled && 'top-bar-blur fixed z-20 !bg-app/90'
								)}
								style={{
									top: top,
									width: isScrolled ? tableWidth : undefined
								}}
							>
								<div className="flex">
									{table.getHeaderGroups().map((headerGroup) => (
										<div
											ref={tableHeaderRef}
											key={headerGroup.id}
<<<<<<< HEAD
											className="flex border-b grow border-app-line/50"
=======
											className="flex grow border-b border-app-line/50"
											onMouseDown={(e) => e.stopPropagation()}
>>>>>>> 9c0aec81
										>
											{headerGroup.headers.map((header, i) => {
												const size = header.column.getSize();

												const isSorted =
													explorerStore.orderBy === header.id;

												const cellContent = flexRender(
													header.column.columnDef.header,
													header.getContext()
												);

												return (
													<div
														key={header.id}
														className="relative px-4 py-2 text-xs shrink-0 first:pl-24"
														style={{
															width:
																i === 0
																	? size + paddingX
																	: i ===
																	  headerGroup.headers.length - 1
																	? size +
																	  paddingX +
																	  scrollBarWidth
																	: size
														}}
														onClick={() => {
															if (resizing) return;

															if (header.column.getCanSort()) {
																if (isSorted) {
																	getExplorerStore().orderByDirection =
																		explorerStore.orderByDirection ===
																		'Asc'
																			? 'Desc'
																			: 'Asc';
																} else {
																	getExplorerStore().orderBy =
																		header.id as FilePathSearchOrderingKeys;
																}
															}
														}}
													>
														{header.isPlaceholder ? null : (
															<div
																className={clsx(
																	'flex items-center justify-between gap-3',
																	isSorted
																		? 'text-ink'
																		: 'text-ink-dull'
																)}
															>
																{typeof cellContent ===
																	'string' && (
																	<HeaderColumnName
																		name={cellContent}
																	/>
																)}

																{isSorted ? (
																	explorerStore.orderByDirection ===
																	'Asc' ? (
																		<CaretUp className="shrink-0 text-ink-faint" />
																	) : (
																		<CaretDown className="shrink-0 text-ink-faint" />
																	)
																) : null}

																<div
																	onClick={(e) =>
																		e.stopPropagation()
																	}
																	onMouseDown={(e) => {
																		header.getResizeHandler()(
																			e
																		);

																		setResizing(true);
																		setLocked(false);

																		if (layout?.ref.current) {
																			layout.ref.current.style.cursor =
																				'col-resize';
																		}
																	}}
																	onTouchStart={header.getResizeHandler()}
																	className="absolute right-0 h-[70%] w-2 cursor-col-resize border-r border-app-line/50"
																/>
															</div>
														)}
													</div>
												);
											})}
										</div>
									))}
								</div>
							</div>
						</ScrollSyncPane>

						<ScrollSyncPane>
							<div className="overflow-x-auto no-scrollbar overscroll-x-none">
								<div
									ref={tableBodyRef}
									className="relative"
									style={{
										height: `${rowVirtualizer.getTotalSize()}px`,
										width: headerWidth
									}}
								>
									{virtualRows.map((virtualRow) => {
										if (!explorer.items) {
											return (
												<div
													key={virtualRow.index}
													className="absolute top-0 left-0 flex w-full py-px"
													style={{
														height: `${virtualRow.size}px`,
														transform: `translateY(${
															virtualRow.start -
															rowVirtualizer.options.scrollMargin
														}px)`,
														paddingLeft: `${paddingX}px`,
														paddingRight: `${paddingX}px`
													}}
												>
													<div className="relative flex w-full h-full rounded-md animate-pulse bg-app-box" />
												</div>
											);
										}

										const row = rows[virtualRow.index];
										if (!row) return null;

										const selected = isSelected(row.original);

										const previousRow = rows[virtualRow.index - 1];
										const selectedPrior =
											previousRow && isSelected(previousRow.original);

										const nextRow = rows[virtualRow.index + 1];
										const selectedNext =
											nextRow && isSelected(nextRow.original);

										const cut = isCut(row.original.item.id);

										return (
											<div
												key={row.id}
												className="absolute top-0 left-0 flex w-full"
												style={{
													height: virtualRow.size,
													transform: `translateY(${
														virtualRow.start -
														rowVirtualizer.options.scrollMargin
													}px)`,
													paddingLeft: paddingX,
													paddingRight: paddingX
												}}
											>
												<div
													onMouseDown={(e) => {
														e.stopPropagation();
														handleRowClick(e, row);
													}}
													onContextMenu={() => handleRowContextMenu(row)}
													className={clsx(
														'relative flex h-full w-full rounded-md border',
														virtualRow.index % 2 === 0 &&
															'bg-app-darkBox',
														selected
															? 'border-accent !bg-accent/10'
															: 'border-transparent',
														selected &&
															selectedPrior &&
															'rounded-t-none border-t-0 border-t-transparent',
														selected &&
															selectedNext &&
															'rounded-b-none border-b-0 border-b-transparent'
													)}
												>
													{selectedPrior && (
														<div className="absolute top-0 h-px inset-x-3 bg-accent/10" />
													)}

													<ListViewItem
														row={row}
														paddingX={paddingX}
														columnSizing={columnSizing}
														selected={selected}
														cut={cut}
													/>
												</div>
											</div>
										);
									})}
								</div>
							</div>
						</ScrollSyncPane>
					</>
				</ScrollSync>
			)}
		</div>
	);
};<|MERGE_RESOLUTION|>--- conflicted
+++ resolved
@@ -1,7 +1,6 @@
 import {
 	ColumnDef,
 	ColumnSizingState,
-	OnChangeFn,
 	Row,
 	flexRender,
 	getCoreRowModel,
@@ -11,18 +10,11 @@
 import clsx from 'clsx';
 import dayjs from 'dayjs';
 import { CaretDown, CaretUp } from 'phosphor-react';
-<<<<<<< HEAD
-import { memo, useCallback, useEffect, useMemo, useRef, useState } from 'react';
-import { ScrollSync, ScrollSyncPane } from 'react-scroll-sync';
-import { useBoundingclientrect, useKey, useWindowEventListener } from 'rooks';
-import { useDebouncedCallback } from 'use-debounce';
-=======
-import { memo, useEffect, useLayoutEffect, useMemo, useRef, useState } from 'react';
+import { memo, useCallback, useEffect, useLayoutEffect, useMemo, useRef, useState } from 'react';
 import { ScrollSync, ScrollSyncPane } from 'react-scroll-sync';
 import { useKey, useMutationObserver, useWindowEventListener } from 'rooks';
->>>>>>> 9c0aec81
+import { useDebouncedCallback } from 'use-debounce';
 import useResizeObserver from 'use-resize-observer';
-import { stringify } from 'uuid';
 import {
 	ExplorerItem,
 	FilePath,
@@ -41,11 +33,7 @@
 import { ViewItem } from '.';
 import { useLayoutContext } from '../../Layout/Context';
 import { useExplorerContext } from '../Context';
-<<<<<<< HEAD
-import FileThumb from '../FilePath/Thumb';
-=======
 import { FileThumb } from '../FilePath/Thumb';
->>>>>>> 9c0aec81
 import { InfoPill } from '../Inspector';
 import { useExplorerViewContext } from '../ViewContext';
 import { defaultExplorerSettings, getExplorerSettings } from '../store';
@@ -65,24 +53,6 @@
 const ListViewItem = memo((props: ListViewItemProps) => {
 	return (
 		<ViewItem data={props.row.original} className="w-full">
-<<<<<<< HEAD
-			<div role="row" className="flex items-center h-full">
-				{props.row.getVisibleCells().map((cell, i, cells) => {
-					return (
-						<div
-							role="cell"
-							key={cell.id}
-							className={clsx(
-								'table-cell shrink-0 truncate px-4 text-xs text-ink-dull',
-								cell.column.columnDef.meta?.className
-							)}
-							style={{ width: cell.column.getSize() }}
-						>
-							{flexRender(cell.column.columnDef.cell, cell.getContext())}
-						</div>
-					);
-				})}
-=======
 			<div role="row" className="flex h-full items-center">
 				{props.row.getVisibleCells().map((cell) => (
 					<div
@@ -97,7 +67,6 @@
 						{flexRender(cell.column.columnDef.cell, cell.getContext())}
 					</div>
 				))}
->>>>>>> 9c0aec81
 			</div>
 		</ViewItem>
 	);
@@ -138,17 +107,10 @@
 	const [resizing, setResizing] = useState(false);
 	const [columnSizing, setColumnSizing] = useState<ColumnSizingState>({});
 	const [listOffset, setListOffset] = useState(0);
-<<<<<<< HEAD
-	const [ranges, setRanges] = useState<[number, number][]>([]);
-	const explorerContext = useExplorerContext();
+	const [ranges, setRanges] = useState<Range[]>([]);
 
 	const locationUuid =
-		explorerContext.parent?.type === 'Location'
-			? stringify(explorerContext.parent.location.pub_id)
-			: '';
-=======
-	const [ranges, setRanges] = useState<Range[]>([]);
->>>>>>> 9c0aec81
+		explorer.parent?.type === 'Location' ? stringify(explorer.parent.location.pub_id) : '';
 
 	const top =
 		(explorerView.top || 0) +
@@ -321,13 +283,6 @@
 				id: 'objectId',
 				header: 'Object ID',
 				enableSorting: false,
-<<<<<<< HEAD
-				size: colSizeHandler('objectId'),
-				accessorFn: (file) => getItemObject(file)?.pub_id
-			}
-		],
-		[explorerView.selected, explorerStore.cutCopyState.sourcePathId, colSizeHandler]
-=======
 				size: 180,
 				accessorFn: (file) => {
 					const value = getItemObject(file)?.pub_id;
@@ -336,8 +291,7 @@
 				}
 			}
 		],
-		[explorer.selectedItems]
->>>>>>> 9c0aec81
+		[explorer.selectedItems, colSizeHandler]
 	);
 
 	const table = useReactTable({
@@ -373,15 +327,6 @@
 		return start < end ? ('down' as const) : start > end ? ('up' as const) : null;
 	}
 
-<<<<<<< HEAD
-	function handleResize() {
-		if (locked && Object.keys(columnSizing).length > 0) {
-			table.setColumnSizing((sizing) => {
-				const nameSize = sizing.name;
-				const nameColumnMinSize = table.getColumn('name')?.columnDef.minSize;
-				const newNameSize =
-					(nameSize || 0) + tableWidth - paddingX * 2 - scrollBarWidth - tableLength;
-=======
 	function getRangeByIndex(index: number) {
 		const range = ranges[index];
 
@@ -439,7 +384,6 @@
 
 				if (!rows) return;
 
->>>>>>> 9c0aec81
 				return {
 					index: i,
 					...rows
@@ -810,7 +754,6 @@
 				const nameColumnMinSize = table.getColumn('name')?.columnDef.minSize;
 				const newNameSize =
 					(nameSize || 0) + tableWidth - paddingX * 2 - scrollBarWidth - tableLength;
-
 				return {
 					...sizing,
 					...(nameSize !== undefined && nameColumnMinSize !== undefined
@@ -828,9 +771,7 @@
 		}
 	}
 
-	useEffect(() => {
-		handleResize();
-	}, [tableWidth]);
+	useEffect(() => handleResize(), [tableWidth]);
 
 	useEffect(() => setRanges([]), [explorer.items]);
 
@@ -1088,7 +1029,7 @@
 	useLayoutEffect(() => setListOffset(tableRef.current?.offsetTop ?? 0), []);
 
 	return (
-		<div className="flex flex-col w-full" ref={tableRef}>
+		<div className="flex w-full flex-col" ref={tableRef}>
 			{sized && (
 				<ScrollSync>
 					<>
@@ -1108,12 +1049,8 @@
 										<div
 											ref={tableHeaderRef}
 											key={headerGroup.id}
-<<<<<<< HEAD
-											className="flex border-b grow border-app-line/50"
-=======
 											className="flex grow border-b border-app-line/50"
 											onMouseDown={(e) => e.stopPropagation()}
->>>>>>> 9c0aec81
 										>
 											{headerGroup.headers.map((header, i) => {
 												const size = header.column.getSize();
@@ -1129,7 +1066,7 @@
 												return (
 													<div
 														key={header.id}
-														className="relative px-4 py-2 text-xs shrink-0 first:pl-24"
+														className="relative shrink-0 px-4 py-2 text-xs first:pl-24"
 														style={{
 															width:
 																i === 0
@@ -1215,7 +1152,7 @@
 						</ScrollSyncPane>
 
 						<ScrollSyncPane>
-							<div className="overflow-x-auto no-scrollbar overscroll-x-none">
+							<div className="no-scrollbar overflow-x-auto overscroll-x-none">
 								<div
 									ref={tableBodyRef}
 									className="relative"
@@ -1229,7 +1166,7 @@
 											return (
 												<div
 													key={virtualRow.index}
-													className="absolute top-0 left-0 flex w-full py-px"
+													className="absolute left-0 top-0 flex w-full py-px"
 													style={{
 														height: `${virtualRow.size}px`,
 														transform: `translateY(${
@@ -1240,7 +1177,7 @@
 														paddingRight: `${paddingX}px`
 													}}
 												>
-													<div className="relative flex w-full h-full rounded-md animate-pulse bg-app-box" />
+													<div className="relative flex h-full w-full animate-pulse rounded-md bg-app-box" />
 												</div>
 											);
 										}
@@ -1263,7 +1200,7 @@
 										return (
 											<div
 												key={row.id}
-												className="absolute top-0 left-0 flex w-full"
+												className="absolute left-0 top-0 flex w-full"
 												style={{
 													height: virtualRow.size,
 													transform: `translateY(${
@@ -1296,7 +1233,7 @@
 													)}
 												>
 													{selectedPrior && (
-														<div className="absolute top-0 h-px inset-x-3 bg-accent/10" />
+														<div className="absolute inset-x-3 top-0 h-px bg-accent/10" />
 													)}
 
 													<ListViewItem
