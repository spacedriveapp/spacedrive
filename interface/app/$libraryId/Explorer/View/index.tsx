--- conflicted
+++ resolved
@@ -4,15 +4,11 @@
 import { createPortal } from 'react-dom';
 import {
 	ExplorerLayout,
-<<<<<<< HEAD
+	getExplorerLayoutStore,
 	getIndexedItemFilePath,
 	getItemObject,
+	useExplorerLayoutStore,
 	useLibraryMutation,
-=======
-	getExplorerLayoutStore,
-	getItemObject,
-	useExplorerLayoutStore,
->>>>>>> bbc01294
 	type Object
 } from '@sd/client';
 import { dialogManager, ModifierKeys } from '@sd/ui';
@@ -25,11 +21,8 @@
 import { QuickPreview } from '../QuickPreview';
 import { useQuickPreviewContext } from '../QuickPreview/Context';
 import { useQuickPreviewStore } from '../QuickPreview/store';
-<<<<<<< HEAD
 import { getExplorerStore, useExplorerStore } from '../store';
 import { useExplorerSearchParams } from '../util';
-=======
->>>>>>> bbc01294
 import { ViewContext, type ExplorerViewContext } from '../ViewContext';
 import { DragOverlay } from './DragOverlay';
 import GridView from './GridView';
@@ -60,15 +53,12 @@
 	({ className, style, emptyNotice, padding, ...contextProps }: ExplorerViewProps) => {
 		const explorer = useExplorerContext();
 		const explorerStore = useExplorerStore();
+		const layoutStore = useExplorerLayoutStore();
+
 		const { layoutMode } = explorer.useSettingsSnapshot();
 
 		const quickPreview = useQuickPreviewContext();
 		const quickPreviewStore = useQuickPreviewStore();
-<<<<<<< HEAD
-=======
-		const layoutStore = useExplorerLayoutStore();
-		const { doubleClick } = useViewItemDoubleClick();
->>>>>>> bbc01294
 
 		const [{ path }] = useExplorerSearchParams();
 
@@ -178,7 +168,6 @@
 			};
 		}, [layoutMode]);
 
-<<<<<<< HEAD
 		// Reset drag state - has to be separate from above useEffect
 		// because not all locations use the same layout
 		useEffect(() => {
@@ -186,14 +175,13 @@
 				getExplorerStore().drag = null;
 			};
 		}, []);
-=======
+
 		useShortcut('showImageSlider', (e) => {
 			e.stopPropagation();
 			getExplorerLayoutStore().showImageSlider = !layoutStore.showImageSlider;
 		});
 
 		useKeyCopyCutPaste();
->>>>>>> bbc01294
 
 		if (!explorer.layouts[layoutMode]) return null;
 
@@ -206,7 +194,7 @@
 						explorer.selectable &&
 						!explorerStore.isContextMenuOpen &&
 						!explorerStore.isRenaming &&
-						(!quickPreviewStore.open || explorer.selectedItems.size === 1),
+						!quickPreviewStore.open,
 					...contextProps
 				}}
 			>
@@ -219,7 +207,6 @@
 						explorer.resetSelectedItems();
 					}}
 				>
-<<<<<<< HEAD
 					<div ref={setDroppableRef} className="flex flex-1">
 						{explorer.items === null ||
 						(explorer.items && explorer.items.length > 0) ? (
@@ -235,35 +222,6 @@
 							emptyNotice
 						)}
 					</div>
-=======
-					{explorer.items === null || (explorer.items && explorer.items.length > 0) ? (
-						<ViewContext.Provider
-							value={{
-								...contextProps,
-								selectable:
-									explorer.selectable &&
-									!isContextMenuOpen &&
-									!isRenaming &&
-									!quickPreviewStore.open,
-								ref,
-								isRenaming,
-								isContextMenuOpen,
-								setIsRenaming,
-								setIsContextMenuOpen,
-								padding: viewPadding
-							}}
-						>
-							{layoutMode === 'grid' && <GridView />}
-							{layoutMode === 'list' && <ListView />}
-							{layoutMode === 'media' && <MediaView />}
-							{showLoading && (
-								<Loader className="fixed bottom-10 left-0 w-[calc(100%+180px)]" />
-							)}
-						</ViewContext.Provider>
-					) : (
-						emptyNotice
-					)}
->>>>>>> bbc01294
 				</div>
 
 				<DragOverlay />
