import {
	createContext,
	useCallback,
	useContext,
	useEffect,
	useMemo,
	useRef,
	useState,
	type ReactNode
} from 'react';
import Selecto from 'react-selecto';
import { useKey } from 'rooks';
import { type ExplorerItem } from '@sd/client';

import { GridList, useGridList } from '~/components';
import { useOperatingSystem } from '~/hooks';
import { useExplorerContext } from '../Context';
<<<<<<< HEAD
import { getQuickPreviewStore } from '../QuickPreview/store';
import { useExplorerViewContext } from '../ViewContext';
=======
>>>>>>> 94d8f61d
import { getExplorerStore, isCut, useExplorerStore } from '../store';
import { uniqueId } from '../util';
import { useExplorerViewContext } from '../ViewContext';

const SelectoContext = createContext<{
	selecto: React.RefObject<Selecto>;
	selectoUnSelected: React.MutableRefObject<Set<string>>;
} | null>(null);

type RenderItem = (item: { item: ExplorerItem; selected: boolean; cut: boolean }) => ReactNode;

const GridListItem = (props: {
	index: number;
	item: ExplorerItem;
	children: RenderItem;
	onMouseDown: (e: React.MouseEvent<HTMLDivElement, MouseEvent>) => void;
}) => {
	const explorer = useExplorerContext();
	const explorerStore = useExplorerStore();
	const explorerView = useExplorerViewContext();

	const selecto = useContext(SelectoContext);

	const cut = isCut(props.item, explorerStore.cutCopyState);

	const selected = useMemo(
		// Even though this checks object equality, it should still be safe since `selectedItems`
		// will be re-calculated before this memo runs.
		() => explorer.selectedItems.has(props.item),
		[explorer.selectedItems, props.item]
	);

	const itemId = uniqueId(props.item);

	useEffect(() => {
		if (!selecto?.selecto.current || !selecto.selectoUnSelected.current.has(itemId)) return;

		if (!selected) {
			selecto.selectoUnSelected.current.delete(itemId);
			return;
		}

		const element = document.querySelector(`[data-selectable-id="${itemId}"]`);

		if (!element) return;

		selecto.selectoUnSelected.current.delete(itemId);
		selecto.selecto.current.setSelectedTargets([
			...selecto.selecto.current.getSelectedTargets(),
			element as HTMLElement
		]);

		// eslint-disable-next-line react-hooks/exhaustive-deps
	}, []);

	useEffect(() => {
		if (!selecto) return;

		return () => {
			const element = document.querySelector(`[data-selectable-id="${itemId}"]`);
			if (selected && !element) selecto.selectoUnSelected.current.add(itemId);
		};

		// eslint-disable-next-line react-hooks/exhaustive-deps
	}, [selected]);

	return (
		<div
			className="h-full w-full"
			data-selectable=""
			data-selectable-index={props.index}
			data-selectable-id={itemId}
			onMouseDown={props.onMouseDown}
			onContextMenu={(e) => {
				if (explorerView.selectable && !explorer.selectedItems.has(props.item)) {
					explorer.resetSelectedItems([props.item]);
					selecto?.selecto.current?.setSelectedTargets([e.currentTarget]);
				}
			}}
		>
			{props.children({ item: props.item, selected, cut })}
		</div>
	);
};

const CHROME_REGEX = /Chrome/;

export default ({ children }: { children: RenderItem }) => {
	const os = useOperatingSystem();

	const isChrome = CHROME_REGEX.test(navigator.userAgent);

	const explorer = useExplorerContext();
	const settings = explorer.useSettingsSnapshot();
	const explorerStore = useExplorerStore();
	const explorerView = useExplorerViewContext();

	const selecto = useRef<Selecto>(null);
	const selectoUnSelected = useRef<Set<string>>(new Set());
	const selectoFirstColumn = useRef<number | undefined>();
	const selectoLastColumn = useRef<number | undefined>();

	const [dragFromThumbnail, setDragFromThumbnail] = useState(false);

	const itemDetailsHeight = settings.gridItemSize / 4 + (settings.showBytesInGridView ? 20 : 0);
	const itemHeight = settings.gridItemSize + itemDetailsHeight;

	const grid = useGridList({
		ref: explorerView.ref,
		count: explorer.items?.length ?? 0,
		totalCount: explorer.count,
		overscan: explorer.overscan,
		onLoadMore: explorer.loadMore,
		size:
			settings.layoutMode === 'grid'
				? { width: settings.gridItemSize, height: itemHeight }
				: undefined,
		columns: settings.layoutMode === 'media' ? settings.mediaColumns : undefined,
		getItemId: useCallback(
			(index: number) => {
				const item = explorer.items?.[index];
				return item ? uniqueId(item) : undefined;
			},
			[explorer.items]
		),
		getItemData: useCallback((index: number) => explorer.items?.[index], [explorer.items]),
		padding: explorerView.padding || settings.layoutMode === 'grid' ? 12 : undefined,
		gap:
			explorerView.gap ||
			(settings.layoutMode === 'grid' ? explorerStore.gridGap : undefined),
		top: explorerView.top
	});

	function getElementId(element: Element) {
		return element.getAttribute('data-selectable-id');
	}

	function getElementIndex(element: Element) {
		const index = element.getAttribute('data-selectable-index');
		return index ? Number(index) : null;
	}

	function getElementItem(element: Element) {
		const index = getElementIndex(element);
		if (index === null) return null;

		return grid.getItem(index) ?? null;
	}

	useEffect(
		() => {
			const element = explorer.scrollRef.current;
			if (!element) return;

			const handleScroll = () => {
				selecto.current?.checkScroll();
				selecto.current?.findSelectableTargets();
			};

			element.addEventListener('scroll', handleScroll);
			return () => element.removeEventListener('scroll', handleScroll);
		},
		// explorer.scrollRef is a stable reference so this only actually runs once
		[explorer.scrollRef]
	);

	useEffect(() => {
		if (!selecto.current) return;

		const set = new Set(explorer.selectedItemHashes.value);
		if (set.size === 0) return;

		const items = [...document.querySelectorAll('[data-selectable]')].filter((item) => {
			const id = getElementId(item);
			if (id === null) return;

			const selected = set.has(id);
			if (selected) set.delete(id);

			return selected;
		});

		selectoUnSelected.current = set;
		selecto.current.setSelectedTargets(items as HTMLElement[]);

		// eslint-disable-next-line react-hooks/exhaustive-deps
	}, [grid.columnCount, explorer.items]);

	// The item that further selection will move from (shift + arrow for example).
	// This used to be calculated from the last item of selectedItems,
	// but Set ordering isn't reliable.
	// Ref bc we never actually render this.
	const activeItem = useRef<ExplorerItem | null>(null);

	useEffect(() => {
		if (explorer.selectedItems.size !== 0) return;

		selectoUnSelected.current = new Set();
		// Accessing refs during render is bad
		activeItem.current = null;
	}, [explorer.selectedItems]);

	useKey(['ArrowUp', 'ArrowDown', 'ArrowRight', 'ArrowLeft'], (e) => {
		if (!explorerView.selectable) return;

		if (explorer.selectedItems.size > 0) e.preventDefault();

		const lastItem = activeItem.current;
		if (!lastItem) return;

		const lastItemIndex = explorer.items?.findIndex((item) => item === lastItem);
		if (lastItemIndex === undefined || lastItemIndex === -1) return;

		const gridItem = grid.getItem(lastItemIndex);
		if (!gridItem) return;

		const currentIndex = gridItem.index;
		let newIndex = currentIndex;

		switch (e.key) {
			case 'ArrowUp':
				newIndex -= grid.columnCount;
				break;
			case 'ArrowDown':
				newIndex += grid.columnCount;
				break;
			case 'ArrowRight':
				if (grid.columnCount === (currentIndex % grid.columnCount) + 1) return;
				newIndex += 1;
				break;
			case 'ArrowLeft':
				if (currentIndex % grid.columnCount === 0) return;
				newIndex -= 1;
				break;
		}

		const newSelectedItem = grid.getItem(newIndex);
		if (!newSelectedItem?.data) return;

		if (!explorer.allowMultiSelect) explorer.resetSelectedItems([newSelectedItem.data]);
		else {
			const selectedItemDom = document.querySelector(
				`[data-selectable-id="${uniqueId(newSelectedItem.data)}"]`
			);

			if (!selectedItemDom) return;

			if (e.shiftKey && !getQuickPreviewStore().open) {
				if (!explorer.selectedItems.has(newSelectedItem.data)) {
					explorer.addSelectedItem(newSelectedItem.data);
					selecto.current?.setSelectedTargets([
						...(selecto.current?.getSelectedTargets() || []),
						selectedItemDom as HTMLElement
					]);
				}
			} else {
				explorer.resetSelectedItems([newSelectedItem.data]);
				selecto.current?.setSelectedTargets([selectedItemDom as HTMLElement]);
				if (selectoUnSelected.current.size > 0) selectoUnSelected.current = new Set();
			}
		}

		activeItem.current = newSelectedItem.data;

		if (
			explorer.scrollRef.current &&
			explorerView.ref.current &&
			(e.key === 'ArrowUp' || e.key === 'ArrowDown')
		) {
			const paddingTop = parseInt(getComputedStyle(explorer.scrollRef.current).paddingTop);

			const viewRect = explorerView.ref.current.getBoundingClientRect();

			const itemRect = newSelectedItem.rect;
			const itemTop = itemRect.top + viewRect.top;
			const itemBottom = itemRect.bottom + viewRect.top;

			const scrollRect = explorer.scrollRef.current.getBoundingClientRect();
			const scrollTop = paddingTop + (explorerView.top || 0) + 1;
			const scrollBottom = scrollRect.height - (os !== 'windows' && os !== 'browser' ? 2 : 1);

			if (itemTop < scrollTop) {
				explorer.scrollRef.current.scrollBy({
					top:
						itemTop -
						scrollTop -
						(newSelectedItem.row === 0 ? grid.padding.y : 0) -
						(newSelectedItem.row !== 0 ? grid.gap.y / 2 : 0),
					behavior: 'smooth'
				});
			} else if (itemBottom > scrollBottom) {
				explorer.scrollRef.current.scrollBy({
					top:
						itemBottom -
						scrollBottom +
						(newSelectedItem.row === grid.rowCount - 1 ? grid.padding.y : 0) +
						(newSelectedItem.row !== grid.rowCount - 1 ? grid.gap.y / 2 : 0),
					behavior: 'smooth'
				});
			}
		}
	});

	return (
		<SelectoContext.Provider value={selecto.current ? { selecto, selectoUnSelected } : null}>
			{explorer.allowMultiSelect && (
				<Selecto
					ref={selecto}
					boundContainer={
						explorerView.ref.current
							? {
									element: explorerView.ref.current,
									top: false,
									bottom: false
							  }
							: undefined
					}
					selectableTargets={['[data-selectable]']}
					toggleContinueSelect="shift"
					hitRate={0}
					// selectFromInside={explorerStore.layoutMode === 'media'}
					onDragStart={(e) => {
						getExplorerStore().isDragging = true;
						if ((e.inputEvent as MouseEvent).target instanceof HTMLImageElement) {
							setDragFromThumbnail(true);
						}
					}}
					onDragEnd={() => {
						getExplorerStore().isDragging = false;
						selectoFirstColumn.current = undefined;
						selectoLastColumn.current = undefined;
						setDragFromThumbnail(false);

						const allSelected = selecto.current?.getSelectedTargets() ?? [];

						// Sets active item to selected item with least index.
						// Might seem kinda weird but it's the same behaviour as Finder.
						activeItem.current =
							allSelected.reduce(
								(least, current) => {
									const currentItem = getElementItem(current);
									if (!currentItem) return least;

									if (!least) return currentItem;

									return currentItem.index < least.index ? currentItem : least;
								},
								null as ReturnType<typeof getElementItem>
							)?.data ?? null;
					}}
					onScroll={({ direction }) => {
						selecto.current?.findSelectableTargets();
						explorer.scrollRef.current?.scrollBy(
							(direction[0] || 0) * 10,
							(direction[1] || 0) * 10
						);
					}}
					scrollOptions={{
						container: { current: explorer.scrollRef.current },
						throttleTime: isChrome || dragFromThumbnail ? 30 : 10000
					}}
					onSelect={(e) => {
						const inputEvent = e.inputEvent as MouseEvent;

						if (inputEvent.type === 'mousedown') {
							const el = inputEvent.shiftKey
								? e.added[0] || e.removed[0]
								: e.selected[0];

							if (!el) return;

							const item = getElementItem(el);

							if (!item?.data) return;

							if (!inputEvent.shiftKey) {
								if (explorer.selectedItems.has(item.data)) {
									selecto.current?.setSelectedTargets(e.beforeSelected);
								} else {
									selectoUnSelected.current = new Set();
									explorer.resetSelectedItems([item.data]);
								}

								return;
							}

							if (e.added[0]) explorer.addSelectedItem(item.data);
							else explorer.removeSelectedItem(item.data);
						} else if (inputEvent.type === 'mousemove') {
							const unselectedItems: string[] = [];

							e.added.forEach((el) => {
								const item = getElementItem(el);

								if (!item?.data) return;

								explorer.addSelectedItem(item.data);
							});

							e.removed.forEach((el) => {
								const item = getElementItem(el);

								if (!item?.data || typeof item.id === 'number') return;

								if (document.contains(el)) explorer.removeSelectedItem(item.data);
								else unselectedItems.push(item.id);
							});

							const dragDirection = {
								x: inputEvent.x === e.rect.left ? 'left' : 'right',
								y: inputEvent.y === e.rect.bottom ? 'down' : 'up'
							} as const;

							const dragStart = {
								x: dragDirection.x === 'right' ? e.rect.left : e.rect.right,
								y: dragDirection.y === 'down' ? e.rect.top : e.rect.bottom
							};

							const dragEnd = { x: inputEvent.x, y: inputEvent.y };

							const columns = new Set<number>();

							const elements = [...e.added, ...e.removed];

							const items = elements.reduce(
								(items, el) => {
									const item = getElementItem(el);

									if (!item) return items;

									columns.add(item.column);
									return [...items, item];
								},
								[] as NonNullable<ReturnType<typeof getElementItem>>[]
							);

							if (columns.size > 1) {
								items.sort((a, b) => a.column - b.column);

								const firstItem =
									dragDirection.x === 'right'
										? items[0]
										: items[items.length - 1];

								const lastItem =
									dragDirection.x === 'right'
										? items[items.length - 1]
										: items[0];

								if (firstItem && lastItem) {
									selectoFirstColumn.current = firstItem.column;
									selectoLastColumn.current = lastItem.column;
								}
							} else if (columns.size === 1) {
								const column = [...columns.values()][0]!;

								items.sort((a, b) => a.row - b.row);

								const itemRect = elements[0]?.getBoundingClientRect();

								const inDragArea =
									itemRect &&
									(dragDirection.x === 'right'
										? dragEnd.x >= itemRect.left
										: dragEnd.x <= itemRect.right);

								if (
									column !== selectoLastColumn.current ||
									(column === selectoLastColumn.current && !inDragArea)
								) {
									const firstItem =
										dragDirection.y === 'down'
											? items[0]
											: items[items.length - 1];

									if (firstItem) {
										const viewRectTop =
											explorerView.ref.current?.getBoundingClientRect().top ??
											0;

										const itemTop = firstItem.rect.top + viewRectTop;
										const itemBottom = firstItem.rect.bottom + viewRectTop;

										if (
											dragDirection.y === 'down'
												? dragStart.y < itemTop
												: dragStart.y > itemBottom
										) {
											const dragHeight = Math.abs(
												dragStart.y -
													(dragDirection.y === 'down'
														? itemTop
														: itemBottom)
											);

											let itemsInDragCount =
												(dragHeight - grid.gap.y) /
												(grid.virtualItemHeight + grid.gap.y);

											if (itemsInDragCount > 1) {
												itemsInDragCount = Math.ceil(itemsInDragCount);
											} else {
												itemsInDragCount = Math.round(itemsInDragCount);
											}

											[...Array(itemsInDragCount)].forEach((_, i) => {
												const index =
													dragDirection.y === 'down'
														? itemsInDragCount - i
														: i + 1;

												const itemIndex =
													firstItem.index +
													(dragDirection.y === 'down' ? -index : index) *
														grid.columnCount;

												const item = explorer.items?.[itemIndex];

												if (item) {
													if (inputEvent.shiftKey) {
														if (explorer.selectedItems.has(item))
															explorer.removeSelectedItem(item);
														else {
															explorer.addSelectedItem(item);
															if (inDragArea)
																unselectedItems.push(
																	uniqueId(item)
																);
														}
													} else if (!inDragArea)
														explorer.removeSelectedItem(item);
													else {
														explorer.addSelectedItem(item);
														if (inDragArea)
															unselectedItems.push(uniqueId(item));
													}
												}
											});
										}
									}

									if (!inDragArea && column === selectoFirstColumn.current) {
										selectoFirstColumn.current = undefined;
										selectoLastColumn.current = undefined;
									} else {
										selectoLastColumn.current = column;
										if (selectoFirstColumn.current === undefined) {
											selectoFirstColumn.current = column;
										}
									}
								}
							}

							if (unselectedItems.length > 0) {
								selectoUnSelected.current = new Set([
									...selectoUnSelected.current,
									...unselectedItems
								]);
							}
						}
					}}
				/>
			)}

			<GridList grid={grid} scrollRef={explorer.scrollRef}>
				{(index) => {
					const item = explorer.items?.[index];

					if (!item) return null;

					return (
						<GridListItem
							index={index}
							item={item}
							onMouseDown={(e) => {
								e.stopPropagation();

								if (!explorerView.selectable) return;

								const item = grid.getItem(index);

								if (!item?.data) return;

								if (!explorer.allowMultiSelect) {
									explorer.resetSelectedItems([item.data]);
								} else {
									selectoFirstColumn.current = item.column;
									selectoLastColumn.current = item.column;
								}

								activeItem.current = item.data;
							}}
						>
							{children}
						</GridListItem>
					);
				}}
			</GridList>
		</SelectoContext.Provider>
	);
};<|MERGE_RESOLUTION|>--- conflicted
+++ resolved
@@ -15,11 +15,7 @@
 import { GridList, useGridList } from '~/components';
 import { useOperatingSystem } from '~/hooks';
 import { useExplorerContext } from '../Context';
-<<<<<<< HEAD
 import { getQuickPreviewStore } from '../QuickPreview/store';
-import { useExplorerViewContext } from '../ViewContext';
-=======
->>>>>>> 94d8f61d
 import { getExplorerStore, isCut, useExplorerStore } from '../store';
 import { uniqueId } from '../util';
 import { useExplorerViewContext } from '../ViewContext';
