import { LoadMoreTrigger, useGrid, useScrollMargin, useVirtualizer } from '@virtual-grid/react';
import React, { useCallback, useEffect, useMemo, useRef } from 'react';
<<<<<<< HEAD
import { getOrderingDirection, getOrderingKey, OrderingKey } from '@sd/client';
=======
import { getOrderingDirection, OrderingKey, orderingKey } from '@sd/client';
import { useLocale } from '~/hooks';
>>>>>>> e83e84e2

import { useExplorerContext } from '../../Context';
import { getItemData, getItemId, uniqueId } from '../../util';
import { useExplorerViewContext } from '../Context';
import { DragSelect } from '../Grid/DragSelect';
import { GridItem } from '../Grid/Item';
import { useKeySelection } from '../Grid/useKeySelection';
import { DATE_HEADER_HEIGHT, DateHeader } from './DateHeader';
import { MediaViewItem } from './Item';
import { formatDate, getDate } from './util';

const SORT_BY_DATE: Partial<Record<OrderingKey, boolean>> = {
	'dateCreated': true,
	'dateIndexed': true,
	'dateModified': true,
	'object.dateAccessed': true,
	'object.mediaData.epochTime': true
};

export const MediaView = () => {
	const explorer = useExplorerContext();
	const explorerView = useExplorerViewContext();
	const explorerSettings = explorer.useSettingsSnapshot();

	const gridRef = useRef<HTMLDivElement>(null);

	const orderBy = explorerSettings.order && getOrderingKey(explorerSettings.order);
	const orderDirection = explorerSettings.order && getOrderingDirection(explorerSettings.order);

	const { dateFormat } = useLocale();

	const isSortingByDate = orderBy && SORT_BY_DATE[orderBy];

	const grid = useGrid({
		scrollRef: explorer.scrollRef,
		count: explorer.items?.length ?? 0,
		totalCount: explorer.count,
		columns: explorerSettings.mediaColumns,
		padding: {
			top: isSortingByDate ? DATE_HEADER_HEIGHT : 0,
			bottom: explorerView.scrollPadding?.bottom
		},
		gap: 1,
		overscan: explorer.overscan ?? 5,
		onLoadMore: explorer.loadMore,
		getItemId: useCallback(
			(index: number) => getItemId(index, explorer.items ?? []),
			[explorer.items]
		),
		getItemData: useCallback(
			(index: number) => getItemData(index, explorer.items ?? []),
			[explorer.items]
		)
	});

	const { scrollMargin } = useScrollMargin({ scrollRef: explorer.scrollRef, gridRef });

	const rowVirtualizer = useVirtualizer({
		...grid.rowVirtualizer,
		scrollMargin: scrollMargin.top
	});

	const columnVirtualizer = useVirtualizer(grid.columnVirtualizer);

	useEffect(() => {
		rowVirtualizer.measure();
		columnVirtualizer.measure();
	}, [rowVirtualizer, columnVirtualizer, grid.virtualItemHeight]);

	const virtualRows = rowVirtualizer.getVirtualItems();

	const date = useMemo(() => {
		if (!isSortingByDate || !orderBy || !orderDirection) return;

		// Prevent date placeholder from showing when
		// items are still fetching
		if (explorer.items === null) return '';

		let firstRowIndex: number | undefined = undefined;
		let lastRowIndex: number | undefined = undefined;

		// Find first row in viewport
		for (let i = 0; i < virtualRows.length; i++) {
			const row = virtualRows[i]!;
			if (row.end >= rowVirtualizer.scrollOffset) {
				firstRowIndex = row.index;
				break;
			}
		}

		// Find last row in viewport
		for (let i = virtualRows.length - 1; i >= 0; i--) {
			const row = virtualRows[i]!;
			if (row.start <= rowVirtualizer.scrollOffset + rowVirtualizer.scrollRect.height) {
				lastRowIndex = row.index;
				break;
			}
		}

		if (firstRowIndex === undefined || lastRowIndex === undefined) return;

		let firstItemIndex = firstRowIndex * grid.columnCount;
		let lastItemIndex = lastRowIndex * grid.columnCount + grid.columnCount;

		// Exclude any total count indexes
		if (lastItemIndex > grid.options.count - 1) lastItemIndex = grid.options.count - 1;

		let firstFilePathDate: string | null = null;
		let lastFilePathDate: string | null = null;

		// Look for the first date
		for (let i = firstItemIndex; i < lastItemIndex; i++) {
			const item = explorer.items[i];
			const date = item && getDate(item, orderBy);

			if (!date) {
				if (i !== lastItemIndex - 1) firstItemIndex++;
				continue;
			}

			firstFilePathDate = date;
			break;
		}

		// Look for the last date up to where the first lookup ended
		for (let i = lastItemIndex; i > firstItemIndex; i--) {
			const item = explorer.items[i];
			const date = item && getDate(item, orderBy);

			if (!date) continue;

			lastFilePathDate = date;
			break;
		}

		const firstDate = firstFilePathDate
			? new Date(new Date(firstFilePathDate).setHours(0, 0, 0, 0))
			: undefined;

		const lastDate = lastFilePathDate
			? new Date(new Date(lastFilePathDate).setHours(0, 0, 0, 0))
			: undefined;

		if (firstDate && !lastDate) return formatDate(firstDate, dateFormat);

		if (!firstDate && lastDate) return formatDate(lastDate, dateFormat);

		if (firstDate && lastDate) {
			if (firstDate.getTime() === lastDate.getTime()) {
				return formatDate(firstDate, dateFormat);
			}

			return formatDate(
				{
					from: orderDirection === 'Asc' ? firstDate : lastDate,
					to: orderDirection === 'Asc' ? lastDate : firstDate
				},
				dateFormat
			);
		}
	}, [
		explorer.items,
		grid.columnCount,
		grid.options.count,
		isSortingByDate,
		rowVirtualizer.scrollOffset,
		rowVirtualizer.scrollRect.height,
		virtualRows,
		orderBy,
		orderDirection
	]);

	useKeySelection(grid);

	return (
		<div
			ref={gridRef}
			style={{
				position: 'relative',
				height: `${rowVirtualizer.getTotalSize()}px`,
				width: '100%'
			}}
		>
			{isSortingByDate && <DateHeader date={date} />}

			<DragSelect grid={grid}>
				{virtualRows.map((virtualRow) => (
					<React.Fragment key={virtualRow.key}>
						{columnVirtualizer.getVirtualItems().map((virtualColumn) => {
							const virtualItem = grid.getVirtualItem({
								row: virtualRow,
								column: virtualColumn,
								scrollMargin
							});

							const item = virtualItem && explorer.items?.[virtualItem.index];
							if (!item) return null;

							return (
								<div key={uniqueId(item)} style={virtualItem.style}>
									<GridItem index={virtualItem.index} item={item}>
										{({ selected, cut }) => (
											<MediaViewItem
												data={item}
												selected={selected}
												cover={explorerSettings.mediaAspectSquare}
												cut={cut}
											/>
										)}
									</GridItem>
								</div>
							);
						})}
					</React.Fragment>
				))}
			</DragSelect>

			<LoadMoreTrigger {...grid.getLoadMoreTrigger({ virtualizer: rowVirtualizer })} />
		</div>
	);
};<|MERGE_RESOLUTION|>--- conflicted
+++ resolved
@@ -1,11 +1,7 @@
+import { OrderingKey, getOrderingDirection, getOrderingKey } from '@sd/client';
 import { LoadMoreTrigger, useGrid, useScrollMargin, useVirtualizer } from '@virtual-grid/react';
 import React, { useCallback, useEffect, useMemo, useRef } from 'react';
-<<<<<<< HEAD
-import { getOrderingDirection, getOrderingKey, OrderingKey } from '@sd/client';
-=======
-import { getOrderingDirection, OrderingKey, orderingKey } from '@sd/client';
 import { useLocale } from '~/hooks';
->>>>>>> e83e84e2
 
 import { useExplorerContext } from '../../Context';
 import { getItemData, getItemId, uniqueId } from '../../util';
