--- conflicted
+++ resolved
@@ -81,17 +81,12 @@
 									className="!pointer-events-none absolute inset-0 z-50 grid h-screen place-items-center"
 								>
 									<div className="!pointer-events-auto flex h-5/6 max-h-screen w-11/12 flex-col rounded-md border border-app-line bg-app-box text-ink shadow-app-shade">
-<<<<<<< HEAD
-										<nav className="flex w-full flex-row">
-											<Dialog.Close className="m-2" aria-label="Close">
-=======
 										<nav className="relative flex w-full flex-row">
 											<Dialog.Close
 												asChild
 												className="absolute m-2"
 												aria-label="Close"
 											>
->>>>>>> b9b481b0
 												<Button
 													size="icon"
 													variant="outline"
