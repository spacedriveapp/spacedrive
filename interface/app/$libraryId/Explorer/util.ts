import { useMemo } from 'react';
import { ExplorerItem, getExplorerItemData } from '@sd/client';
import { ExplorerParamsSchema } from '~/app/route-schemas';
import { useZodSearchParams } from '~/hooks';
import { flattenThumbnailKey, useExplorerStore } from './store';
import { ExplorerItemHash } from './useExplorer';

export function useExplorerSearchParams() {
	return useZodSearchParams(ExplorerParamsSchema);
}

export function useExplorerItemData(explorerItem: ExplorerItem) {
	const explorerStore = useExplorerStore();

	const newThumbnail = !!(
		explorerItem.thumbnail_key &&
		explorerStore.newThumbnails.has(flattenThumbnailKey(explorerItem.thumbnail_key))
	);

	return useMemo(() => {
		const itemData = getExplorerItemData(explorerItem);

		if (!itemData.hasLocalThumbnail) {
			itemData.hasLocalThumbnail = newThumbnail;
		}

		return itemData;
	}, [explorerItem, newThumbnail]);
}

<<<<<<< HEAD
export const pubIdToString = (pub_id: number[]) =>
	pub_id.map((b) => b.toString(16).padStart(2, '0')).join('');

export const uniqueId = (item: ExplorerItem | { pub_id: number[] }) => {
	if ('pub_id' in item) return pubIdToString(item.pub_id);

	const { type } = item;

	switch (type) {
		case 'NonIndexedPath':
			return item.item.path;
		default:
			return pubIdToString(item.item.pub_id);
	}
};
=======
export function explorerItemHash(item: ExplorerItem): ExplorerItemHash {
	return `${item.type}:${item.item.id}`;
}
>>>>>>> 1695842b
<|MERGE_RESOLUTION|>--- conflicted
+++ resolved
@@ -1,9 +1,8 @@
 import { useMemo } from 'react';
-import { ExplorerItem, getExplorerItemData } from '@sd/client';
+import { type ExplorerItem, getExplorerItemData } from '@sd/client';
 import { ExplorerParamsSchema } from '~/app/route-schemas';
 import { useZodSearchParams } from '~/hooks';
 import { flattenThumbnailKey, useExplorerStore } from './store';
-import { ExplorerItemHash } from './useExplorer';
 
 export function useExplorerSearchParams() {
 	return useZodSearchParams(ExplorerParamsSchema);
@@ -28,7 +27,6 @@
 	}, [explorerItem, newThumbnail]);
 }
 
-<<<<<<< HEAD
 export const pubIdToString = (pub_id: number[]) =>
 	pub_id.map((b) => b.toString(16).padStart(2, '0')).join('');
 
@@ -43,9 +41,4 @@
 		default:
 			return pubIdToString(item.item.pub_id);
 	}
-};
-=======
-export function explorerItemHash(item: ExplorerItem): ExplorerItemHash {
-	return `${item.type}:${item.item.id}`;
-}
->>>>>>> 1695842b
+};