// import {
// 	Algorithm,
// 	hashingAlgoSlugSchema,
// 	slugFromHashingAlgo,
// 	useLibraryMutation,
// 	useLibraryQuery
// } from '@sd/client';
// import { Button, Dialog, Select, SelectOption, UseDialogProps, useDialog } from '@sd/ui';
// import { CheckBox, useZodForm, z } from '@sd/ui/src/forms';
// import { showAlertDialog } from '~/components';
// import { usePlatform } from '~/util/Platform';
// import { KeyListSelectOptions } from '../../KeyManager/List';

// interface Props extends UseDialogProps {
// 	location_id: number;
// 	path_id: number;
// }

// const schema = z.object({
// 	key: z.string(),
// 	encryptionAlgo: z.string(),
// 	hashingAlgo: hashingAlgoSlugSchema,
// 	metadata: z.boolean(),
// 	previewMedia: z.boolean(),
// 	outputPath: z.string()
// });

// export default (props: Props) => {
// 	const platform = usePlatform();

// 	const UpdateKey = (uuid: string) => {
// 		form.setValue('key', uuid);
// 		const hashAlg = keys.data?.find((key) => {
// 			return key.uuid === uuid;
// 		})?.hashing_algorithm;
// 		hashAlg && form.setValue('hashingAlgo', slugFromHashingAlgo(hashAlg));
// 	};

// 	const keys = useLibraryQuery(['keys.list']);
// 	const mountedUuids = useLibraryQuery(['keys.listMounted'], {
// 		onSuccess: (data) => {
// 			UpdateKey(data[0] ?? '');
// 		}
// 	});

// 	const encryptFile = useLibraryMutation('files.encryptFiles', {
// 		onSuccess: () => {
// 			showAlertDialog({
// 				title: 'Success',
// 				value: 'The encryption job has started successfully. You may track the progress in the job overview panel.'
// 			});
// 		},
// 		onError: () => {
// 			showAlertDialog({
// 				title: 'Error',
// 				value: 'The encryption job failed to start.'
// 			});
// 		}
// 	});

// 	const form = useZodForm({
// 		defaultValues: { encryptionAlgo: 'XChaCha20Poly1305', outputPath: '' },
// 		schema
// 	});

<<<<<<< HEAD
	return (
		<Dialog
			form={form}
			onSubmit={form.handleSubmit((data) =>
				encryptFile.mutateAsync({
					algorithm: data.encryptionAlgo as Algorithm,
					key_uuid: data.key,
					location_id: props.location_id,
					file_path_ids: [props.path_id],
					metadata: data.metadata,
					preview_media: data.previewMedia
				})
			)}
			dialog={useDialog(props)}
			title="Encrypt a file"
			description="Configure your encryption settings. Leave the output file blank for the default."
			loading={encryptFile.isLoading}
			ctaLabel="Encrypt"
		>
			<div className="mb-3 mt-4 grid w-full grid-cols-2 gap-4">
				<div className="flex flex-col">
					<span className="text-xs font-bold">Key</span>
					<Select
						className="mt-2"
						value={form.watch('key')}
						onChange={(e) => {
							UpdateKey(e);
						}}
					>
						{mountedUuids.data && <KeyListSelectOptions keys={mountedUuids.data} />}
					</Select>
				</div>
				<div className="flex flex-col">
					<span className="text-xs font-bold">Output file</span>
=======
// 	return (
// 		<Dialog
// 			form={form}
// 			onSubmit={form.handleSubmit((data) =>
// 				encryptFile.mutateAsync({
// 					algorithm: data.encryptionAlgo as Algorithm,
// 					key_uuid: data.key,
// 					location_id: props.location_id,
// 					path_id: props.path_id,
// 					metadata: data.metadata,
// 					preview_media: data.previewMedia,
// 					output_path: data.outputPath || null
// 				})
// 			)}
// 			dialog={useDialog(props)}
// 			title="Encrypt a file"
// 			description="Configure your encryption settings. Leave the output file blank for the default."
// 			loading={encryptFile.isLoading}
// 			ctaLabel="Encrypt"
// 		>
// 			<div className="mb-3 mt-4 grid w-full grid-cols-2 gap-4">
// 				<div className="flex flex-col">
// 					<span className="text-xs font-bold">Key</span>
// 					<Select
// 						className="mt-2"
// 						value={form.watch('key')}
// 						onChange={(e) => {
// 							UpdateKey(e);
// 						}}
// 					>
// 						{mountedUuids.data && <KeyListSelectOptions keys={mountedUuids.data} />}
// 					</Select>
// 				</div>
// 				<div className="flex flex-col">
// 					<span className="text-xs font-bold">Output file</span>
>>>>>>> f4cac23b

// 					<Button
// 						size="sm"
// 						variant={form.watch('outputPath') !== '' ? 'accent' : 'gray'}
// 						className="mt-2 h-[23px] text-xs leading-3"
// 						type="button"
// 						onClick={() => {
// 							// if we allow the user to encrypt multiple files simultaneously, this should become a directory instead
// 							if (!platform.saveFilePickerDialog) {
// 								// TODO: Support opening locations on web
// 								showAlertDialog({
// 									title: 'Error',
// 									description: '',
// 									value: "System dialogs aren't supported on this platform.",
// 									inputBox: false
// 								});
// 								return;
// 							}

// 							platform.saveFilePickerDialog().then((result) => {
// 								if (result) form.setValue('outputPath', result as string);
// 							});
// 						}}
// 					>
// 						Select
// 					</Button>
// 				</div>
// 			</div>

// 			<div className="mb-3 mt-4 grid w-full grid-cols-2 gap-4">
// 				<div className="flex flex-col">
// 					<span className="text-xs font-bold">Encryption</span>
// 					<Select
// 						className="mt-2"
// 						value={form.watch('encryptionAlgo')}
// 						onChange={(e) => form.setValue('encryptionAlgo', e)}
// 					>
// 						<SelectOption value="XChaCha20Poly1305">XChaCha20-Poly1305</SelectOption>
// 						<SelectOption value="Aes256Gcm">AES-256-GCM</SelectOption>
// 					</Select>
// 				</div>
// 				<div className="flex flex-col">
// 					<span className="text-xs font-bold">Hashing</span>
// 					<Select
// 						className="mt-2 text-gray-400/80"
// 						onChange={() => {}}
// 						value={form.watch('hashingAlgo')}
// 						disabled
// 					>
// 						<SelectOption value="Argon2id-s">Argon2id (standard)</SelectOption>
// 						<SelectOption value="Argon2id-h">Argon2id (hardened)</SelectOption>
// 						<SelectOption value="Argon2id-p">Argon2id (paranoid)</SelectOption>
// 						<SelectOption value="BalloonBlake3-s">
// 							BLAKE3-Balloon (standard)
// 						</SelectOption>
// 						<SelectOption value="BalloonBlake3-h">
// 							BLAKE3-Balloon (hardened)
// 						</SelectOption>
// 						<SelectOption value="BalloonBlake3-p">
// 							BLAKE3-Balloon (paranoid)
// 						</SelectOption>
// 					</Select>
// 				</div>
// 			</div>

// 			<div className="mb-3 mt-4 grid w-full grid-cols-2 gap-4">
// 				<div className="flex">
// 					<span className="ml-0.5 mr-3 mt-0.5 text-sm font-bold">Metadata</span>
// 					<CheckBox {...form.register('metadata')} />
// 				</div>
// 				<div className="flex">
// 					<span className="ml-0.5 mr-3 mt-0.5 text-sm font-bold">Preview Media</span>
// 					<CheckBox {...form.register('previewMedia')} />
// 				</div>
// 			</div>
// 		</Dialog>
// 	);
// };<|MERGE_RESOLUTION|>--- conflicted
+++ resolved
@@ -63,42 +63,6 @@
 // 		schema
 // 	});
 
-<<<<<<< HEAD
-	return (
-		<Dialog
-			form={form}
-			onSubmit={form.handleSubmit((data) =>
-				encryptFile.mutateAsync({
-					algorithm: data.encryptionAlgo as Algorithm,
-					key_uuid: data.key,
-					location_id: props.location_id,
-					file_path_ids: [props.path_id],
-					metadata: data.metadata,
-					preview_media: data.previewMedia
-				})
-			)}
-			dialog={useDialog(props)}
-			title="Encrypt a file"
-			description="Configure your encryption settings. Leave the output file blank for the default."
-			loading={encryptFile.isLoading}
-			ctaLabel="Encrypt"
-		>
-			<div className="mb-3 mt-4 grid w-full grid-cols-2 gap-4">
-				<div className="flex flex-col">
-					<span className="text-xs font-bold">Key</span>
-					<Select
-						className="mt-2"
-						value={form.watch('key')}
-						onChange={(e) => {
-							UpdateKey(e);
-						}}
-					>
-						{mountedUuids.data && <KeyListSelectOptions keys={mountedUuids.data} />}
-					</Select>
-				</div>
-				<div className="flex flex-col">
-					<span className="text-xs font-bold">Output file</span>
-=======
 // 	return (
 // 		<Dialog
 // 			form={form}
@@ -107,10 +71,9 @@
 // 					algorithm: data.encryptionAlgo as Algorithm,
 // 					key_uuid: data.key,
 // 					location_id: props.location_id,
-// 					path_id: props.path_id,
+// 					file_path_ids: [props.path_id],
 // 					metadata: data.metadata,
-// 					preview_media: data.previewMedia,
-// 					output_path: data.outputPath || null
+// 					preview_media: data.previewMedia
 // 				})
 // 			)}
 // 			dialog={useDialog(props)}
@@ -134,7 +97,6 @@
 // 				</div>
 // 				<div className="flex flex-col">
 // 					<span className="text-xs font-bold">Output file</span>
->>>>>>> f4cac23b
 
 // 					<Button
 // 						size="sm"
