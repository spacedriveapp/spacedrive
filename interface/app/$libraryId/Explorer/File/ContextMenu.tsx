import {
	ArrowBendUpRight,
	Copy,
	FileX,
	Image,
	Package,
	Plus,
	Scissors,
	Share,
	TagSimple,
	Trash,
	TrashSimple
} from 'phosphor-react';
import { useLocation } from 'react-router-dom';
import {
	ExplorerItem,
	getItemFilePath,
	getItemObject,
	useLibraryContext,
	useLibraryMutation
} from '@sd/client';
<<<<<<< HEAD
import { ContextMenu, dialogManager } from '@sd/ui';
import { showAlertDialog } from '~/components';
import {
	getExplorerStore,
	useExplorerStore,
	useOperatingSystem,
	useZodSearchParams
} from '~/hooks';
=======
import { ContextMenu, ModifierKeys, dialogManager } from '@sd/ui';
import { showAlertDialog } from '~/components';
import { getExplorerStore, useExplorerStore, useOperatingSystem } from '~/hooks';
>>>>>>> a73b6f32
import { usePlatform } from '~/util/Platform';
import { keybindForOs } from '~/util/keybinds';
import AssignTagMenuItems from '../AssignTagMenuItems';
import { OpenInNativeExplorer } from '../ContextMenu';
import { useExplorerViewContext } from '../ViewContext';
import OpenWith from './ContextMenu/OpenWith';
// import DecryptDialog from './DecryptDialog';
import DeleteDialog from './DeleteDialog';
// import EncryptDialog from './EncryptDialog';
import EraseDialog from './EraseDialog';

interface Props {
	data?: ExplorerItem;
}

export default ({ data }: Props) => {
<<<<<<< HEAD
	const { cutCopyState, showInspector, ...store } = useExplorerStore();
	const location = useLocation();
	const objectData = data ? getItemObject(data) : null;
=======
	const os = useOperatingSystem();
	const store = useExplorerStore();
	const keybind = keybindForOs(os);
>>>>>>> a73b6f32
	const explorerView = useExplorerViewContext();
	const explorerStore = useExplorerStore();
	const [{ path: currentPath }] = useZodSearchParams();

	const isOverview = location.pathname.endsWith('/overview');

	// const keyManagerUnlocked = useLibraryQuery(['keys.isUnlocked']).data ?? false;
	// const mountedKeys = useLibraryQuery(['keys.listMounted']);
	// const hasMountedKeys = mountedKeys.data?.length ?? 0 > 0;

	const copyFiles = useLibraryMutation('files.copyFiles');
	const fullRescan = useLibraryMutation('locations.fullRescan');
	const removeFromRecents = useLibraryMutation('files.removeAccessTime');
	const generateThumbnails = useLibraryMutation('jobs.generateThumbsForLocation');

	if (!data) return null;

	const objectId = data.type == 'Path' ? data.item.object_id : null;
	const locationId = store.locationId ?? getItemFilePath(data)?.location_id;
	const objectDateAccessed =
		data.type == 'Path' ? data.item.object && data.item.object.date_accessed : null;

	return (
		<>
			<OpenOrDownloadOptions data={data} />

			<ContextMenu.Separator />

			{!showInspector && (
				<>
					<ContextMenu.Item
						label="Details"
						keybind={keybind([ModifierKeys.Control], ['I'])}
						// icon={Sidebar}
						onClick={() => (getExplorerStore().showInspector = true)}
					/>
					<ContextMenu.Separator />
				</>
			)}

			<OpenInNativeExplorer />

<<<<<<< HEAD
			<ContextMenu.Item
				hidden={explorerStore.layoutMode === 'media'}
				label="Rename"
				keybind="Enter"
				onClick={() => explorerView.setIsRenaming(true)}
			/>
=======
			{explorerStore.layoutMode === 'media' || (
				<ContextMenu.Item
					label="Rename"
					keybind={keybind([], ['Enter'])}
					onClick={() => explorerView.setIsRenaming(true)}
				/>
			)}
>>>>>>> a73b6f32

			{objectId && objectDateAccessed && (
				<ContextMenu.Item
					label="Remove from recents"
					onClick={async () => {
						try {
							await removeFromRecents.mutateAsync([objectId]);
						} catch (error) {
							showAlertDialog({
								title: 'Error',
								value: `Failed to remove file from recents, due to an error: ${error}`
							});
						}
					}}
				/>
			)}

<<<<<<< HEAD
			{locationId && (
				<>
					<ContextMenu.Item
						hidden={isOverview || explorerStore.layoutMode === 'media'}
						label="Cut"
						keybind="⌘X"
						onClick={() => {
							getExplorerStore().cutCopyState = {
								sourceParentPath: currentPath ?? '/',
								sourceLocationId: locationId,
								sourcePathId: data.item.id,
								actionType: 'Cut',
								active: true
							};
						}}
						icon={Scissors}
					/>

					<ContextMenu.Item
						hidden={isOverview || explorerStore.layoutMode === 'media'}
						label="Copy"
						keybind="⌘C"
						onClick={() => {
							getExplorerStore().cutCopyState = {
								sourceParentPath: currentPath ?? '/',
								sourceLocationId: locationId,
								sourcePathId: data.item.id,
								actionType: 'Copy',
								active: true
							};
						}}
						icon={Copy}
					/>
=======
			<ContextMenu.Item
				label="Cut"
				keybind={keybind([ModifierKeys.Control], ['X'])}
				onClick={() => {
					if (params.path === undefined) return;

					getExplorerStore().cutCopyState = {
						sourcePath: params.path,
						sourceLocationId: store.locationId!,
						sourcePathId: data.item.id,
						actionType: 'Cut',
						active: true
					};
				}}
				icon={Scissors}
				disabled
			/>

			<ContextMenu.Item
				label="Copy"
				keybind={keybind([ModifierKeys.Control], ['C'])}
				onClick={() => {
					if (params.path === undefined) return;

					getExplorerStore().cutCopyState = {
						sourcePath: params.path,
						sourceLocationId: store.locationId!,
						sourcePathId: data.item.id,
						actionType: 'Copy',
						active: true
					};
				}}
				icon={Copy}
				disabled
			/>

			<ContextMenu.Item
				label="Duplicate"
				keybind={keybind([ModifierKeys.Control], ['D'])}
				onClick={() => {
					if (params.path === undefined) return;
>>>>>>> a73b6f32

					<ContextMenu.Item
						hidden={isOverview || explorerStore.layoutMode === 'media'}
						label="Duplicate"
						keybind="⌘D"
						onClick={async () => {
							try {
								await copyFiles.mutateAsync({
									source_location_id: locationId,
									sources_file_path_ids: [data.item.id],
									target_location_id: locationId,
									target_location_relative_directory_path: currentPath ?? '/',
									target_file_name_suffix: ' copy'
								});
							} catch (error) {
								showAlertDialog({
									title: 'Error',
									value: `Failed to duplcate file, due to an error: ${error}`
								});
							}
						}}
					/>
				</>
			)}

			<ContextMenu.Item
				label="Deselect"
				hidden={!cutCopyState.active || isOverview || explorerStore.layoutMode === 'media'}
				onClick={() => {
					getExplorerStore().cutCopyState = {
						...cutCopyState,
						active: false
					};
				}}
				icon={FileX}
			/>

			<ContextMenu.Separator />

			<ContextMenu.Item
				label="Share"
				icon={Share}
				onClick={(e) => {
					e.preventDefault();

					navigator.share?.({
						title: 'Spacedrive',
						text: 'Check out this cool app',
						url: 'https://spacedrive.com'
					});
				}}
				disabled
			/>

			<ContextMenu.Separator />

			{objectData && (
				<ContextMenu.SubMenu label="Assign tag" icon={TagSimple}>
					<AssignTagMenuItems objectId={objectData.id} />
				</ContextMenu.SubMenu>
			)}

			<ContextMenu.SubMenu label="More actions..." icon={Plus}>
				{/* <ContextMenu.Item
					label="Encrypt"
					icon={LockSimple}
					keybind="⌘E"
					onClick={() => {
						if (keyManagerUnlocked && hasMountedKeys) {
							dialogManager.create((dp) => (
								<EncryptDialog
									{...dp}
									location_id={store.locationId!}
									path_id={data.item.id}
								/>
							));
						} else if (!keyManagerUnlocked) {
							showAlertDialog({
								title: 'Key manager locked',
								value: 'The key manager is currently locked. Please unlock it and try again.'
							});
						} else if (!hasMountedKeys) {
							showAlertDialog({
								title: 'No mounted keys',
								value: 'No mounted keys were found. Please mount a key and try again.'
							});
						}
					}}
				/> */}
				{/* should only be shown if the file is a valid spacedrive-encrypted file (preferably going from the magic bytes) */}
				{/* <ContextMenu.Item
					label="Decrypt"
					icon={LockSimpleOpen}
					keybind="⌘D"
					onClick={() => {
						if (keyManagerUnlocked) {
							dialogManager.create((dp) => (
								<DecryptDialog
									{...dp}
									location_id={store.locationId!}
									path_id={data.item.id}
								/>
							));
						} else {
							showAlertDialog({
								title: 'Key manager locked',
								value: 'The key manager is currently locked. Please unlock it and try again.'
							});
						}
					}}
				/> */}
				<ContextMenu.Item
					label="Compress"
					icon={Package}
					keybind={keybind([ModifierKeys.Control], ['B'])}
					disabled
				/>
				<ContextMenu.SubMenu label="Convert to" icon={ArrowBendUpRight}>
					<ContextMenu.Item label="PNG" disabled />
					<ContextMenu.Item label="WebP" disabled />
				</ContextMenu.SubMenu>

				{locationId != null && (
					<>
						<ContextMenu.Item
							hidden={isOverview}
							onClick={async () => {
								try {
									await fullRescan.mutateAsync(locationId);
								} catch (error) {
									showAlertDialog({
										title: 'Error',
										value: `Failed to rescan location, due to an error: ${error}`
									});
								}
							}}
							label="Rescan Directory"
							icon={Package}
						/>
						<ContextMenu.Item
							onClick={async () => {
								try {
									await generateThumbnails.mutateAsync({
										id: locationId,
										path: currentPath ?? '/'
									});
								} catch (error) {
									showAlertDialog({
										title: 'Error',
										value: `Failed to generate thumbanails, due to an error: ${error}`
									});
								}
							}}
							label="Regen Thumbnails"
							icon={Image}
						/>
						<ContextMenu.Item
							variant="danger"
							label="Secure delete"
							icon={TrashSimple}
							onClick={() =>
								dialogManager.create((dp) => (
									<EraseDialog
										{...dp}
										location_id={locationId}
										path_id={data.item.id}
									/>
								))
							}
							disabled
						/>
					</>
				)}
			</ContextMenu.SubMenu>

			<ContextMenu.Separator />

<<<<<<< HEAD
			{locationId != null && (
				<ContextMenu.Item
					icon={Trash}
					label="Delete"
					variant="danger"
					keybind="⌘DEL"
					onClick={() =>
						dialogManager.create((dp) => (
							<DeleteDialog {...dp} location_id={locationId} path_id={data.item.id} />
						))
					}
				/>
			)}
=======
			<ContextMenu.Item
				icon={Trash}
				label="Delete"
				variant="danger"
				keybind={keybind([ModifierKeys.Control], ['Delete'])}
				onClick={() => {
					dialogManager.create((dp) => (
						<DeleteDialog
							{...dp}
							location_id={getExplorerStore().locationId!}
							path_id={data.item.id}
						/>
					));
				}}
			/>
>>>>>>> a73b6f32
		</>
	);
};

const OpenOrDownloadOptions = (props: { data: ExplorerItem }) => {
	const os = useOperatingSystem();
	const keybind = keybindForOs(os);
	const { openFilePath } = usePlatform();
	const updateAccessTime = useLibraryMutation('files.updateAccessTime');
	const filePath = getItemFilePath(props.data);

	const { library } = useLibraryContext();

	if (os === 'browser') return <ContextMenu.Item label="Download" />;
	else
		return (
			<>
				{filePath && (
					<>
						{openFilePath && (
							<ContextMenu.Item
								label="Open"
<<<<<<< HEAD
								keybind="⌘O"
								onClick={() => {
									if (props.data.type === 'Path' && props.data.item.object_id)
										updateAccessTime
											.mutateAsync(props.data.item.object_id)
											.catch(console.error);

									try {
										openFilePath(library.uuid, [filePath.id]);
									} catch (error) {
										showAlertDialog({
											title: 'Error',
											value: `Failed to open file, due to an error: ${error}`
=======
								keybind={keybind([ModifierKeys.Control], ['O'])}
								onClick={async () => {
									props.data.type === 'Path' &&
										props.data.item.object_id &&
										updateAccessTime.mutate(props.data.item.object_id);

									try {
										await openFilePath(library.uuid, [filePath.id]);
									} catch (error) {
										showAlertDialog({
											title: 'Error',
											value: `Couldn't open file, due to an error: ${error}`
>>>>>>> a73b6f32
										});
									}
								}}
							/>
						)}
						<OpenWith filePath={filePath} />
					</>
				)}
				<ContextMenu.Item
					label="Quick view"
					keybind={keybind([], [' '])}
					onClick={() => (getExplorerStore().quickViewObject = props.data)}
				/>
			</>
		);
};<|MERGE_RESOLUTION|>--- conflicted
+++ resolved
@@ -19,8 +19,7 @@
 	useLibraryContext,
 	useLibraryMutation
 } from '@sd/client';
-<<<<<<< HEAD
-import { ContextMenu, dialogManager } from '@sd/ui';
+import { ContextMenu, ModifierKeys, dialogManager } from '@sd/ui';
 import { showAlertDialog } from '~/components';
 import {
 	getExplorerStore,
@@ -28,11 +27,6 @@
 	useOperatingSystem,
 	useZodSearchParams
 } from '~/hooks';
-=======
-import { ContextMenu, ModifierKeys, dialogManager } from '@sd/ui';
-import { showAlertDialog } from '~/components';
-import { getExplorerStore, useExplorerStore, useOperatingSystem } from '~/hooks';
->>>>>>> a73b6f32
 import { usePlatform } from '~/util/Platform';
 import { keybindForOs } from '~/util/keybinds';
 import AssignTagMenuItems from '../AssignTagMenuItems';
@@ -49,18 +43,14 @@
 }
 
 export default ({ data }: Props) => {
-<<<<<<< HEAD
-	const { cutCopyState, showInspector, ...store } = useExplorerStore();
+	const os = useOperatingSystem();
+	const keybind = keybindForOs(os);
 	const location = useLocation();
 	const objectData = data ? getItemObject(data) : null;
-=======
-	const os = useOperatingSystem();
-	const store = useExplorerStore();
-	const keybind = keybindForOs(os);
->>>>>>> a73b6f32
 	const explorerView = useExplorerViewContext();
 	const explorerStore = useExplorerStore();
 	const [{ path: currentPath }] = useZodSearchParams();
+	const { cutCopyState, showInspector, ...store } = useExplorerStore();
 
 	const isOverview = location.pathname.endsWith('/overview');
 
@@ -100,22 +90,12 @@
 
 			<OpenInNativeExplorer />
 
-<<<<<<< HEAD
 			<ContextMenu.Item
 				hidden={explorerStore.layoutMode === 'media'}
 				label="Rename"
-				keybind="Enter"
+				keybind={keybind([], ['Enter'])}
 				onClick={() => explorerView.setIsRenaming(true)}
 			/>
-=======
-			{explorerStore.layoutMode === 'media' || (
-				<ContextMenu.Item
-					label="Rename"
-					keybind={keybind([], ['Enter'])}
-					onClick={() => explorerView.setIsRenaming(true)}
-				/>
-			)}
->>>>>>> a73b6f32
 
 			{objectId && objectDateAccessed && (
 				<ContextMenu.Item
@@ -133,13 +113,12 @@
 				/>
 			)}
 
-<<<<<<< HEAD
 			{locationId && (
 				<>
 					<ContextMenu.Item
 						hidden={isOverview || explorerStore.layoutMode === 'media'}
 						label="Cut"
-						keybind="⌘X"
+						keybind={keybind([ModifierKeys.Control], ['X'])}
 						onClick={() => {
 							getExplorerStore().cutCopyState = {
 								sourceParentPath: currentPath ?? '/',
@@ -155,7 +134,7 @@
 					<ContextMenu.Item
 						hidden={isOverview || explorerStore.layoutMode === 'media'}
 						label="Copy"
-						keybind="⌘C"
+						keybind={keybind([ModifierKeys.Control], ['C'])}
 						onClick={() => {
 							getExplorerStore().cutCopyState = {
 								sourceParentPath: currentPath ?? '/',
@@ -167,54 +146,11 @@
 						}}
 						icon={Copy}
 					/>
-=======
-			<ContextMenu.Item
-				label="Cut"
-				keybind={keybind([ModifierKeys.Control], ['X'])}
-				onClick={() => {
-					if (params.path === undefined) return;
-
-					getExplorerStore().cutCopyState = {
-						sourcePath: params.path,
-						sourceLocationId: store.locationId!,
-						sourcePathId: data.item.id,
-						actionType: 'Cut',
-						active: true
-					};
-				}}
-				icon={Scissors}
-				disabled
-			/>
-
-			<ContextMenu.Item
-				label="Copy"
-				keybind={keybind([ModifierKeys.Control], ['C'])}
-				onClick={() => {
-					if (params.path === undefined) return;
-
-					getExplorerStore().cutCopyState = {
-						sourcePath: params.path,
-						sourceLocationId: store.locationId!,
-						sourcePathId: data.item.id,
-						actionType: 'Copy',
-						active: true
-					};
-				}}
-				icon={Copy}
-				disabled
-			/>
-
-			<ContextMenu.Item
-				label="Duplicate"
-				keybind={keybind([ModifierKeys.Control], ['D'])}
-				onClick={() => {
-					if (params.path === undefined) return;
->>>>>>> a73b6f32
 
 					<ContextMenu.Item
 						hidden={isOverview || explorerStore.layoutMode === 'media'}
 						label="Duplicate"
-						keybind="⌘D"
+						keybind={keybind([ModifierKeys.Control], ['D'])}
 						onClick={async () => {
 							try {
 								await copyFiles.mutateAsync({
@@ -387,13 +323,12 @@
 
 			<ContextMenu.Separator />
 
-<<<<<<< HEAD
 			{locationId != null && (
 				<ContextMenu.Item
 					icon={Trash}
 					label="Delete"
 					variant="danger"
-					keybind="⌘DEL"
+					keybind={keybind([ModifierKeys.Control], ['Delete'])}
 					onClick={() =>
 						dialogManager.create((dp) => (
 							<DeleteDialog {...dp} location_id={locationId} path_id={data.item.id} />
@@ -401,23 +336,6 @@
 					}
 				/>
 			)}
-=======
-			<ContextMenu.Item
-				icon={Trash}
-				label="Delete"
-				variant="danger"
-				keybind={keybind([ModifierKeys.Control], ['Delete'])}
-				onClick={() => {
-					dialogManager.create((dp) => (
-						<DeleteDialog
-							{...dp}
-							location_id={getExplorerStore().locationId!}
-							path_id={data.item.id}
-						/>
-					));
-				}}
-			/>
->>>>>>> a73b6f32
 		</>
 	);
 };
@@ -440,34 +358,19 @@
 						{openFilePath && (
 							<ContextMenu.Item
 								label="Open"
-<<<<<<< HEAD
-								keybind="⌘O"
-								onClick={() => {
+								keybind={keybind([ModifierKeys.Control], ['O'])}
+								onClick={async () => {
 									if (props.data.type === 'Path' && props.data.item.object_id)
 										updateAccessTime
 											.mutateAsync(props.data.item.object_id)
 											.catch(console.error);
-
-									try {
-										openFilePath(library.uuid, [filePath.id]);
-									} catch (error) {
-										showAlertDialog({
-											title: 'Error',
-											value: `Failed to open file, due to an error: ${error}`
-=======
-								keybind={keybind([ModifierKeys.Control], ['O'])}
-								onClick={async () => {
-									props.data.type === 'Path' &&
-										props.data.item.object_id &&
-										updateAccessTime.mutate(props.data.item.object_id);
 
 									try {
 										await openFilePath(library.uuid, [filePath.id]);
 									} catch (error) {
 										showAlertDialog({
 											title: 'Error',
-											value: `Couldn't open file, due to an error: ${error}`
->>>>>>> a73b6f32
+											value: `Failed to open file, due to an error: ${error}`
 										});
 									}
 								}}
