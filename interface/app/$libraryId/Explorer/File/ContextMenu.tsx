import clsx from 'clsx';
import {
	ArrowBendUpRight,
	Copy,
	FileX,
	LockSimple,
	LockSimpleOpen,
	Package,
	Plus,
	Scissors,
	Share,
	TagSimple,
	Trash,
	TrashSimple
} from 'phosphor-react';
import { PropsWithChildren } from 'react';
import { ExplorerItem, isObject, useLibraryMutation, useLibraryQuery } from '@sd/client';
import { ContextMenu, dialogManager } from '@sd/ui';
import { useExplorerParams } from '~/app/$libraryId/location/$id';
import { showAlertDialog } from '~/components/AlertDialog';
import { getExplorerStore, useExplorerStore } from '~/hooks/useExplorerStore';
import AssignTagMenuItems from '../AssignTagMenuItems';
import { OpenInNativeExplorer } from '../ContextMenu';
import DecryptDialog from './DecryptDialog';
import DeleteDialog from './DeleteDialog';
import EncryptDialog from './EncryptDialog';
import EraseDialog from './EraseDialog';

interface Props extends PropsWithChildren {
	data: ExplorerItem;
<<<<<<< HEAD
	className?: string;
=======
	onRename: () => void;
>>>>>>> 60c1c9ba
}

export default ({ data, className, ...props }: Props) => {
	const store = useExplorerStore();
	const params = useExplorerParams();
	const objectData = data ? (isObject(data) ? data.item : data.item.object) : null;

	const keyManagerUnlocked = useLibraryQuery(['keys.isUnlocked']).data ?? false;
	const mountedKeys = useLibraryQuery(['keys.listMounted']);
	const hasMountedKeys = mountedKeys.data?.length ?? 0 > 0;

	const copyFiles = useLibraryMutation('files.copyFiles');

	return (
		<div onClick={(e) => e.stopPropagation()} className={clsx('flex', className)}>
			<ContextMenu.Root trigger={props.children}>
				<ContextMenu.Item label="Open" keybind="⌘O" />
				<ContextMenu.Item
					label="Quick view"
					keybind="␣"
					onClick={() => (getExplorerStore().quickViewObject = data)}
				/>
				<ContextMenu.Item label="Open with..." keybind="⌘^O" />

				<ContextMenu.Separator />

				{!store.showInspector && (
					<>
						<ContextMenu.Item
							label="Details"
							keybind="⌘I"
							// icon={Sidebar}
							onClick={() => (getExplorerStore().showInspector = true)}
						/>
						<ContextMenu.Separator />
					</>
				)}

				<OpenInNativeExplorer />

				<ContextMenu.Item label="Rename" keybind="Enter" onClick={props.onRename} />

				<ContextMenu.Item
					label="Cut"
					keybind="⌘X"
					onClick={() => {
						getExplorerStore().cutCopyState = {
							sourceLocationId: store.locationId!,
							sourcePathId: data.item.id,
							actionType: 'Cut',
							active: true
						};
					}}
					icon={Scissors}
				/>

				<ContextMenu.Item
					label="Copy"
					keybind="⌘C"
					onClick={() => {
						getExplorerStore().cutCopyState = {
							sourceLocationId: store.locationId!,
							sourcePathId: data.item.id,
							actionType: 'Copy',
							active: true
						};
					}}
					icon={Copy}
				/>

				<ContextMenu.Item
					label="Duplicate"
					keybind="⌘D"
					onClick={() => {
						copyFiles.mutate({
							source_location_id: store.locationId!,
							source_path_id: data.item.id,
							target_location_id: store.locationId!,
							target_path: params.path,
							target_file_name_suffix: ' copy'
						});
					}}
				/>

				<ContextMenu.Item
					label="Deselect"
					hidden={!store.cutCopyState.active}
					onClick={() => {
						getExplorerStore().cutCopyState = {
							...store.cutCopyState,
							active: false
						};
					}}
					icon={FileX}
				/>

				<ContextMenu.Separator />

				<ContextMenu.Item
					label="Share"
					icon={Share}
					onClick={(e) => {
						e.preventDefault();

						navigator.share?.({
							title: 'Spacedrive',
							text: 'Check out this cool app',
							url: 'https://spacedrive.com'
						});
					}}
				/>

				<ContextMenu.Separator />

				{objectData && (
					<ContextMenu.SubMenu label="Assign tag" icon={TagSimple}>
						<AssignTagMenuItems objectId={objectData.id} />
					</ContextMenu.SubMenu>
				)}

				<ContextMenu.SubMenu label="More actions..." icon={Plus}>
					<ContextMenu.Item
						label="Encrypt"
						icon={LockSimple}
						keybind="⌘E"
						onClick={() => {
							if (keyManagerUnlocked && hasMountedKeys) {
								dialogManager.create((dp) => (
									<EncryptDialog {...dp} location_id={store.locationId!} path_id={data.item.id} />
								));
							} else if (!keyManagerUnlocked) {
								showAlertDialog({
									title: 'Key manager locked',
									value: 'The key manager is currently locked. Please unlock it and try again.'
								});
							} else if (!hasMountedKeys) {
								showAlertDialog({
									title: 'No mounted keys',
									value: 'No mounted keys were found. Please mount a key and try again.'
								});
							}
						}}
					/>
					{/* should only be shown if the file is a valid spacedrive-encrypted file (preferably going from the magic bytes) */}
					<ContextMenu.Item
						label="Decrypt"
						icon={LockSimpleOpen}
						keybind="⌘D"
						onClick={() => {
							if (keyManagerUnlocked) {
								dialogManager.create((dp) => (
									<DecryptDialog {...dp} location_id={store.locationId!} path_id={data.item.id} />
								));
							} else {
								showAlertDialog({
									title: 'Key manager locked',
									value: 'The key manager is currently locked. Please unlock it and try again.'
								});
							}
						}}
					/>
					<ContextMenu.Item label="Compress" icon={Package} keybind="⌘B" />
					<ContextMenu.SubMenu label="Convert to" icon={ArrowBendUpRight}>
						<ContextMenu.Item label="PNG" />
						<ContextMenu.Item label="WebP" />
					</ContextMenu.SubMenu>
					<ContextMenu.Item label="Rescan Directory" icon={Package} />
					<ContextMenu.Item label="Regen Thumbnails" icon={Package} />
					<ContextMenu.Item
						variant="danger"
						label="Secure delete"
						icon={TrashSimple}
						onClick={() => {
							dialogManager.create((dp) => (
								<EraseDialog
									{...dp}
									location_id={getExplorerStore().locationId!}
									path_id={data.item.id}
								/>
							));
						}}
					/>
				</ContextMenu.SubMenu>

				<ContextMenu.Separator />

				<ContextMenu.Item
					icon={Trash}
					label="Delete"
					variant="danger"
					keybind="⌘DEL"
					onClick={() => {
						dialogManager.create((dp) => (
							<DeleteDialog
								{...dp}
								location_id={getExplorerStore().locationId!}
								path_id={data.item.id}
							/>
						));
					}}
				/>
			</ContextMenu.Root>
		</div>
	);
};<|MERGE_RESOLUTION|>--- conflicted
+++ resolved
@@ -28,11 +28,8 @@
 
 interface Props extends PropsWithChildren {
 	data: ExplorerItem;
-<<<<<<< HEAD
 	className?: string;
-=======
 	onRename: () => void;
->>>>>>> 60c1c9ba
 }
 
 export default ({ data, className, ...props }: Props) => {
