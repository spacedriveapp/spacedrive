--- conflicted
+++ resolved
@@ -1,3 +1,11 @@
+import {
+	ExplorerItem,
+	isObject,
+	useLibraryContext,
+	useLibraryMutation,
+	useLibraryQuery
+} from '@sd/client';
+import { ContextMenu, dialogManager } from '@sd/ui';
 import {
 	ArrowBendUpRight,
 	Copy,
@@ -12,14 +20,6 @@
 	Trash,
 	TrashSimple
 } from 'phosphor-react';
-import {
-	ExplorerItem,
-	isObject,
-	useLibraryContext,
-	useLibraryMutation,
-	useLibraryQuery
-} from '@sd/client';
-import { ContextMenu, dialogManager } from '@sd/ui';
 import { showAlertDialog } from '~/components';
 import { getExplorerStore, useExplorerStore, useOperatingSystem } from '~/hooks';
 import { usePlatform } from '~/util/Platform';
@@ -127,11 +127,12 @@
 				onClick={() => {
 					if (params.path === undefined) return;
 
+
 					copyFiles.mutate({
 						source_location_id: store.locationId!,
-						source_path_id: data.item.id,
+						sources_file_path_ids: [data.item.id],
 						target_location_id: store.locationId!,
-						target_path: params.path,
+						target_location_relative_directory_path: params.path,
 						target_file_name_suffix: ' copy'
 					});
 				}}
@@ -206,17 +207,6 @@
 					icon={LockSimpleOpen}
 					keybind="⌘D"
 					onClick={() => {
-<<<<<<< HEAD
-						if (params.path === undefined) return;
-
-						copyFiles.mutate({
-							source_location_id: store.locationId!,
-							sources_file_path_ids: [data.item.id],
-							target_location_id: store.locationId!,
-							target_location_relative_directory_path: params.path,
-							target_file_name_suffix: ' copy'
-						});
-=======
 						if (keyManagerUnlocked) {
 							dialogManager.create((dp) => (
 								<DecryptDialog
@@ -231,7 +221,6 @@
 								value: 'The key manager is currently locked. Please unlock it and try again.'
 							});
 						}
->>>>>>> f37c6b36
 					}}
 				/>
 				<ContextMenu.Item label="Compress" icon={Package} keybind="⌘B" />
