--- conflicted
+++ resolved
@@ -68,26 +68,7 @@
 
 				<OpenInNativeExplorer />
 
-<<<<<<< HEAD
-				<ContextMenu.Separator />
-
-				<ContextMenu.Item label="Rename" onClick={props.onRename} />
-				<ContextMenu.Item
-					label="Duplicate"
-					keybind="⌘D"
-					onClick={() => {
-						copyFiles.mutate({
-							source_location_id: store.locationId!,
-							source_path_id: data.item.id,
-							target_location_id: store.locationId!,
-							target_path: params.path,
-							target_file_name_suffix: ' copy'
-						});
-					}}
-				/>
-=======
-				<ContextMenu.Item label="Rename" keybind="Enter" />
->>>>>>> 734a4e82
+				<ContextMenu.Item label="Rename" keybind="Enter" onClick={props.onRename} />
 
 				<ContextMenu.Item
 					label="Cut"
