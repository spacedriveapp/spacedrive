--- conflicted
+++ resolved
@@ -10,10 +10,6 @@
 	Trash,
 	TrashSimple
 } from 'phosphor-react';
-<<<<<<< HEAD
-import { ExplorerItem, isObject, useLibraryContext, useLibraryMutation } from '@sd/client';
-import { ContextMenu, ModifierKeys, dialogManager } from '@sd/ui';
-=======
 import {
 	ExplorerItem,
 	getItemFilePath,
@@ -21,8 +17,8 @@
 	useLibraryContext,
 	useLibraryMutation
 } from '@sd/client';
-import { ContextMenu, dialogManager } from '@sd/ui';
->>>>>>> e8d3ad60
+import { ContextMenu, ModifierKeys, dialogManager } from '@sd/ui';
+import { showAlertDialog } from '~/components';
 import { getExplorerStore, useExplorerStore, useOperatingSystem } from '~/hooks';
 import { usePlatform } from '~/util/Platform';
 import { keybindForOs } from '~/util/keybinds';
@@ -35,7 +31,6 @@
 import DeleteDialog from './DeleteDialog';
 // import EncryptDialog from './EncryptDialog';
 import EraseDialog from './EraseDialog';
-import { showAlertDialog } from '~/components';
 
 interface Props {
 	data?: ExplorerItem;
