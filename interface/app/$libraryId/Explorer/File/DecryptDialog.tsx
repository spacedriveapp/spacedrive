--- conflicted
+++ resolved
@@ -62,53 +62,6 @@
 // 		schema
 // 	});
 
-<<<<<<< HEAD
-	return (
-		<Dialog
-			form={form}
-			dialog={useDialog(props)}
-			onSubmit={form.handleSubmit((data) =>
-				decryptFile.mutateAsync({
-					location_id: props.location_id,
-					file_path_ids: [props.path_id],
-					mount_associated_key: data.mountAssociatedKey,
-					password: data.type === 'password' ? data.password : null,
-					save_to_library: data.type === 'password' ? data.saveToKeyManager : null
-				})
-			)}
-			title="Decrypt a file"
-			description="Leave the output file blank for the default."
-			loading={decryptFile.isLoading}
-			ctaLabel="Decrypt"
-		>
-			<div className="space-y-2 py-2">
-				<h2 className="text-xs font-bold">Key Type</h2>
-				<RadioGroup
-					value={form.watch('type')}
-					onChange={(e: 'key' | 'password') => form.setValue('type', e)}
-					className="mt-2 flex flex-row gap-2"
-				>
-					<RadioGroup.Option disabled={!hasMountedKeys} value="key">
-						{({ checked }) => (
-							<Button
-								type="button"
-								disabled={!hasMountedKeys}
-								size="sm"
-								variant={checked ? 'accent' : 'gray'}
-							>
-								Key Manager
-							</Button>
-						)}
-					</RadioGroup.Option>
-					<RadioGroup.Option value="password">
-						{({ checked }) => (
-							<Button type="button" size="sm" variant={checked ? 'accent' : 'gray'}>
-								Password
-							</Button>
-						)}
-					</RadioGroup.Option>
-				</RadioGroup>
-=======
 // 	return (
 // 		<Dialog
 // 			form={form}
@@ -116,7 +69,7 @@
 // 			onSubmit={form.handleSubmit((data) =>
 // 				decryptFile.mutateAsync({
 // 					location_id: props.location_id,
-// 					path_id: props.path_id,
+// 					file_path_ids: [props.path_id],
 // 					output_path: data.outputPath !== '' ? data.outputPath : null,
 // 					mount_associated_key: data.mountAssociatedKey,
 // 					password: data.type === 'password' ? data.password : null,
@@ -155,7 +108,6 @@
 // 						)}
 // 					</RadioGroup.Option>
 // 				</RadioGroup>
->>>>>>> f4cac23b
 
 // 				{form.watch('type') === 'key' && (
 // 					<div className="flex flex-row items-center">
