--- conflicted
+++ resolved
@@ -1,100 +1,3 @@
-<<<<<<< HEAD
-import { MagnifyingGlass } from '@phosphor-icons/react';
-import { memo, Suspense, useDeferredValue, useMemo } from 'react';
-import { FilePathOrder, getExplorerItemData, useLibraryQuery } from '@sd/client';
-import { SearchParamsSchema, type SearchParams } from '~/app/route-schemas';
-import { useZodSearchParams } from '~/hooks';
-
-import Explorer from './Explorer';
-import { ExplorerContextProvider } from './Explorer/Context';
-import {
-	createDefaultExplorerSettings,
-	filePathOrderingKeysSchema,
-	getExplorerStore
-} from './Explorer/store';
-import { DefaultTopBarOptions } from './Explorer/TopBarOptions';
-import { useExplorer, useExplorerSettings } from './Explorer/useExplorer';
-import { EmptyNotice } from './Explorer/View/EmptyNotice';
-import { TopBarPortal } from './TopBar/Portal';
-
-const SearchExplorer = memo((props: { args: SearchParams }) => {
-	const { search, ...args } = props.args;
-
-	const query = useLibraryQuery(['search.paths', { ...args, filter: { search } }], {
-		suspense: true,
-		enabled: !!search,
-		onSuccess: () => getExplorerStore().resetNewThumbnails()
-	});
-
-	const explorerSettings = useExplorerSettings({
-		settings: useMemo(
-			() =>
-				createDefaultExplorerSettings<FilePathOrder>({
-					order: {
-						field: 'name',
-						value: 'Asc'
-					}
-				}),
-			[]
-		),
-		orderingKeys: filePathOrderingKeysSchema
-	});
-
-	const settingsSnapshot = explorerSettings.useSettingsSnapshot();
-
-	const items = useMemo(() => {
-		const items = query.data?.items ?? [];
-
-		if (settingsSnapshot.layoutMode !== 'media') return items;
-
-		return items?.filter((item) => {
-			const { kind } = getExplorerItemData(item);
-			return kind === 'Video' || kind === 'Image';
-		});
-	}, [query.data, settingsSnapshot.layoutMode]);
-
-	const explorer = useExplorer({
-		items,
-		settings: explorerSettings
-	});
-
-	return (
-		<ExplorerContextProvider explorer={explorer}>
-			<TopBarPortal right={<DefaultTopBarOptions />} />
-			<Explorer
-				emptyNotice={
-					<EmptyNotice
-						icon={
-							!search ? (
-								<MagnifyingGlass
-									size={110}
-									className="mb-5 text-ink-faint"
-									opacity={0.3}
-								/>
-							) : null
-						}
-						message={
-							search ? `No results found for "${search}"` : 'Search for files...'
-						}
-					/>
-				}
-			/>
-		</ExplorerContextProvider>
-	);
-});
-
-export const Component = () => {
-	const [searchParams] = useZodSearchParams(SearchParamsSchema);
-
-	const search = useDeferredValue(searchParams);
-
-	return (
-		<Suspense>
-			<SearchExplorer args={search} />
-		</Suspense>
-	);
-};
-=======
 // import { MagnifyingGlass } from '@phosphor-icons/react';
 // import { getIcon, iconNames } from '@sd/assets/util';
 // import { Suspense, useDeferredValue, useEffect, useMemo } from 'react';
@@ -208,5 +111,4 @@
 // 			<SearchExplorer id={id} searchParams={search} />
 // 		</Suspense>
 // 	);
-// };
->>>>>>> bbc01294
+// };