<<<<<<< HEAD
import { Broadcast } from 'phosphor-react';
import { Suspense, memo, useDeferredValue, useMemo } from 'react';
import { type NonIndexedPathOrdering, useDiscoveredPeers } from '@sd/client';
import { type PathParams, PathParamsSchema } from '~/app/route-schemas';
import { useOperatingSystem, useZodSearchParams } from '~/hooks';
import Explorer from './Explorer';
import { ExplorerContextProvider } from './Explorer/Context';
import { DefaultTopBarOptions } from './Explorer/TopBarOptions';
import { createDefaultExplorerSettings, nonIndexedPathOrderingSchema } from './Explorer/store';
import { useExplorer, useExplorerSettings } from './Explorer/useExplorer';
import { TopBarPortal } from './TopBar/Portal';
=======
import { Icon, User } from '@phosphor-icons/react';
import { GoogleDrive, iCloud, Mega } from '@sd/assets/images';
import clsx from 'clsx';
import { tw } from '@sd/ui';
import { SubtleButton, SubtleButtonContainer } from '~/components';
import { OperatingSystem } from '~/util/Platform';

import classes from './spacedrop.module.scss';
>>>>>>> bee583e8

const Spacedrop = memo((props: { args: PathParams }) => {
	const os = useOperatingSystem();
	const discoveredPeers = useDiscoveredPeers();

	const peers = useMemo(() => Array.from(discoveredPeers.values()), [discoveredPeers]);

	const explorerSettings = useExplorerSettings({
		settings: useMemo(
			() =>
				createDefaultExplorerSettings<NonIndexedPathOrdering>({
					order: {
						field: 'name',
						value: 'Asc'
					}
				}),
			[]
		),
		orderingKeys: nonIndexedPathOrderingSchema
	});

	const explorer = useExplorer({
		items: peers.map((peer) => ({
			type: 'SpacedropPeer',
			has_local_thumbnail: false,
			thumbnail_key: null,
			item: peer
		})),
		settings: explorerSettings
	});

	return (
		<ExplorerContextProvider explorer={explorer}>
			<TopBarPortal
				left={
					<div className="flex items-center gap-2">
						<Broadcast className="mt-[-1px] h-[22px] w-[22px]" />
						<span className="truncate text-sm font-medium">Spacedrop</span>
					</div>
				}
				right={<DefaultTopBarOptions />}
				noSearch={true}
			/>
			<Explorer />
		</ExplorerContextProvider>
	);
});

export const Component = () => {
	const [pathParams] = useZodSearchParams(PathParamsSchema);
	const path = useDeferredValue(pathParams);

	return (
		<Suspense>
			<Spacedrop args={path} />
		</Suspense>
	);
};<|MERGE_RESOLUTION|>--- conflicted
+++ resolved
@@ -1,25 +1,15 @@
-<<<<<<< HEAD
-import { Broadcast } from 'phosphor-react';
-import { Suspense, memo, useDeferredValue, useMemo } from 'react';
-import { type NonIndexedPathOrdering, useDiscoveredPeers } from '@sd/client';
-import { type PathParams, PathParamsSchema } from '~/app/route-schemas';
+import { Broadcast } from '@phosphor-icons/react';
+import { memo, Suspense, useDeferredValue, useMemo } from 'react';
+import { useDiscoveredPeers } from '@sd/client';
+import { PathParamsSchema, type PathParams } from '~/app/route-schemas';
 import { useOperatingSystem, useZodSearchParams } from '~/hooks';
+
 import Explorer from './Explorer';
 import { ExplorerContextProvider } from './Explorer/Context';
+import { createDefaultExplorerSettings, nonIndexedPathOrderingSchema } from './Explorer/store';
 import { DefaultTopBarOptions } from './Explorer/TopBarOptions';
-import { createDefaultExplorerSettings, nonIndexedPathOrderingSchema } from './Explorer/store';
 import { useExplorer, useExplorerSettings } from './Explorer/useExplorer';
 import { TopBarPortal } from './TopBar/Portal';
-=======
-import { Icon, User } from '@phosphor-icons/react';
-import { GoogleDrive, iCloud, Mega } from '@sd/assets/images';
-import clsx from 'clsx';
-import { tw } from '@sd/ui';
-import { SubtleButton, SubtleButtonContainer } from '~/components';
-import { OperatingSystem } from '~/util/Platform';
-
-import classes from './spacedrop.module.scss';
->>>>>>> bee583e8
 
 const Spacedrop = memo((props: { args: PathParams }) => {
 	const os = useOperatingSystem();
@@ -30,7 +20,7 @@
 	const explorerSettings = useExplorerSettings({
 		settings: useMemo(
 			() =>
-				createDefaultExplorerSettings<NonIndexedPathOrdering>({
+				createDefaultExplorerSettings({
 					order: {
 						field: 'name',
 						value: 'Asc'
