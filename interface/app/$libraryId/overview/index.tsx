import { useMemo, useState } from 'react';
import 'react-loading-skeleton/dist/skeleton.css';
import { Category } from '@sd/client';
<<<<<<< HEAD
=======
import { z } from '@sd/ui/src/forms';
>>>>>>> 10c7af5a
import { useExplorerStore, useExplorerTopBarOptions } from '~/hooks';
import ContextMenu from '../Explorer/File/ContextMenu';
import { Inspector } from '../Explorer/Inspector';
import View from '../Explorer/View';
import { usePageLayout } from '../PageLayout';
import { TopBarPortal } from '../TopBar/Portal';
import TopBarOptions from '../TopBar/TopBarOptions';
import Statistics from '../overview/Statistics';
import { Categories } from './Categories';
import { useItems } from './data';

export const Component = () => {
	const explorerStore = useExplorerStore();

	const page = usePageLayout();

	const { explorerViewOptions, explorerControlOptions, explorerToolOptions } =
		useExplorerTopBarOptions();

	const [selectedCategory, setSelectedCategory] = useState<Category>('Recents');

	const { items, query, loadMore } = useItems(selectedCategory);

	const [selectedItemId, setSelectedItemId] = useState<number>();

	const selectedItem = useMemo(
		() => (selectedItemId ? items?.find((item) => item.item.id === selectedItemId) : undefined),
		[selectedItemId, items]
	);

	return (
		<>
			<TopBarPortal
				right={
					<TopBarOptions
						options={[explorerViewOptions, explorerToolOptions, explorerControlOptions]}
					/>
				}
			/>

			<div>
				<Statistics />

				<Categories selected={selectedCategory} onSelectedChanged={setSelectedCategory} />

				<div className="flex">
					<View
						layout={explorerStore.layoutMode}
						items={query.isLoading ? null : items || []}
						// TODO: Fix this type here.
						scrollRef={page?.ref as any}
						onLoadMore={loadMore}
						rowsBeforeLoadMore={5}
						selected={selectedItemId}
						onSelectedChange={setSelectedItemId}
						top={68}
						className={explorerStore.layoutMode === 'rows' ? 'min-w-0' : undefined}
						contextMenu={<ContextMenu data={selectedItem} />}
						emptyNotice={null}
					/>

					{explorerStore.showInspector && (
						<Inspector
							data={selectedItem}
							showThumbnail={explorerStore.layoutMode !== 'media'}
							className="custom-scroll inspector-scroll sticky top-[68px] h-full w-[260px] shrink-0 bg-app pb-4 pl-1.5 pr-1"
						/>
					)}
				</div>
			</div>
		</>
	);
};<|MERGE_RESOLUTION|>--- conflicted
+++ resolved
@@ -1,10 +1,9 @@
 import { useMemo, useState } from 'react';
 import 'react-loading-skeleton/dist/skeleton.css';
 import { Category } from '@sd/client';
-<<<<<<< HEAD
-=======
+
 import { z } from '@sd/ui/src/forms';
->>>>>>> 10c7af5a
+
 import { useExplorerStore, useExplorerTopBarOptions } from '~/hooks';
 import ContextMenu from '../Explorer/File/ContextMenu';
 import { Inspector } from '../Explorer/Inspector';
