--- conflicted
+++ resolved
@@ -10,17 +10,12 @@
 import { Inspector } from '../Explorer/Inspector';
 import { DefaultTopBarOptions } from '../Explorer/TopBarOptions';
 import View from '../Explorer/View';
-<<<<<<< HEAD
-import { useExplorerStore } from '../Explorer/store';
-import { uniqueId } from '../Explorer/util';
-=======
 import {
 	createDefaultExplorerSettings,
 	objectOrderingKeysSchema,
 	useExplorerStore
 } from '../Explorer/store';
 import { useExplorer, useExplorerSettings } from '../Explorer/useExplorer';
->>>>>>> 1695842b
 import { usePageLayoutContext } from '../PageLayout/Context';
 import { TopBarPortal } from '../TopBar/Portal';
 import Statistics from '../overview/Statistics';
@@ -46,15 +41,6 @@
 
 	const [selectedCategory, setSelectedCategory] = useState<Category>('Recents');
 
-<<<<<<< HEAD
-	const [selectedItemId, setSelectedItemId] = useState<string>();
-
-	const selectedItem = useMemo(
-		() =>
-			selectedItemId ? items?.find((item) => uniqueId(item) === selectedItemId) : undefined,
-		[selectedItemId, items]
-	);
-=======
 	const { items, loadMore } = useItems(selectedCategory, explorerSettings);
 
 	const explorer = useExplorer({
@@ -63,7 +49,6 @@
 		scrollRef: page.ref,
 		settings: explorerSettings
 	});
->>>>>>> 1695842b
 
 	useEffect(() => {
 		if (!page.ref.current) return;
