import { FunnelSimple, Icon, Plus } from '@phosphor-icons/react';
import { IconTypes } from '@sd/assets/util';
import clsx from 'clsx';
import { memo, PropsWithChildren, useDeferredValue, useMemo, useState } from 'react';
import { useFeatureFlag, useLibraryMutation } from '@sd/client';
import {
	Button,
	ContextMenuDivItem,
	DropdownMenu,
	Input,
	Popover,
	RadixCheckbox,
	tw,
	usePopover
} from '@sd/ui';
<<<<<<< HEAD
import { useIsDark, useKeybind } from '~/hooks';
=======
import { useIsDark, useKeybind, useLocale } from '~/hooks';
>>>>>>> 0f405caf

import { AppliedFilters, InteractiveSection } from './AppliedFilters';
import { useSearchContext } from './context';
import { filterRegistry, SearchFilterCRUD, useToggleOptionSelected } from './Filters';
import {
	getSearchStore,
	useRegisterSearchFilterOptions,
	useSearchRegisteredFilters,
	useSearchStore
} from './store';
import { UseSearch } from './useSearch';
import { RenderIcon } from './util';

export * from './context';
export * from './useSearch';

// const Label = tw.span`text-ink-dull mr-2 text-xs`;
export const OptionContainer = tw.div`flex flex-row items-center`;

interface SearchOptionItemProps extends PropsWithChildren {
	selected?: boolean;
	setSelected?: (selected: boolean) => void;
	icon?: Icon | IconTypes | string;
}
const MENU_STYLES = `!rounded-md border !border-app-line !bg-app-box`;

// One component so all items have the same styling, including the submenu
const SearchOptionItemInternals = (props: SearchOptionItemProps) => {
	return (
		<div className="flex w-full items-center justify-between gap-1.5">
			<div className="flex w-[165px] items-center gap-1.5 overflow-hidden">
				<RenderIcon icon={props.icon} />
				<span className="truncate">{props.children}</span>
			</div>
			{props.selected !== undefined && <RadixCheckbox checked={props.selected} />}
		</div>
	);
};

// for individual items in a submenu, defined in Options
export const SearchOptionItem = (props: SearchOptionItemProps) => {
	return (
		<DropdownMenu.Item
			onSelect={(event) => {
				event.preventDefault();
				props.setSelected?.(!props.selected);
			}}
			variant="dull"
		>
			<SearchOptionItemInternals {...props} />
		</DropdownMenu.Item>
	);
};

export const SearchOptionSubMenu = (
	props: SearchOptionItemProps & { name?: string; className?: string }
) => {
	return (
		<DropdownMenu.SubMenu
			trigger={
				<ContextMenuDivItem rightArrow variant="dull">
					<SearchOptionItemInternals {...props}>{props.name}</SearchOptionItemInternals>
				</ContextMenuDivItem>
			}
			className={clsx(MENU_STYLES, 'explorer-scroll -mt-1.5', props.className)}
		>
			{props.children}
		</DropdownMenu.SubMenu>
	);
};

export const Separator = () => <DropdownMenu.Separator className="!border-app-line" />;

export const SearchOptions = ({
	allowExit,
	children
}: { allowExit?: boolean } & PropsWithChildren) => {
	const search = useSearchContext();
	const isDark = useIsDark();

	const showSearchTargets = useFeatureFlag('searchTargetSwitcher');

	const { t } = useLocale();

	return (
		<div
			onMouseEnter={() => {
				getSearchStore().interactingWithSearchOptions = true;
			}}
			onMouseLeave={() => {
				getSearchStore().interactingWithSearchOptions = false;
			}}
			className={clsx(
				'flex h-[45px] w-full flex-row items-center',
				'gap-4 px-4',
				isDark ? 'bg-black/10' : 'bg-black/5'
			)}
		>
			{showSearchTargets && (
				<OptionContainer className="flex flex-row items-center overflow-hidden rounded">
					<InteractiveSection
						onClick={() => search.setTarget?.('paths')}
						className={clsx(
							search.target === 'paths' ? 'bg-app-box' : 'hover:bg-app-box/50'
						)}
					>
						{t('paths')}
					</InteractiveSection>
					<InteractiveSection
						onClick={() => search.setTarget?.('objects')}
						className={clsx(
							search.target === 'objects' ? 'bg-app-box' : 'hover:bg-app-box/50'
						)}
					>
						{t('objects')}
					</InteractiveSection>
				</OptionContainer>
			)}

			<AddFilterButton />

			{/* We're keeping AppliedOptions to the right of the "Add Filter" button because
				its not worth rebuilding the dropdown with custom logic to lock the position
				as the trigger will move if to the right of the applied options and that is bad UX. */}
			<div className="relative flex h-full flex-1 cursor-default items-center overflow-hidden">
				<AppliedFilters />
			</div>

			{children ?? (
				<>
					{((search.filters && search.filters.length > 0) || search.search !== '') && (
						<SaveSearchButton />
					)}

					<EscapeButton />
				</>
			)}
		</div>
	);
};

const SearchResults = memo(
	({ searchQuery, search }: { searchQuery: string; search: UseSearch<any> }) => {
		const { allFiltersKeys } = search;
		const searchResults = useSearchRegisteredFilters(searchQuery);

		const toggleOptionSelected = useToggleOptionSelected({ search });

		return (
			<>
				{searchResults.map((option) => {
					const filter = filterRegistry.find((f) => f.name === option.type);
					if (!filter) return;

					return (
						<SearchOptionItem
							selected={allFiltersKeys?.has(option.key)}
							setSelected={(select) =>
								toggleOptionSelected({
									filter: filter as SearchFilterCRUD,
									option,
									select
								})
							}
							key={option.key}
						>
							<div className="mr-4 flex flex-row items-center gap-2.5">
								<div className="flex items-center gap-1">
									<RenderIcon
										className="size-[13px] opacity-80"
										icon={filter.icon}
									/>
									<span className="text-xs text-ink-dull opacity-80">
										{filter.name}
									</span>
								</div>
								<div className="flex items-center gap-1 overflow-hidden">
									<RenderIcon icon={option.icon} />
									<span className="truncate">{option.name}</span>
								</div>
							</div>
						</SearchOptionItem>
					);
				})}
			</>
		);
	}
);

function AddFilterButton() {
	const search = useSearchContext();
	const searchState = useSearchStore();

	const [searchQuery, setSearch] = useState('');

	const deferredSearchQuery = useDeferredValue(searchQuery);

	const registerFilters = useMemo(
		() =>
			filterRegistry.map((filter) => (
				<RegisterSearchFilterOptions
					key={filter.name}
					filter={filter}
					searchQuery={searchQuery}
				/>
			)),
		[searchQuery]
	);

	const { t } = useLocale();

	return (
		<>
			{registerFilters}
			<OptionContainer className="shrink-0">
				<DropdownMenu.Root
					onKeyDown={(e) => e.stopPropagation()}
					className={clsx(
						MENU_STYLES,
						'explorer-scroll max-h-[80vh] min-h-[100px] min-w-[200px] max-w-fit'
					)}
					trigger={
						<Button className="flex flex-row gap-1" size="xs" variant="dotted">
							<FunnelSimple />
							{t('add_filter')}
						</Button>
					}
				>
					<Input
						value={searchQuery}
						onChange={(e) => setSearch(e.target.value)}
						autoFocus
						autoComplete="off"
						autoCorrect="off"
						variant="transparent"
						placeholder={`${t('filter')}...`}
					/>
					<Separator />
					{searchQuery === '' ? (
						filterRegistry.map((filter) => (
							<filter.Render
								key={filter.name}
								filter={filter as any}
								options={searchState.filterOptions.get(filter.name)!}
								search={search}
							/>
						))
					) : (
						<SearchResults searchQuery={deferredSearchQuery} search={search} />
					)}
				</DropdownMenu.Root>
			</OptionContainer>
		</>
	);
}

function SaveSearchButton() {
	const search = useSearchContext();
	const popover = usePopover();

	const [name, setName] = useState('');

	const saveSearch = useLibraryMutation('search.saved.create');

	const { t } = useLocale();

	return (
		<Popover
			popover={popover}
			className={MENU_STYLES}
			trigger={
				<Button className="flex shrink-0 flex-row" size="xs" variant="dotted">
					<Plus weight="bold" className="mr-1" />
					{t('save_search')}
				</Button>
			}
		>
			<form
				className="mx-1.5 my-1 flex flex-row items-center overflow-hidden"
				onSubmit={(e) => {
					e.preventDefault();
					if (!name) return;

					saveSearch.mutate({
						name,
						target: search.target,
						search: search.search,
						filters: search.mergedFilters
							? JSON.stringify(search.mergedFilters.map((f) => f.arg))
							: undefined,
						description: null,
						icon: null
					});
					setName('');
					popover.setOpen(false);
				}}
			>
				<Input
					value={name}
					onChange={(e) => setName(e.target.value)}
					autoFocus
					variant="default"
					placeholder={t('name')}
					className="w-[130px]"
				/>
				<Button
					disabled={name.length === 0}
					type="submit"
					className="ml-2"
					variant="accent"
				>
					{t('save')}
				</Button>
			</form>
		</Popover>
	);
}

function EscapeButton() {
	const search = useSearchContext();

	function escape() {
		search.setSearch?.(undefined);
		search.setFilters?.(undefined);
		search.setSearchBarFocused(false);
	}

	useKeybind(['Escape'], escape);

	return (
		<kbd
			onClick={escape}
			className="ml-2 rounded-lg border border-app-line bg-app-box px-2 py-1 text-[10.5px] tracking-widest shadow"
		>
			ESC
		</kbd>
	);
}

function RegisterSearchFilterOptions(props: {
	filter: (typeof filterRegistry)[number];
	searchQuery: string;
}) {
	const options = props.filter.useOptions({ search: props.searchQuery });

	useRegisterSearchFilterOptions(
		props.filter,
		useMemo(
			() => options.map((o) => ({ ...o, type: props.filter.name })),
			[options, props.filter]
		)
	);

	return null;
}<|MERGE_RESOLUTION|>--- conflicted
+++ resolved
@@ -13,11 +13,7 @@
 	tw,
 	usePopover
 } from '@sd/ui';
-<<<<<<< HEAD
-import { useIsDark, useKeybind } from '~/hooks';
-=======
 import { useIsDark, useKeybind, useLocale } from '~/hooks';
->>>>>>> 0f405caf
 
 import { AppliedFilters, InteractiveSection } from './AppliedFilters';
 import { useSearchContext } from './context';
