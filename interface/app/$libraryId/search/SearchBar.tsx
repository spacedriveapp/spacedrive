import { useCallback, useEffect, useRef, useState } from 'react';
import { useLocation, useNavigate } from 'react-router';
import { createSearchParams } from 'react-router-dom';
import { useDebouncedCallback } from 'use-debounce';
import { SearchFilterArgs } from '@sd/client';
import { Input, ModifierKeys, Shortcut } from '@sd/ui';
<<<<<<< HEAD
import { useOperatingSystem } from '~/hooks';
=======
import { useLocale, useOperatingSystem } from '~/hooks';
>>>>>>> 0f405caf
import { keybindForOs } from '~/util/keybinds';

import { useSearchContext } from './context';
import { useSearchStore } from './store';
import { SearchTarget } from './useSearch';

interface Props {
	redirectToSearch?: boolean;
	defaultFilters?: SearchFilterArgs[];
	defaultTarget?: SearchTarget;
}

export default ({ redirectToSearch, defaultFilters, defaultTarget }: Props) => {
	const search = useSearchContext();
	const searchRef = useRef<HTMLInputElement>(null);
	const navigate = useNavigate();
	const searchStore = useSearchStore();
	const locationState: { focusSearch?: boolean } = useLocation().state;

	const os = useOperatingSystem(true);
	const keybind = keybindForOs(os);

	const focusHandler = useCallback(
		(event: KeyboardEvent) => {
			if (
				event.key.toUpperCase() === 'F' &&
				event.getModifierState(os === 'macOS' ? ModifierKeys.Meta : ModifierKeys.Control)
			) {
				searchRef.current?.focus();
			}

			const handler = () => searchRef.current?.focus();

			document.addEventListener('open_search', handler);
			return () => document.removeEventListener('open_search', handler);
		},
		[os]
	);

	const blurHandler = useCallback((event: KeyboardEvent) => {
		//condition prevents default search of webview
		if (event.key === 'f' && event.ctrlKey) {
			event.preventDefault();
		}
		if (event.key === 'Escape' && document.activeElement === searchRef.current) {
			event.preventDefault();
			// Check if element is in focus, then remove it
			searchRef.current?.blur();
		}
	}, []);

	useEffect(() => {
		const input = searchRef.current;
		document.body.addEventListener('keydown', focusHandler);
		input?.addEventListener('keydown', blurHandler);
		return () => {
			document.body.removeEventListener('keydown', focusHandler);
			input?.removeEventListener('keydown', blurHandler);
		};
	}, [blurHandler, focusHandler]);

	const [value, setValue] = useState(search.rawSearch);

	useEffect(() => {
		if (search.rawSearch !== undefined) setValue(search.rawSearch);
	}, [search.rawSearch]);

	const updateDebounce = useDebouncedCallback((value: string) => {
		search.setSearch?.(value);
		if (redirectToSearch) {
			navigate(
				{
					pathname: '../search',
					search: createSearchParams({
						search: value
					}).toString()
				},
				{
					state: {
						focusSearch: true
					}
				}
			);
		}
	}, 300);

	function updateValue(value: string) {
		setValue(value);
		updateDebounce(value);
	}

	function clearValue() {
		search.setSearch?.(undefined);
		search.setFilters?.(undefined);
		search.setTarget?.(undefined);
	}

	const { t } = useLocale();

	return (
		<Input
			ref={searchRef}
			placeholder={t('search')}
			className="mx-2 w-48 transition-all duration-200 focus-within:w-60"
			size="sm"
			value={value}
			onChange={(e) => {
				updateValue(e.target.value);
			}}
			autoFocus={locationState?.focusSearch || false}
			onBlur={() => {
				if (search.rawSearch === '' && !searchStore.interactingWithSearchOptions) {
					clearValue();
					search.setSearchBarFocused(false);
				}
			}}
			onFocus={() => {
				search.setSearchBarFocused(true);
				search.setFilters?.((f) => {
					if (!f) return defaultFilters ?? [];
					else return f;
				});
				search.setTarget?.(search.target ?? defaultTarget);
			}}
			right={
				<div className="pointer-events-none flex h-7 items-center space-x-1 opacity-70 group-focus-within:hidden">
					{
						<Shortcut
							chars={keybind([ModifierKeys.Control], ['F'])}
							aria-label={`Press ${
								os === 'macOS' ? 'Command' : ModifierKeys.Control
							}-F to focus search bar`}
							className="border-none"
						/>
					}
				</div>
			}
		/>
	);
};<|MERGE_RESOLUTION|>--- conflicted
+++ resolved
@@ -4,11 +4,7 @@
 import { useDebouncedCallback } from 'use-debounce';
 import { SearchFilterArgs } from '@sd/client';
 import { Input, ModifierKeys, Shortcut } from '@sd/ui';
-<<<<<<< HEAD
-import { useOperatingSystem } from '~/hooks';
-=======
 import { useLocale, useOperatingSystem } from '~/hooks';
->>>>>>> 0f405caf
 import { keybindForOs } from '~/util/keybinds';
 
 import { useSearchContext } from './context';
