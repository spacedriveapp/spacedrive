--- conflicted
+++ resolved
@@ -202,15 +202,8 @@
 		{
 			enabled: path != null,
 			suspense: true,
-<<<<<<< HEAD
-			onSuccess: () => explorerStore.resetNewThumbnails(),
+			onSuccess: () => explorerStore.resetCache(),
 			onBatch: (item) => {}
-=======
-			onSuccess: () => explorerStore.resetCache(),
-			onBatch: (item) => {
-				cache.withNodes(item.nodes);
-			}
->>>>>>> ab46cffa
 		}
 	);
 
