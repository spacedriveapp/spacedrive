import clsx from 'clsx';
import {
	ArrowClockwise,
	Columns,
	Key,
	MonitorPlay,
	Rows,
	SidebarSimple,
	SlidersHorizontal,
	SquaresFour,
	Tag
} from 'phosphor-react';
import { useEffect } from 'react';
import { useParams, useSearchParams } from 'react-router-dom';
import { useLibraryMutation, useLibraryQuery } from '@sd/client';
<<<<<<< HEAD
import { getExplorerStore, useExplorerStore } from '~/hooks/useExplorerStore';
=======
import { getExplorerStore } from '~/hooks/useExplorerStore';
import { useExplorerStore } from '~/hooks/useExplorerStore';
>>>>>>> a9714534
import Explorer from '../Explorer';
import OptionsPanel from '../Explorer/OptionsPanel';
import { KeyManager } from '../KeyManager';
import { TOP_BAR_ICON_STYLE, ToolOption } from '../TopBar';

export function useExplorerParams() {
	const { id } = useParams<{ id?: string }>();
	const location_id = id ? Number(id) : null;

	const [searchParams] = useSearchParams();
	const path = searchParams.get('path') || '';
	const limit = Number(searchParams.get('limit')) || 100;

	return { location_id, path, limit };
}

export const Component = () => {
	const store = useExplorerStore();
	const toolBarOptions: ToolOption[][] = [
		[
			{
				toolTipLabel: 'Grid view',
				icon: <SquaresFour className={TOP_BAR_ICON_STYLE} />,
				topBarActive: store.layoutMode === 'grid',
				onClick: () => (getExplorerStore().layoutMode = 'grid'),
				showAtResolution: 'sm:flex'
			},
			{
				toolTipLabel: 'List view',
				icon: <Rows className={TOP_BAR_ICON_STYLE} />,
				topBarActive: store.layoutMode === 'rows',
				onClick: () => (getExplorerStore().layoutMode = 'rows'),
				showAtResolution: 'sm:flex'
			},
			{
				toolTipLabel: 'Columns view',
				icon: <Columns className={TOP_BAR_ICON_STYLE} />,
				topBarActive: store.layoutMode === 'columns',
				onClick: () => (getExplorerStore().layoutMode = 'columns'),
				showAtResolution: 'sm:flex'
			},
			{
				toolTipLabel: 'Media view',
				icon: <MonitorPlay className={TOP_BAR_ICON_STYLE} />,
				topBarActive: store.layoutMode === 'media',
				showAtResolution: 'sm:flex'
			}
		],
		[
			{
				toolTipLabel: 'Key Manager',
				icon: <Key className={TOP_BAR_ICON_STYLE} />,
				popOverComponent: <KeyManager />,
				individual: true,
				showAtResolution: 'xl:flex'
			},
			{
				toolTipLabel: 'Tag Assign Mode',
				icon: (
					<Tag
						weight={store.tagAssignMode ? 'fill' : 'regular'}
						className={TOP_BAR_ICON_STYLE}
					/>
				),
				onClick: () => (getExplorerStore().tagAssignMode = !store.tagAssignMode),
				topBarActive: store.tagAssignMode,
				individual: true,
				showAtResolution: 'xl:flex'
			},
			{
				toolTipLabel: 'Regenerate thumbs (temp)',
				icon: <ArrowClockwise className={TOP_BAR_ICON_STYLE} />,
				individual: true,
				showAtResolution: 'xl:flex'
			}
		],
		[
			{
				toolTipLabel: 'Explorer display',
				icon: <SlidersHorizontal className={TOP_BAR_ICON_STYLE} />,
				popOverComponent: <OptionsPanel />,
				individual: true,
				showAtResolution: 'xl:flex'
			},
			{
				toolTipLabel: 'Show Inspector',
				onClick: () => (getExplorerStore().showInspector = !store.showInspector),
				icon: (
					<SidebarSimple
						weight={store.showInspector ? 'fill' : 'regular'}
						className={clsx(TOP_BAR_ICON_STYLE, 'scale-x-[-1]')}
					/>
				),
				individual: true,
				showAtResolution: 'xl:flex'
			}
		]
	];

	const { location_id, path, limit } = useExplorerParams();
	// we destructure this since `mutate` is a stable reference but the object it's in is not
	const { mutate: mutateQuickRescan, ...quickRescan } =
		useLibraryMutation('locations.quickRescan');

	const explorerStore = useExplorerStore();
	const explorerState = getExplorerStore();
	useEffect(() => {
		explorerState.locationId = location_id;
		if (location_id !== null) mutateQuickRescan({ location_id, sub_path: path });
	}, [explorerState, location_id, path, mutateQuickRescan]);

	if (location_id === null) throw new Error(`location_id is null!`);

	const explorerData = useLibraryQuery([
		'locations.getExplorerData',
		{
			location_id,
			path: explorerStore.layoutMode === 'media' ? null : path,
			limit,
			cursor: null,
			kind: explorerStore.layoutMode === 'media' ? [5, 7] : null
		}
	]);

	return (
		<>
			<div className="relative flex w-full flex-col">
				<Explorer data={explorerData.data} toolOptions={toolBarOptions} />
			</div>
		</>
	);
};<|MERGE_RESOLUTION|>--- conflicted
+++ resolved
@@ -13,12 +13,7 @@
 import { useEffect } from 'react';
 import { useParams, useSearchParams } from 'react-router-dom';
 import { useLibraryMutation, useLibraryQuery } from '@sd/client';
-<<<<<<< HEAD
 import { getExplorerStore, useExplorerStore } from '~/hooks/useExplorerStore';
-=======
-import { getExplorerStore } from '~/hooks/useExplorerStore';
-import { useExplorerStore } from '~/hooks/useExplorerStore';
->>>>>>> a9714534
 import Explorer from '../Explorer';
 import OptionsPanel from '../Explorer/OptionsPanel';
 import { KeyManager } from '../KeyManager';
