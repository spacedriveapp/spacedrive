--- conflicted
+++ resolved
@@ -18,9 +18,6 @@
 import { Loader, Tooltip } from '@sd/ui';
 import { LocationIdParamsSchema } from '~/app/route-schemas';
 import { Folder, Icon } from '~/components';
-<<<<<<< HEAD
-import { useIsLocationIndexing, useKeyDeleteFile, useShortcut, useZodRouteParams } from '~/hooks';
-=======
 import {
 	useIsLocationIndexing,
 	useKeyDeleteFile,
@@ -28,7 +25,6 @@
 	useShortcut,
 	useZodRouteParams
 } from '~/hooks';
->>>>>>> 0ef65fce
 import { useQuickRescan } from '~/hooks/useQuickRescan';
 
 import Explorer from '../Explorer';
@@ -46,11 +42,8 @@
 import LocationOptions from './LocationOptions';
 
 export const Component = () => {
-<<<<<<< HEAD
-=======
 	const rspc = useRspcLibraryContext();
 
->>>>>>> 0ef65fce
 	const [{ path }] = useExplorerSearchParams();
 	const { id: locationId } = useZodRouteParams(LocationIdParamsSchema);
 	const location = useLibraryQuery(['locations.get', locationId], {
@@ -174,13 +167,7 @@
 				left={
 					<div className="flex items-center gap-2">
 						<Folder size={22} className="mt-[-1px]" />
-<<<<<<< HEAD
-						<span className="truncate text-sm font-medium">
-							{path && path?.length > 1 ? getLastSectionOfPath(path) : location.name}
-						</span>
-=======
 						<span className="truncate text-sm font-medium">{title}</span>
->>>>>>> 0ef65fce
 						{!locationOnline && (
 							<Tooltip label="Location is offline, you can still browse and organize.">
 								<Info className="text-ink-faint" />
