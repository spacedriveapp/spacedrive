--- conflicted
+++ resolved
@@ -1,11 +1,6 @@
 import { useInfiniteQuery } from '@tanstack/react-query';
-<<<<<<< HEAD
-import { useEffect, useMemo } from 'react';
-import { useState } from 'react';
+import { useCallback, useEffect, useMemo } from 'react';
 import { stringify } from 'uuid';
-=======
-import { useCallback, useEffect, useMemo } from 'react';
->>>>>>> 9c0aec81
 import {
 	ExplorerSettings,
 	useLibraryContext,
@@ -19,12 +14,8 @@
 import Explorer from '../Explorer';
 import { ExplorerContext } from '../Explorer/Context';
 import { DefaultTopBarOptions } from '../Explorer/TopBarOptions';
-<<<<<<< HEAD
 import { getExplorerStore, nullValuesHandler, useExplorerStore } from '../Explorer/store';
-=======
-import { getExplorerStore, useExplorerStore } from '../Explorer/store';
 import { useExplorer } from '../Explorer/useExplorer';
->>>>>>> 9c0aec81
 import { useExplorerOrder, useExplorerSearchParams } from '../Explorer/util';
 import { TopBarPortal } from '../TopBar/Portal';
 import LocationOptions from './LocationOptions';
@@ -41,6 +32,7 @@
 	useEffect(() => {
 		if (locationUuid) {
 			const explorerData = preferences.data?.location?.[locationUuid]?.explorer;
+			if (!explorerData) return;
 			const updatedSettings = {
 				...explorerStore,
 				...nullValuesHandler(explorerData as ExplorerSettings),
@@ -90,7 +82,7 @@
 		<ExplorerContext.Provider value={explorer}>
 			<TopBarPortal
 				left={
-					<div className="flex flex-row items-center space-x-2 group">
+					<div className="group flex flex-row items-center space-x-2">
 						<span className="flex flex-row items-center">
 							<Folder size={22} className="ml-3 mr-2 mt-[-1px] inline-block" />
 							<span className="max-w-[100px] truncate text-sm font-medium">
