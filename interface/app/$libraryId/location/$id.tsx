--- conflicted
+++ resolved
@@ -1,22 +1,16 @@
 import { ArrowClockwise, Info } from '@phosphor-icons/react';
-import { useCallback, useEffect, useMemo } from 'react';
-import { stringify } from 'uuid';
 import {
 	arraysEqual,
 	FilePathOrder,
 	filePathOrderingKeysSchema,
 	Location,
-<<<<<<< HEAD
-	useCache,
-=======
-	useExplorerLayoutStore,
-	useLibraryMutation,
->>>>>>> e83e84e2
 	useLibraryQuery,
 	useLibrarySubscription,
 	useOnlineLocations
 } from '@sd/client';
 import { Loader, Tooltip } from '@sd/ui';
+import { useCallback, useEffect, useMemo } from 'react';
+import { stringify } from 'uuid';
 import { LocationIdParamsSchema } from '~/app/route-schemas';
 import { Folder, Icon } from '~/components';
 import {
