--- conflicted
+++ resolved
@@ -1,9 +1,5 @@
-<<<<<<< HEAD
-import { useItemsAsFilePaths, useLibraryMutation } from '@sd/client';
-=======
 import { useKeys } from 'rooks';
 import { useItemsAsEphemeralPaths, useItemsAsFilePaths, useLibraryMutation } from '@sd/client';
->>>>>>> a3f2ca10
 import { toast } from '@sd/ui';
 import { useExplorerContext } from '~/app/$libraryId/Explorer/Context';
 import { getExplorerStore, useExplorerStore } from '~/app/$libraryId/Explorer/store';
@@ -25,9 +21,6 @@
 	const { parent } = explorer;
 
 	const selectedFilePaths = useItemsAsFilePaths(Array.from(explorer.selectedItems));
-<<<<<<< HEAD
-	const parent = explorer.parent;
-=======
 	const selectedEphemeralPaths = useItemsAsEphemeralPaths(Array.from(explorer.selectedItems));
 
 	const indexedArgs =
@@ -42,7 +35,6 @@
 		parent?.type === 'Ephemeral' && !isNonEmpty(selectedEphemeralPaths)
 			? { sourcePaths: selectedEphemeralPaths.map((p) => p.path) }
 			: undefined;
->>>>>>> a3f2ca10
 
 	useShortcut('copyObject', (e) => {
 		e.stopPropagation();
@@ -89,13 +81,6 @@
 
 	useShortcut('pasteObject', async (e) => {
 		e.stopPropagation();
-<<<<<<< HEAD
-		if (parent?.type === 'Location' && cutCopyState.type !== 'Idle' && path) {
-			const { type, sourcePathIds, sourceParentPath, sourceLocationId } = cutCopyState;
-
-			const sameLocation =
-				sourceLocationId === parent.location.id && sourceParentPath === path;
-=======
 		const parent = explorer.parent;
 		if (
 			(parent?.type === 'Location' || parent?.type === 'Ephemeral') &&
@@ -103,7 +88,6 @@
 			path
 		) {
 			const { type, sourceParentPath, indexedArgs, ephemeralArgs } = cutCopyState;
->>>>>>> a3f2ca10
 
 			try {
 				if (type == 'Copy') {
