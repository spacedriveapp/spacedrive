--- conflicted
+++ resolved
@@ -1,42 +1,34 @@
+import { useThemeStore, getThemeStore } from '@sd/client';
 import { useEffect } from 'react';
-<<<<<<< HEAD
-import { getThemeStore, useThemeStore } from '@sd/client';
+import { usePlatform } from '..';
 
 export function useTheme() {
 	const themeStore = useThemeStore();
+	const { lockAppTheme } = usePlatform();
 	const systemTheme = window.matchMedia('(prefers-color-scheme: dark)');
 
 	useEffect(() => {
 		const handleThemeChange = () => {
 			if (themeStore.syncThemeWithSystem) {
+				lockAppTheme?.('Auto');
 				if (systemTheme.matches) {
 					document.documentElement.classList.remove('vanilla-theme');
-					document.documentElement.style.setProperty(
-						'--dark-hue',
-						getThemeStore().hueValue.toString()
-					);
+					document.documentElement.style.setProperty('--dark-hue', getThemeStore().hueValue.toString());
 					getThemeStore().theme = 'dark';
 				} else {
 					document.documentElement.classList.add('vanilla-theme');
-					document.documentElement.style.setProperty(
-						'--light-hue',
-						getThemeStore().hueValue.toString()
-					);
+					document.documentElement.style.setProperty('--light-hue', getThemeStore().hueValue.toString());
 					getThemeStore().theme = 'vanilla';
 				}
 			} else {
 				if (themeStore.theme === 'dark') {
 					document.documentElement.classList.remove('vanilla-theme');
-					document.documentElement.style.setProperty(
-						'--dark-hue',
-						getThemeStore().hueValue.toString()
-					);
+					document.documentElement.style.setProperty('--dark-hue', getThemeStore().hueValue.toString());
+					lockAppTheme?.('Dark');
 				} else if (themeStore.theme === 'vanilla') {
 					document.documentElement.classList.add('vanilla-theme');
-					document.documentElement.style.setProperty(
-						'--light-hue',
-						getThemeStore().hueValue.toString()
-					);
+					document.documentElement.style.setProperty('--light-hue', getThemeStore().hueValue.toString());
+					lockAppTheme?.('Light');
 				}
 			}
 		};
@@ -48,48 +40,5 @@
 		return () => {
 			systemTheme.removeEventListener('change', handleThemeChange);
 		};
-	}, [themeStore, systemTheme]);
-=======
-import { usePlatform } from '..';
-
-export function useTheme() {
-  const themeStore = useThemeStore();
-  const { lockAppTheme } = usePlatform();
-  const systemTheme = window.matchMedia('(prefers-color-scheme: dark)');
-
-  useEffect(() => {
-    const handleThemeChange = () => {
-      if (themeStore.syncThemeWithSystem) {
-		lockAppTheme?.('Auto');
-        if (systemTheme.matches) {
-          document.documentElement.classList.remove('vanilla-theme');
-		  document.documentElement.style.setProperty('--dark-hue', getThemeStore().hueValue.toString());
-		  getThemeStore().theme = 'dark';
-        } else {
-          document.documentElement.classList.add('vanilla-theme');
-		  document.documentElement.style.setProperty('--light-hue', getThemeStore().hueValue.toString());
-		  getThemeStore().theme = 'vanilla';
-        }
-      } else {
-        if (themeStore.theme === 'dark') {
-          document.documentElement.classList.remove('vanilla-theme');
-		  document.documentElement.style.setProperty('--dark-hue', getThemeStore().hueValue.toString());
-		  lockAppTheme?.('Dark');
-        } else if (themeStore.theme === 'vanilla') {
-          document.documentElement.classList.add('vanilla-theme');
-		  document.documentElement.style.setProperty('--light-hue', getThemeStore().hueValue.toString());
-		  lockAppTheme?.('Light');
-        }
-      }
-    };
-
-	handleThemeChange();
-
-    systemTheme.addEventListener('change', handleThemeChange);
-
-    return () => {
-      systemTheme.removeEventListener('change', handleThemeChange);
-    };
-  }, [themeStore, lockAppTheme, systemTheme]);
->>>>>>> f4cac23b
+	}, [themeStore, lockAppTheme, systemTheme]);
 }