--- conflicted
+++ resolved
@@ -1,13 +1,8 @@
 import { proxy, useSnapshot } from 'valtio';
-<<<<<<< HEAD
 import { proxySet } from 'valtio/utils';
-import { ExplorerItem, FilePathSearchOrdering } from '@sd/client';
-import { resetStore } from '@sd/client/src/stores/util';
-=======
+import { z } from 'zod';
 import { ExplorerItem, FilePathSearchOrdering, ObjectSearchOrdering } from '@sd/client';
 import { resetStore } from '@sd/client';
-import { z } from "zod"
->>>>>>> ea46e773
 
 type Join<K, P> = K extends string | number
 	? P extends string | number
@@ -32,7 +27,7 @@
 export type FilePathSearchOrderingKeys = UnionKeys<FilePathSearchOrdering> | 'none';
 export type ObjectSearchOrderingKyes = UnionKeys<ObjectSearchOrdering> | 'none';
 
-export const SortOrder = z.union([z.literal("Asc"), z.literal("Desc")])
+export const SortOrder = z.union([z.literal('Asc'), z.literal('Desc')]);
 
 const state = {
 	locationId: null as number | null,
@@ -56,13 +51,8 @@
 	isRenaming: false,
 	mediaColumns: 8,
 	mediaAspectSquare: true,
-<<<<<<< HEAD
-	orderBy: 'dateCreated' as ExplorerOrderByKeys,
-	orderByDirection: 'desc' as ExplorerDirection,
-=======
 	orderBy: 'dateCreated' as FilePathSearchOrderingKeys,
 	orderByDirection: 'Desc' as z.infer<typeof SortOrder>,
->>>>>>> ea46e773
 	groupBy: 'none'
 };
 
