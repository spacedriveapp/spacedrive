--- conflicted
+++ resolved
@@ -133,18 +133,6 @@
   "debug_mode": "Debug-Modus",
   "debug_mode_description": "Zusätzliche Debugging-Funktionen in der App aktivieren.",
   "default": "Standard",
-<<<<<<< HEAD
-=======
-  "descending": "Absteigend",
-  "random": "Zufällig",
-  "ipv4_listeners_error": "Error creating the IPv4 listeners. Please check your firewall settings!",
-  "ipv4_ipv6_listeners_error": "Error creating the IPv4 and IPv6 listeners. Please check your firewall settings!",
-  "ipv6": "IPv6-Netzwerk",
-  "ipv6_description": "Ermögliche Peer-to-Peer-Kommunikation über IPv6-Netzwerke",
-  "ipv6_listeners_error": "Error creating the IPv6 listeners. Please check your firewall settings!",
-  "is": "ist",
-  "is_not": "ist nicht",
->>>>>>> 9a43df95
   "default_settings": "Standardeinstellungen",
   "delete": "Löschen",
   "delete_dialog_title": "{{prefix}} {{type}} löschen",
@@ -609,10 +597,7 @@
   "spacedrop_rejected": "Spacedrop abgelehnt",
   "square_thumbnails": "Quadratische Vorschaubilder",
   "star_on_github": "Auf GitHub als Favorit markieren",
-<<<<<<< HEAD
   "start_time": "Start Time",
-=======
->>>>>>> 9a43df95
   "starts_with": "beginnt mit",
   "stop": "Stoppen",
   "success": "Erfolg",
