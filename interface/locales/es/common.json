{
  "about": "Acerca de",
  "about_vision_text": "Muchos de nosotros tenemos múltiples cuentas en la nube, discos que no tienen copias de seguridad y datos en riesgo de ser perdidos. Dependemos de servicios en la nube como Google Photos e iCloud, pero estamos limitados con una capacidad reducida y casi cero interoperabilidad entre servicios y sistemas operativos. Los álbumes de fotos no deberían estar atascados en un ecosistema de dispositivos o ser utilizados para datos publicitarios. Deberían ser independientes del SO, permanentes y de propiedad personal. Los datos que creamos son nuestro legado, que nos sobrevivirá mucho tiempo: la tecnología de código abierto es la única forma de asegurarnos de mantener el control absoluto sobre los datos que definen nuestras vidas, en una escala ilimitada.",
  "about_vision_title": "Visión",
  "accept": "Aceptar",
  "accessed": "Accedido",
  "account": "Cuenta",
  "actions": "Acciones",
  "add": "Agregar",
  "add_device": "Agregar Dispositivo",
  "add_library": "Agregar Biblioteca",
  "add_location": "Agregar ubicación",
  "add_location_description": "Mejora tu experiencia en Spacedrive agregando tus ubicaciones favoritas a tu biblioteca personal, para una gestión de archivos eficiente y sin interrupciones.",
  "add_location_tooltip": "Agregar ruta como una ubicación indexada",
  "add_locations": "Agregar Ubicaciones",
  "add_tag": "Agregar Etiqueta",
  "advanced_settings": "Configuración avanzada",
  "all_jobs_have_been_cleared": "Todos los trabajos han sido eliminados.",
  "alpha_release_description": "Estamos encantados de que pruebes Spacedrive, ahora en lanzamiento Alpha, mostrando nuevas funcionalidades emocionantes. Como con cualquier lanzamiento inicial, esta versión puede contener algunos errores. Amablemente solicitamos tu ayuda para informar cualquier problema que encuentres en nuestro canal de Discord. Tu valiosa retroalimentación contribuirá en gran medida a mejorar la experiencia de usuario.",
  "alpha_release_title": "Lanzamiento Alpha",
  "appearance": "Apariencia",
  "appearance_description": "Cambia la apariencia de tu cliente.",
  "archive": "Archivo",
  "archive_coming_soon": "El archivado de ubicaciones estará disponible pronto...",
  "archive_info": "Extrae datos de la Biblioteca como un archivo, útil para preservar la estructura de carpetas de la Ubicación.",
  "are_you_sure": "¿Estás seguro?",
  "assign_tag": "Asignar etiqueta",
  "audio_preview_not_supported": "La previsualización de audio no está soportada.",
  "back": "Atrás",
  "backups": "Copias de seguridad",
  "backups_description": "Administra tus copias de seguridad de la base de datos de Spacedrive.",
  "blur_effects": "Efectos de desenfoque",
  "blur_effects_description": "Algunos componentes tendrán un efecto de desenfoque aplicado.",
  "cancel": "Cancelar",
  "cancel_selection": "Cancelar selección",
  "celcius": "Celsius",
  "change": "Cambiar",
  "changelog": "Registro de cambios",
  "changelog_page_description": "Mira qué nuevas funciones geniales estamos creando",
  "changelog_page_title": "Registro de cambios",
  "checksum": "Suma de verificación",
  "clear_finished_jobs": "Eliminar trabajos finalizados",
  "client": "Cliente",
  "close": "Cerrar",
  "close_current_tab": "Cerrar pestaña actual",
  "clouds": "Nubes",
  "color": "Color",
  "coming_soon": "Próximamente",
  "compress": "Comprimir",
  "configure_location": "Configurar Ubicación",
  "connected": "Conectado",
  "contacts": "Contactos",
  "contacts_description": "Administra tus contactos en Spacedrive.",
  "content_id": "ID de contenido",
  "continue": "Continuar",
  "convert_to": "Convertir a",
  "coordinates": "Coordenadas",
  "copied": "Copiado",
  "copy": "Copiar",
  "copy_as_path": "Copiar como ruta",
  "copy_object": "Copiar objeto",
  "copy_path_to_clipboard": "Copiar ruta al portapapeles",
  "copy_success": "Elementos copiados",
  "create": "Crear",
  "create_library": "Crear una Biblioteca",
  "create_library_description": "Las bibliotecas son una base de datos segura, en el dispositivo. Tus archivos permanecen donde están, la Biblioteca los cataloga y almacena todos los datos relacionados con Spacedrive.",
  "create_new_library": "Crear nueva biblioteca",
  "create_new_library_description": "Las bibliotecas son una base de datos segura, en el dispositivo. Tus archivos permanecen donde están, la Biblioteca los cataloga y almacena todos los datos relacionados con Spacedrive.",
  "create_new_tag": "Crear Nueva Etiqueta",
  "create_new_tag_description": "Elige un nombre y un color.",
  "create_tag": "Crear Etiqueta",
  "created": "Creado",
  "creating_library": "Creando biblioteca...",
  "creating_your_library": "Creando tu biblioteca",
  "current": "Actual",
  "current_directory": "Directorio Actual",
  "current_directory_with_descendants": "Directorio Actual Con Descendientes",
  "custom": "Personalizado",
  "cut": "Cortar",
  "cut_object": "Cortar objeto",
  "cut_success": "Elementos cortados",
  "data_folder": "Carpeta de datos",
  "debug_mode": "Modo de depuración",
  "debug_mode_description": "Habilitar funciones de depuración adicionales dentro de la aplicación.",
  "default": "Predeterminado",
  "delete": "Eliminar",
  "delete_dialog_title": "Eliminar {{prefix}} {{type}}",
  "delete_info": "Esto no eliminará la carpeta real en el disco. Los medios de vista previa serán eliminados.",
  "delete_library": "Eliminar Biblioteca",
  "delete_library_description": "Esto es permanente, tus archivos no serán eliminados, solo la biblioteca de Spacedrive.",
  "delete_location": "Eliminar Ubicación",
  "delete_location_description": "Eliminar una ubicación también removerá todos los archivos asociados con ella de la base de datos de Spacedrive, los archivos mismos no serán eliminados.",
  "delete_object": "Eliminar objeto",
  "delete_rule": "Eliminar regla",
  "delete_tag": "Eliminar Etiqueta",
  "delete_tag_description": "¿Estás seguro de que quieres eliminar esta etiqueta? Esto no se puede deshacer y los archivos etiquetados serán desvinculados.",
  "delete_warning": "Advertencia: Esto eliminará tu {{type}} para siempre, aún no tenemos papelera...",
  "description": "Descripción",
  "deselect": "Deseleccionar",
  "details": "Detalles",
  "devices": "Dispositivos",
  "devices_coming_soon_tooltip": "¡Próximamente! Esta versión alfa no incluye la sincronización de bibliotecas, estará lista muy pronto.",
  "dialog": "Diálogo",
  "dialog_shortcut_description": "Para realizar acciones y operaciones",
  "direction": "Dirección",
  "disabled": "Deshabilitado",
  "display_formats": "Formatos de visualización",
  "display_name": "Nombre visible",
  "distance": "Distancia",
  "done": "Hecho",
  "dont_show_again": "No mostrar de nuevo",
  "double_click_action": "Acción de doble clic",
  "download": "Descargar",
  "duplicate": "Duplicar",
  "duplicate_object": "Duplicar objeto",
  "duplicate_success": "Elementos duplicados",
  "edit": "Editar",
  "edit_library": "Editar Biblioteca",
  "edit_location": "Editar Ubicación",
  "enable_networking": "Habilitar Redes",
  "encrypt": "Encriptar",
  "encrypt_library": "Encriptar Biblioteca",
  "encrypt_library_coming_soon": "Encriptación de biblioteca próximamente",
  "encrypt_library_description": "Habilitar la encriptación para esta biblioteca, esto solo encriptará la base de datos de Spacedrive, no los archivos en sí.",
  "ephemeral_notice_browse": "Explora tus archivos y carpetas directamente desde tu dispositivo.",
  "ephemeral_notice_consider_indexing": "Considera indexar tus ubicaciones locales para una exploración más rápida y eficiente.",
  "erase": "Borrar",
  "erase_a_file": "Borrar un archivo",
  "erase_a_file_description": "Configura tus ajustes de borrado.",
  "error": "Error",
  "error_loading_original_file": "Error cargando el archivo original",
  "expand": "Expandir",
  "explorer": "Explorador",
  "explorer_shortcut_description": "Para navegar e interactuar con el sistema de archivos",
  "export": "Exportar",
  "export_library": "Exportar Biblioteca",
  "export_library_coming_soon": "Exportación de biblioteca próximamente",
  "export_library_description": "Exporta esta biblioteca a un archivo.",
  "extensions": "Extensiones",
  "extensions_description": "Instala extensiones para extender la funcionalidad de este cliente.",
  "fahrenheit": "Fahrenheit",
  "failed_to_cancel_job": "Error al cancelar el trabajo.",
  "failed_to_clear_all_jobs": "Error al eliminar todos los trabajos.",
  "failed_to_copy_file": "Error al copiar el archivo",
  "failed_to_copy_file_path": "Error al copiar la ruta del archivo",
  "failed_to_cut_file": "Error al cortar el archivo",
  "failed_to_duplicate_file": "Error al duplicar el archivo",
  "failed_to_generate_checksum": "Error al generar suma de verificación",
  "failed_to_generate_labels": "Error al generar etiquetas",
  "failed_to_generate_thumbnails": "Error al generar miniaturas",
  "failed_to_load_tags": "Error al cargar etiquetas",
  "failed_to_pause_job": "Error al pausar el trabajo.",
  "failed_to_reindex_location": "Error al reindexar ubicación",
  "failed_to_remove_file_from_recents": "Error al eliminar archivo de recientes",
  "failed_to_remove_job": "Error al eliminar el trabajo.",
  "failed_to_rescan_location": "Error al volver a escanear ubicación",
  "failed_to_resume_job": "Error al reanudar el trabajo.",
  "failed_to_update_location_settings": "Error al actualizar configuraciones de ubicación",
  "favorite": "Favorito",
  "favorites": "Favoritos",
  "feedback": "Retroalimentación",
  "feedback_is_required": "La retroalimentación es obligatoria",
  "feedback_login_description": "Iniciar sesión nos permite responder a tu retroalimentación",
  "feedback_placeholder": "Tu retroalimentación...",
  "feedback_toast_error_message": "Hubo un error al enviar tu retroalimentación. Por favor, inténtalo de nuevo.",
  "file_already_exist_in_this_location": "El archivo ya existe en esta ubicación",
  "file_indexing_rules": "Reglas de indexación de archivos",
  "filters": "Filtros",
  "forward": "Adelante",
  "full_disk_access": "Acceso completo al disco",
  "full_disk_access_description": "Para proporcionar la mejor experiencia, necesitamos acceso a tu disco para indexar tus archivos. Tus archivos solo están disponibles para ti.",
  "full_reindex": "Reindexación completa",
  "full_reindex_info": "Realiza un escaneo completo de esta Ubicación.",
  "general": "General",
  "general_settings": "Configuraciones Generales",
  "general_settings_description": "Configuraciones generales relacionadas con este cliente.",
  "general_shortcut_description": "Atajos de uso general",
  "generatePreviewMedia_label": "Generar medios de vista previa para esta Ubicación",
  "generate_checksums": "Generar Sumas de Verificación",
  "go_back": "Regresar",
  "got_it": "Entendido",
  "grid_gap": "Espaciado",
  "grid_view": "Vista de Cuadrícula",
  "grid_view_notice_description": "Obtén una visión general de tus archivos con la Vista de Cuadrícula. Esta vista muestra tus archivos y carpetas como imágenes en miniatura, facilitando la identificación rápida del archivo que buscas.",
  "hidden_label": "Evita que la ubicación y su contenido aparezcan en categorías resumen, búsqueda y etiquetas a menos que \"Mostrar elementos ocultos\" esté habilitado.",
  "hide_in_library_search": "Ocultar en la búsqueda de la Biblioteca",
  "hide_in_library_search_description": "Oculta archivos con esta etiqueta de los resultados al buscar en toda la biblioteca.",
  "hide_in_sidebar": "Ocultar en la barra lateral",
  "hide_in_sidebar_description": "Prevenir que esta etiqueta se muestre en la barra lateral de la aplicación.",
  "hide_location_from_view": "Ocultar ubicación y contenido de la vista",
  "home": "Inicio",
  "image_labeler_ai_model": "Modelo AI de reconocimiento de etiquetas de imagen",
  "image_labeler_ai_model_description": "El modelo utilizado para reconocer objetos en imágenes. Los modelos más grandes son más precisos pero más lentos.",
  "import": "Importar",
  "indexed": "Indexado",
  "indexer_rule_reject_allow_label": "Por defecto, una regla de indexación funciona como una lista de Rechazo, resultando en la exclusión de cualquier archivo que coincida con sus criterios. Habilitar esta opción transformará en una lista de Permitir, permitiendo que la ubicación indexe solo archivos que cumplan con sus reglas especificadas.",
  "indexer_rules": "Reglas de indexación",
  "indexer_rules_info": "Las reglas de indexación te permiten especificar rutas a ignorar usando comodines.",
  "install": "Instalar",
  "install_update": "Instalar Actualización",
  "installed": "Instalado",
  "item_size": "Tamaño de elemento",
  "icon_size": "Tamaño del icono",
  "text_size": "Tamaño del texto",
  "item_with_count_one": "{{count}} artículo",
  "item_with_count_other": "{{count}} artículos",
  "job_has_been_canceled": "El trabajo ha sido cancelado.",
  "job_has_been_paused": "El trabajo ha sido pausado.",
  "job_has_been_removed": "El trabajo ha sido eliminado.",
  "job_has_been_resumed": "El trabajo ha sido reanudado.",
  "join": "Unirse",
  "join_discord": "Unirse a Discord",
  "join_library": "Unirse a una Biblioteca",
  "join_library_description": "Las bibliotecas son una base de datos segura, en el dispositivo. Tus archivos permanecen donde están, la Biblioteca los cataloga y almacena todos los datos relacionados con Spacedrive.",
  "key": "Clave",
  "key_manager": "Administrador de Claves",
  "key_manager_description": "Crea claves de encriptación, monta y desmonta tus claves para ver archivos desencriptados al vuelo.",
  "keybinds": "Atajos de Teclado",
  "keybinds_description": "Ver y administrar atajos de teclado del cliente",
  "keys": "Claves",
  "kilometers": "Kilómetros",
  "labels": "Etiquetas",
  "language": "Idioma",
  "language_description": "Cambiar el idioma de la interfaz de Spacedrive",
  "learn_more_about_telemetry": "Aprende más sobre la telemetría",
  "libraries": "Bibliotecas",
  "libraries_description": "La base de datos contiene todos los datos de la biblioteca y metadatos de archivos.",
  "library": "Biblioteca",
  "library_name": "Nombre de la Biblioteca",
  "library_overview": "Resumen de la Biblioteca",
  "library_settings": "Configuraciones de la Biblioteca",
  "library_settings_description": "Configuraciones generales relacionadas con la biblioteca activa actualmente.",
  "list_view": "Vista de Lista",
  "list_view_notice_description": "Navega fácilmente a través de tus archivos y carpetas con la Vista de Lista. Esta vista muestra tus archivos en un formato de lista simple y organizado, permitiéndote localizar y acceder rápidamente a los archivos que necesitas.",
  "loading": "Cargando",
  "local": "Local",
  "local_locations": "Ubicaciones Locales",
  "local_node": "Nodo Local",
  "location_connected_tooltip": "La ubicación está siendo vigilada en busca de cambios",
  "location_disconnected_tooltip": "La ubicación no está siendo vigilada en busca de cambios",
  "location_display_name_info": "El nombre de esta Ubicación, esto es lo que se mostrará en la barra lateral. No renombrará la carpeta real en el disco.",
  "location_is_already_linked": "Ubicación ya está vinculada",
  "location_path_info": "La ruta a esta Ubicación, aquí es donde los archivos serán almacenados en el disco.",
  "location_type": "Tipo de Ubicación",
  "location_type_managed": "Spacedrive ordenará los archivos por ti. Si la Ubicación no está vacía se creará una carpeta \"spacedrive\".",
  "location_type_normal": "El contenido será indexado como está, los nuevos archivos no serán ordenados automáticamente.",
  "location_type_replica": "Esta Ubicación es una réplica de otra, su contenido será sincronizado automáticamente.",
  "locations": "Ubicaciones",
  "locations_description": "Administra tus ubicaciones de almacenamiento.",
  "lock": "Bloquear",
  "log_in_with_browser": "Iniciar sesión con el navegador",
  "log_out": "Cerrar sesión",
  "logged_in_as": "Conectado como {{email}}",
  "logout": "Cerrar sesión",
  "manage_library": "Administrar Biblioteca",
  "managed": "Gestionado",
  "media": "Medios",
  "media_view_context": "Contexto de Vista de Medios",
  "media_view_notice_description": "Descubre fotos y videos fácilmente, la Vista de Medios mostrará resultados comenzando en la ubicación actual incluyendo subdirectorios.",
  "meet_contributors_behind_spacedrive": "Conoce a los colaboradores detrás de Spacedrive",
  "meet_title": "Conoce: {{title}}",
  "miles": "Millas",
  "mode": "Modo",
  "modified": "Modificado",
  "more": "Más",
  "more_actions": "Más acciones...",
  "more_info": "Más información",
  "move_back_within_quick_preview": "Retroceder dentro de la vista rápida",
  "move_files": "Mover Archivos",
  "move_forward_within_quick_preview": "Avanzar dentro de la vista rápida",
  "name": "Nombre",
  "navigate_back": "Navegar hacia atrás",
  "navigate_backwards": "Navegar hacia atrás",
  "navigate_files_downwards": "Navegar archivos hacia abajo",
  "navigate_files_leftwards": "Navegar archivos hacia la izquierda",
  "navigate_files_rightwards": "Navegar archivos hacia la derecha",
  "navigate_files_upwards": "Navegar archivos hacia arriba",
  "navigate_forward": "Navegar hacia adelante",
  "navigate_forwards": "Navegar hacia adelante",
  "navigate_to_settings_page": "Navegar a la página de ajustes",
  "network": "Red",
  "network_page_description": "Otros nodos de Spacedrive en tu LAN aparecerán aquí, junto con tus montajes de red del sistema operativo por defecto.",
  "networking": "Redes",
  "networking_port": "Puerto de Redes",
  "networking_port_description": "El puerto para que la red peer-to-peer de Spacedrive se comunique. Deberías dejar esto deshabilitado a menos que tengas un firewall restrictivo. ¡No expongas al internet!",
  "new_folder": "Nueva carpeta",
  "new_library": "Nueva biblioteca",
  "new_location": "Nueva ubicación",
  "new_location_web_description": "Como estás utilizando la versión de navegador de Spacedrive, por ahora tendrás que especificar una URL absoluta de un directorio local al nodo remoto.",
  "new_tab": "Nueva pestaña",
  "new_tag": "Nueva etiqueta",
  "no_files_found_here": "No se encontraron archivos aquí",
  "no_jobs": "No hay trabajos.",
  "no_tag_selected": "No se seleccionó etiqueta",
  "no_tags": "No hay etiquetas",
  "node_name": "Nombre del Nodo",
  "no_nodes_found": "No se encontraron nodos de Spacedrive.",
  "nodes": "Nodos",
  "nodes_description": "Administra los nodos conectados a esta biblioteca. Un nodo es una instancia del backend de Spacedrive, ejecutándose en un dispositivo o servidor. Cada nodo lleva una copia de la base de datos y se sincroniza mediante conexiones peer-to-peer en tiempo real.",
  "none": "Ninguno",
  "normal": "Normal",
  "not_you": "¿No eres tú?",
  "number_of_passes": "# de pasadas",
  "object_id": "ID de Objeto",
  "offline": "Fuera de línea",
  "online": "En línea",
  "open": "Abrir",
  "open_file": "Abrir Archivo",
  "open_new_location_once_added": "Abrir nueva ubicación una vez agregada",
  "open_new_tab": "Abrir nueva pestaña",
  "open_object": "Abrir objeto",
  "open_object_from_quick_preview_in_native_file_manager": "Abrir objeto desde la vista rápida en el administrador de archivos nativo",
  "open_settings": "Abrir Configuraciones",
  "open_with": "Abrir con",
  "or": "O",
  "overview": "Resumen",
  "page": "Página",
  "page_shortcut_description": "Diferentes páginas en la aplicación",
  "pair": "Emparejar",
  "pairing_with_node": "Emparejando con {{node}}",
  "paste": "Pegar",
  "paste_object": "Pegar objeto",
  "paste_success": "Elementos pegados",
  "path": "Ruta",
  "path_copied_to_clipboard_description": "Ruta para la ubicación {{location}} copiada al portapapeles.",
  "path_copied_to_clipboard_title": "Ruta copiada al portapapeles",
  "pause": "Pausar",
  "peers": "Pares",
  "people": "Gente",
  "privacy": "Privacidad",
  "privacy_description": "Spacedrive está construido para la privacidad, es por eso que somos de código abierto y primero locales. Por eso, haremos muy claro qué datos se comparten con nosotros.",
  "quick_preview": "Vista rápida",
  "quick_view": "Vista rápida",
  "recent_jobs": "Trabajos recientes",
  "recents": "Recientes",
  "regen_labels": "Regenerar Etiquetas",
  "regen_thumbnails": "Regenerar Miniaturas",
  "regenerate_thumbs": "Regenerar Miniaturas",
  "reindex": "Reindexar",
  "reject": "Rechazar",
  "reload": "Recargar",
  "remove": "Eliminar",
  "remove_from_recents": "Eliminar de Recientes",
  "rename": "Renombrar",
  "rename_object": "Renombrar objeto",
  "replica": "Réplica",
  "rescan_directory": "Reescanear Directorio",
  "rescan_location": "Reescanear Ubicación",
  "reset": "Restablecer",
  "resources": "Recursos",
  "restore": "Restaurar",
  "resume": "Reanudar",
  "retry": "Reintentar",
  "reveal_in_native_file_manager": "Revelar en el administrador de archivos nativo",
  "revel_in_browser": "Mostrar en {{browser}}",
  "running": "Ejecutando",
  "save": "Guardar",
  "save_changes": "Guardar Cambios",
  "saved_searches": "Búsquedas Guardadas",
  "search_extensions": "Buscar extensiones",
  "secure_delete": "Borrado seguro",
  "security": "Seguridad",
  "security_description": "Mantén tu cliente seguro.",
  "send": "Enviar",
  "settings": "Configuraciones",
  "setup": "Configurar",
  "share": "Compartir",
  "share_anonymous_usage": "Compartir uso anónimo",
  "share_anonymous_usage_description": "Compartir datos de telemetría completamente anónimos para ayudar a los desarrolladores a mejorar la aplicación",
  "share_bare_minimum": "Compartir lo mínimo indispensable",
  "share_bare_minimum_description": "Solo compartir que soy un usuario activo de Spacedrive y algunos detalles técnicos",
  "sharing": "Compartiendo",
  "sharing_description": "Administra quién tiene acceso a tus bibliotecas.",
  "show_details": "Mostrar detalles",
  "show_hidden_files": "Mostrar Archivos Ocultos",
  "show_object_size": "Mostrar Tamaño del Objeto",
  "show_path_bar": "Mostrar Barra de Ruta",
  "show_slider": "Mostrar deslizador",
  "size": "Tamaño",
  "skip_login": "Saltar inicio de sesión",
  "sort_by": "Ordenar por",
  "spacedrive_account": "Cuenta de Spacedrive",
  "spacedrive_cloud": "Spacedrive Cloud",
  "spacedrive_cloud_description": "Spacedrive siempre es primero local, pero ofreceremos nuestros propios servicios en la nube opcionalmente en el futuro. Por ahora, la autenticación solo se utiliza para la función de retroalimentación, de lo contrario no es requerida.",
  "spacedrop_a_file": "Soltar un Archivo",
  "spacedrop_description": "Comparta al instante con dispositivos que ejecuten Spacedrive en su red.",
  "spacedrop_already_progress": "Spacedrop ya está en progreso",
  "spacedrop_rejected": "Spacedrop rechazado",
  "square_thumbnails": "Miniaturas Cuadradas",
  "star_on_github": "Dar estrella en GitHub",
  "stop": "Detener",
  "success": "Éxito",
  "support": "Soporte",
  "switch_to_grid_view": "Cambiar a vista de cuadrícula",
  "switch_to_list_view": "Cambiar a vista de lista",
  "switch_to_media_view": "Cambiar a vista de medios",
  "switch_to_next_tab": "Cambiar a la siguiente pestaña",
  "switch_to_previous_tab": "Cambiar a la pestaña anterior",
  "sync": "Sincronizar",
  "syncPreviewMedia_label": "Sincronizar medios de vista previa para esta Ubicación con tus dispositivos",
  "sync_description": "Administra cómo se sincroniza Spacedrive.",
  "sync_with_library": "Sincronizar con la Biblioteca",
  "sync_with_library_description": "Si se habilita, tus atajos de teclado se sincronizarán con la biblioteca, de lo contrario solo se aplicarán a este cliente.",
  "tags": "Etiquetas",
  "tags_description": "Administra tus etiquetas.",
  "telemetry_description": "Activa para proporcionar a los desarrolladores datos detallados de uso y telemetría para mejorar la aplicación. Desactiva para enviar solo datos básicos: tu estado de actividad, versión de la aplicación, versión central y plataforma (por ejemplo, móvil, web o escritorio).",
  "telemetry_title": "Compartir datos adicionales de telemetría y uso",
  "temperature": "Temperatura",
  "thank_you_for_your_feedback": "¡Gracias por tu retroalimentación!",
  "thumbnailer_cpu_usage": "Uso de CPU del generador de miniaturas",
  "thumbnailer_cpu_usage_description": "Limita cuánto CPU puede usar el generador de miniaturas para el procesamiento en segundo plano.",
  "toggle_all": "Seleccionar todo",
  "toggle_hidden_files": "Alternar archivos ocultos",
  "toggle_image_slider_within_quick_preview": "Alternar deslizador de imágenes dentro de la vista rápida",
  "toggle_inspector": "Alternar inspector",
  "toggle_job_manager": "Alternar el gestor de trabajos",
  "toggle_metadata": "Alternar metadatos",
  "toggle_path_bar": "Alternar barra de ruta",
  "toggle_quick_preview": "Alternar vista rápida",
  "type": "Tipo",
  "ui_animations": "Animaciones de la UI",
  "ui_animations_description": "Los diálogos y otros elementos de la UI se animarán al abrirse y cerrarse.",
  "unnamed_location": "Ubicación sin nombre",
  "usage": "Uso",
  "usage_description": "Tu uso de la biblioteca e información del hardware",
  "value": "Valor",
  "video_preview_not_supported": "La vista previa de video no es soportada.",
  "want_to_do_this_later": "¿Quieres hacer esto más tarde?",
  "website": "Sitio web",
  "your_account": "Tu cuenta",
  "your_account_description": "Cuenta de Spacedrive e información.",
  "your_local_network": "Tu Red Local",
  "your_privacy": "Tu Privacidad",
  "new_update_available": "¡Nueva actualización disponible!",
  "version": "Versión {{version}}",
  "downloading_update": "Descargando actualización",
  "update_downloaded": "Actualización descargada. Reinicia Spacedrive para instalar",
  "failed_to_download_update": "Error al descargar la actualización",
  "updated_successfully": "Actualizado correctamente, estás en la versión {{version}}",
  "view_changes": "Ver cambios",
  "update": "Actualizar",
  "ask_spacedrive": "Pregúntale a SpaceDrive",
  "close_command_palette": "Cerrar paleta de comandos",
  "disconnected": "Desconectado",
  "go_to_labels": "Ir a etiquetas",
  "go_to_location": "Ir a la ubicación",
  "go_to_overview": "Ir a la descripción general",
  "go_to_recents": "Ir a recientes",
  "go_to_settings": "Ir a la configuración",
  "go_to_tag": "Ir a la etiqueta",
  "no_labels": "Sin etiquetas",
  "search_for_files_and_actions": "Buscar archivos y acciones...",
  "toggle_command_palette": "Alternar paleta de comandos",
  "pin": "Alfiler",
  "rescan": "Volver a escanear",
  "create_file_error": "Error al crear el archivo",
  "create_file_success": "Nuevo archivo creado: {{name}}",
  "create_folder_error": "Error al crear la carpeta",
  "create_folder_success": "Nueva carpeta creada: {{name}}",
  "empty_file": "Archivo vacío",
  "new": "Nuevo",
  "size_b": "B",
  "size_kb": "kB",
<<<<<<< HEAD
  "size_mb": "MEGABYTE",
  "size_tb": "tuberculosis",
  "text_file": "Archivo de texto",
  "open_in_new_tab": "Abrir en una pestaña nueva"
=======
  "size_mb": "MB",
  "size_gb": "GB",
  "size_tb": "TB",
  "text_file": "Archivo de texto"
>>>>>>> f48a91b1
}<|MERGE_RESOLUTION|>--- conflicted
+++ resolved
@@ -461,15 +461,8 @@
   "new": "Nuevo",
   "size_b": "B",
   "size_kb": "kB",
-<<<<<<< HEAD
-  "size_mb": "MEGABYTE",
-  "size_tb": "tuberculosis",
-  "text_file": "Archivo de texto",
-  "open_in_new_tab": "Abrir en una pestaña nueva"
-=======
   "size_mb": "MB",
   "size_gb": "GB",
   "size_tb": "TB",
   "text_file": "Archivo de texto"
->>>>>>> f48a91b1
 }