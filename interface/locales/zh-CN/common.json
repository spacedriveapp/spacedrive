{
<<<<<<< HEAD
  "Connect": "连接",
  "Connecting": "正在连接",
=======
>>>>>>> f4622b5d
  "about": "关于",
  "about_vision_text": "很多人都不止拥有一个云账户。没有备份，数据有丢失的风险。我们依赖像 Google 相册、iCloud 这样的云服务，但是它们容量低下，且互操作性几乎为零，几乎无法和操作系统集成。我们的照片不应该困在营业公司的广告当中，而因该由我们全权掌控。创造数据是我们的传统技能，这些数据存在于我们生活的方方面面。而开源技术是唯一能确保我们绝对控制这些日益增长的数据的方式。",
  "about_vision_title": "项目远景",
  "accept": "接受",
  "accept_files": "Accept files",
  "accessed": "已访问",
  "account": "账户",
  "actions": "操作",
  "add": "添加",
  "add_device": "添加设备",
  "add_file_extension_rule": "将文件扩展名添加到当前规则",
  "add_filter": "添加过滤器",
  "add_library": "添加库",
  "add_location": "添加位置",
  "add_location_description": "通过将您喜爱的位置添加到个人库中，增强您的 Spacedrive 体验，以实现无缝高效的文件管理。",
  "add_location_overview_description": "将本地路径、卷或网络位置连接到 Spacedrive。",
  "add_location_tooltip": "将路径添加为索引",
  "add_locations": "添加位置",
  "add_tag": "添加标签",
  "added_location": "已添加位置 {{name}}",
  "adding_location": "添加位置 {{name}}",
  "advanced": "高级",
  "advanced_settings": "高级设置",
  "album": "相册",
  "alias": "别名",
  "all_jobs_have_been_cleared": "所有任务皆已完成。",
  "alpha_release_description": "感谢试用 Spacedrive。现在 Spacedrive 处于 Alpha 发布阶段，展示了激动人心的新功能。作为初始版本，它可能包含一些错误。我们恳请您在我们的 Discord 频道上反馈遇到的任何问题，您宝贵的反馈将有助于提升用户体验。",
  "alpha_release_title": "Alpha 版本",
  "app_crashed": "应用程序崩溃了",
  "app_crashed_description": "出现了一些错误...",
  "appearance": "外观",
  "appearance_description": "调整客户端的外观。",
  "apply": "申请",
  "archive": "存档",
  "archive_coming_soon": "存档位置功能即将推出……",
  "archive_info": "将库中的数据作为存档提取，有利于保留位置的目录结构。",
  "are_you_sure": "您确定吗？",
  "ascending": "升序",
  "ask_spacedrive": "询问 Spacedrive",
  "assign_tag": "分配标签",
  "audio": "音频",
  "audio_preview_not_supported": "不支持音频预览。",
  "auto": "自动",
  "back": "返回",
<<<<<<< HEAD
  "back_to_login": "返回登录",
=======
>>>>>>> f4622b5d
  "backfill_sync": "回填同步操作",
  "backfill_sync_description": "库暂停直至回填完成",
  "backups": "备份",
  "backups_description": "管理您的 Spacedrive 数据库备份。",
  "bitrate": "比特率",
  "blur_effects": "模糊效果",
  "blur_effects_description": "某些组件将应用模糊效果。",
  "book": "书籍",
  "cancel": "取消",
  "cancel_selection": "取消选择",
  "canceled": "取消",
  "celcius": "摄氏度",
  "change": "更改",
  "change_view_setting_description": "更改默认资源管理器视图",
  "changelog": "更新日志",
  "changelog_page_description": "看看我们在开发哪些酷炫的新功能",
  "changelog_page_title": "更新日志",
<<<<<<< HEAD
  "check_your_inbox": "请检查您的收件箱：",
=======
>>>>>>> f4622b5d
  "checksum": "校验和",
  "clear_finished_jobs": "清除已完成的任务",
  "click_to_hide": "点击隐藏",
  "click_to_lock": "点击锁定",
  "client": "客户端",
  "close": "关闭",
  "close_command_palette": "关闭命令面板",
  "close_current_tab": "关闭当前标签页",
  "cloud": "云",
  "cloud_connect_description": "您想将您的图书馆连接到云端吗？",
  "cloud_drives": "云盘",
  "cloud_sync": "云同步",
  "cloud_sync_description": "管理将您的库与 Spacedrive Cloud 同步的流程",
  "clouds": "云服务",
  "code": "Code",
  "collection": "Collection",
  "color": "颜色",
  "color_profile": "颜色配置文件",
  "color_space": "色彩空间",
  "coming_soon": "即将推出",
  "completed": "已完成",
  "completed_with_errors": "已完成但有错误",
  "compress": "压缩",
  "config": "配置文件",
  "configure_location": "配置文件位置",
  "confirm": "确认",
<<<<<<< HEAD
=======
  "connect": "连接",
>>>>>>> f4622b5d
  "connect_cloud": "连接到云",
  "connect_cloud_description": "将您的云帐户连接到 Spacedrive。",
  "connect_device": "连接设备",
  "connect_device_description": "Spacedrive 在您的所有设备上都能发挥最佳效果。",
  "connect_library_to_cloud": "将库连接到 Spacedrive Cloud",
  "connected": "已连接",
<<<<<<< HEAD
=======
  "connecting": "正在连接",
>>>>>>> f4622b5d
  "connecting_library_to_cloud": "将库连接到 Spacedrive Cloud...",
  "contacts": "联系人",
  "contacts_description": "在 Spacedrive 中管理您的联系人。",
  "contains": "包含",
  "content_id": "内容ID",
  "continue": "继续",
  "convert_to": "转换为",
  "coordinates": "坐标",
  "copied": "已复制",
  "copy": "复制",
  "copy_as_path": "复制路径",
  "copy_object": "复制对象",
  "copy_path_to_clipboard": "复制路径到剪贴板",
  "copy_success": "项目已复制",
  "create": "创建",
  "create_file_error": "创建文件时出错",
  "create_file_success": "创建了新文件：{{name}}",
  "create_folder_error": "创建文件夹时出错",
  "create_folder_success": "创建了新文件夹：{{name}}",
  "create_library": "创建库",
  "create_library_description": "数据库将安全地存储在您地设备上。我们不会移动您的文件，仅仅对其进行索引，同时存储与 Spacedrive 相关的数据。",
  "create_location": "Create Location",
  "create_new_library": "创建新库",
  "create_new_library_description": "新创建地数据库将安全地存储在您地设备上。我们不会移动您的文件，仅仅对其进行索引，同时存储与 Spacedrive 相关的数据。",
  "create_new_tag": "创建新标签",
  "create_new_tag_description": "设置名称与颜色。",
  "create_tag": "创建标签",
  "created": "已创建",
  "creating_library": "正在创建库…",
  "creating_your_library": "正在为您创建库",
  "current": "当前使用",
  "current_directory": "当前目录",
  "current_directory_with_descendants": "当前目录及其子目录",
  "custom": "自定义",
  "cut": "剪切",
  "cut_object": "剪切对象",
  "cut_success": "剪切项目",
  "dark": "深色",
  "data_folder": "数据文件夹",
  "database": "数据库",
  "date": "日期",
  "date_accessed": "访问日期",
  "date_created": "创建日期",
  "date_indexed": "索引日期",
  "date_modified": "修改日期",
  "date_taken": "拍摄日期",
  "date_time_format": "日期和时间格式",
  "date_time_format_description": "选择 Spacedrive 中显示的日期格式",
  "debug_mode": "调试模式",
  "debug_mode_description": "启用本应用额外的调试功能。",
  "default": "默认",
  "default_settings": "默认设置",
  "delete": "删除",
  "delete_dialog_title": "删除 {{prefix}} {{type}}",
  "delete_forever": "永久删除",
  "delete_info": "此操作只删除预览媒体，并不会删除磁盘上实际的文件夹。",
  "delete_library": "删除库",
  "delete_library_description": "Spacedrive 库将会永久删除，但您的文件不会删除。",
  "delete_location": "删除存储位置",
  "delete_location_description": "删除存储位置时，Spacedrive 会从数据库中移除所有与之相关的文件，但是不会删除文件本身。",
  "delete_object": "删除对象",
  "delete_rule": "删除规则",
  "delete_rule_confirmation": "您确定要删除这个规则吗？",
  "delete_tag": "删除标签",
  "delete_tag_description": "您确定要删除这个标签吗？此操作不能撤销，打过标签的文件将会丢失标签。",
  "delete_warning": "警告：这将永久删除您的 {{type}}，我们目前还没有回收站……",
  "descending": "降序",
  "description": "描述",
  "deselect": "取消选择",
  "details": "详情",
  "device": "设备",
  "devices": "设备",
  "devices_coming_soon_tooltip": "即将推出！本 Alpha 版本不支持库同步，此功能很快就会准备就绪。",
  "dialog": "对话框",
  "dialog_shortcut_description": "执行操作",
  "direction": "次序",
  "directory_other": "文件夹",
  "disabled": "已禁用",
  "disconnected": "已断开连接",
  "display_formats": "显示格式",
  "display_name": "显示名称",
  "distance": "距离",
  "do_the_thing": "Do the thing",
  "document": "文档",
  "done": "完成",
  "dont_have_any": "这里看起来什么也没有╰(*°▽°*)╯",
  "dont_show_again": "不再显示",
  "dotfile": "Dotfile",
  "double_click_action": "双击操作",
  "download": "下载",
  "downloading_update": "正在下载更新",
  "drag_to_resize": "拖动以调整大小",
  "duplicate": "复制",
  "duplicate_object": "复制对象",
  "duplicate_success": "项目已复制",
  "edit": "编辑",
  "edit_library": "编辑库",
  "edit_location": "编辑位置",
  "empty_file": "空的文件",
  "enable_networking": "启用网络",
  "enable_networking_description": "允许您的节点与您周围的其他 Spacedrive 节点进行通信。",
  "enable_networking_description_required": "数据库的同步和 Spacedrop 需要开启本功能！",
  "enable_relay": "启用中继服务器",
  "enable_relay_description": "启用中继服务器以允许您的设备通过公共互联网进行通信。",
  "enable_sync": "启用同步",
  "enable_sync_description": "为该库中的所有现有数据生成同步操作，并配置 Spacedrive 以在将来发生事情时生成同步操作。",
  "enabled": "启用",
  "encrypt": "加密",
  "encrypt_library": "加密数据库",
  "encrypt_library_coming_soon": "资料库加密即将推出",
  "encrypt_library_description": "为数据库启用加密，这只会加密Spacedrive数据库，不会加密文件本身。",
  "encrypted": "已加密",
  "ends_with": "以... 结束",
  "ephemeral_notice_browse": "直接从您的设备浏览您的文件和文件夹。",
  "ephemeral_notice_consider_indexing": "考虑索引您本地的位置，以获得更快和更高效的浏览。",
  "equals": "是",
  "erase": "擦除",
  "erase_a_file": "擦除一个文件",
  "erase_a_file_description": "配置您的擦除设置。",
  "error": "错误",
  "error_loading_original_file": "加载原始文件出错",
  "error_message": "错误: {{error}}.",
  "executable": "应用程序",
  "expand": "展开",
  "explorer": "资源管理器",
  "explorer_settings": "资源管理器设置",
  "explorer_shortcut_description": "导航、与文件系统交互",
  "explorer_view": "资源管理器视图",
  "export": "导出",
  "export_library": "导出库",
  "export_library_coming_soon": "导出库功能即将推出",
  "export_library_description": "将这个库导出到一个文件。",
  "extension": "扩大",
  "extensions": "扩展",
  "extensions_description": "安装扩展来扩展这个客户端的功能。",
  "fahrenheit": "华氏度",
  "failed": "失败的",
  "failed_to_add_location": "添加位置失败",
  "failed_to_cancel_job": "取消任务失败。",
  "failed_to_clear_all_jobs": "清除所有任务失败。",
  "failed_to_copy_file": "复制文件失败",
  "failed_to_copy_file_path": "复制文件路径失败",
  "failed_to_cut_file": "剪切文件失败",
  "failed_to_delete_rule": "删除规则失败",
  "failed_to_download_update": "无法下载更新",
  "failed_to_duplicate_file": "复制文件失败",
  "failed_to_generate_checksum": "生成校验和失败",
  "failed_to_generate_labels": "生成标签失败",
  "failed_to_generate_thumbnails": "生成缩略图失败",
  "failed_to_load_tags": "加载标签失败",
  "failed_to_open_file_body": "无法打开文件: {{error}}",
  "failed_to_open_file_title": "无法打开文件",
  "failed_to_open_file_with": "打开文件失败: {{data}}",
  "failed_to_pause_job": "暂停任务失败。",
  "failed_to_reindex_location": "重索引位置失败",
  "failed_to_remove_file_from_recents": "从最近文档中删除文件失败",
  "failed_to_remove_job": "删除任务失败。",
  "failed_to_rename_file": "不能将 {{oldName}} 重命名为 {{newName}}",
  "failed_to_rescan_location": "重新扫描位置失败",
  "failed_to_resume_job": "恢复任务失败。",
  "failed_to_update_location_settings": "更新位置设置失败",
  "favorite": "收藏",
  "favorites": "收藏夹",
  "feedback": "反馈",
  "feedback_is_required": "反馈是必填项",
  "feedback_login_description": "登录使我们能够回复您的反馈",
  "feedback_placeholder": "您的反馈...",
  "feedback_toast_error_message": "提交反馈时出错，请重试。",
  "file_already_exist_in_this_location": "文件已存在于此位置",
  "file_directory_name": "文件/目录名称",
  "file_extension_description": "文件扩展名（例如 .mp4、.jpg、.txt）",
  "file_from": "来自 {{name}} 的文件 {{file}}",
  "file_indexing_rules": "文件索引规则",
  "file_other": "文件",
  "file_picker_not_supported": "File picker不支持此设备",
  "filter": "筛选",
  "filters": "过滤器",
  "flash": "闪光",
  "folder": "文件夹",
  "font": "字体",
  "for_library": "For library {{name}}",
  "forced": "被迫",
  "forward": "前进",
  "free_of": "可用",
  "from": "从",
  "full_disk_access": "完全磁盘访问",
  "full_disk_access_description": "为了提供最佳体验，我们需要访问您的磁盘以索引您的文件。您的文件只有您自己可以访问。",
  "full_reindex": "完全重新索引",
  "full_reindex_info": "执行对此位置的完全重新扫描。",
  "general": "通用",
  "general_settings": "通用设置",
  "general_settings_description": "与此客户端相关的一般设置。",
  "general_shortcut_description": "通用快捷键",
<<<<<<< HEAD
  "generatePreviewMedia_label": "为这个位置生成预览媒体",
  "generate_checksums": "生成校验和",
=======
  "generate_checksums": "生成校验和",
  "generate_preview_media_label": "为这个位置生成预览媒体",
>>>>>>> f4622b5d
  "gitignore": "gitignore文件",
  "glob_description": "全局（例如 **/.git）",
  "go_back": "返回",
  "go_to_labels": "转到标签",
  "go_to_location": "前往地点",
  "go_to_overview": "前往概览",
  "go_to_recents": "转到最近的内容",
  "go_to_settings": "前往设置",
  "go_to_tag": "转到标签",
  "got_it": "我知道了",
  "grid_gap": "间隙",
  "grid_view": "网格视图",
  "grid_view_notice_description": "网格视图以缩略图形式显示文件和文件夹，以便直观、快速识别要寻找的文件。",
  "hidden": "隐",
  "hidden_label": "阻止位置及其内容出现在汇总分类、搜索和标签中，除非启用了“显示隐藏项目”。",
  "hide_in_library_search": "在库搜索中隐藏",
  "hide_in_library_search_description": "在搜索整个库时从结果中隐藏带有此标签的文件。",
  "hide_in_sidebar": "在侧边栏中隐藏",
  "hide_in_sidebar_description": "阻止此标签在应用的侧边栏中显示。",
  "hide_location_from_view": "隐藏位置和内容的视图",
  "hide_sidebar": "隐藏侧边栏",
  "home": "我的文档",
  "hosted_locations": "Hosted Locations",
  "hosted_locations_description": "使用我们的云服务增强你的本地储存",
  "icon_size": "图标大小",
  "image": "图像",
  "image_labeler_ai_model": "图像标签识别 AI 模型",
  "image_labeler_ai_model_description": "用于识别图像中对象的模型。较大的模型更准确但速度较慢。",
  "import": "导入",
  "incoming_spacedrop": "Spacedrop正在接收文件",
  "indexed": "已索引",
  "indexed_new_files": "Indexed new files {{name}}",
  "indexer_rule_reject_allow_label": "默认情况下，索引器规则作为拒绝列表，排除与其匹配的任何文件。启用此选项将其变成允许列表，仅索引符合其规定规则的位置的文件。",
  "indexer_rules": "索引器规则",
  "indexer_rules_error": "索引索引器规则时出错",
  "indexer_rules_info": "索引器规则允许您使用通配符指定要忽略的路径。",
  "indexer_rules_not_available": "没有索引器规则",
  "ingester": "同步接收器",
  "ingester_description": "此过程接收接收到的云操作并将它们发送到主同步接收器。",
  "injester_description": "此过程从 P2P 连接和 Spacedrive Cloud 获取同步操作，并将其应用到库。",
  "install": "安装",
  "install_update": "安装更新",
  "installed": "已安装",
  "invalid_extension": "无效的扩展名",
  "invalid_glob": "无效的全局变量",
  "invalid_name": "名称无效",
  "invalid_path": "路径无效",
  "ipv4_ipv6_listeners_error": "创建 IPv4 和 IPv6 监听器出错。请检查防火墙设置！",
  "ipv4_listeners_error": "创建 IPv4 监听器出错。请检查防火墙设置！",
  "ipv6": "IPv6网络",
  "ipv6_description": "允许使用 IPv6 网络进行点对点通信",
  "ipv6_listeners_error": "创建 IPv6 监听器时出错。请检查防火墙设置！",
  "is": "是",
  "is_not": "不是",
  "item": "item",
  "item_other": "item",
  "item_size": "图标大小",
  "items": "项目",
  "job_error_description": "作业已完成，但有错误。\n请参阅下面的错误日志以获取更多信息。\n如果您需要帮助，请联系支持人员并提供此错误。",
  "job_has_been_canceled": "作业已取消。",
  "job_has_been_paused": "作业已暂停。",
  "job_has_been_removed": "作业已移除。",
  "job_has_been_resumed": "作业已恢复。",
  "join": "加入",
  "join_discord": "加入 Discord",
  "join_library": "加入一个资料库",
  "join_library_description": "数据库将安全地存储在您地设备上。我们不会移动您的文件，仅仅对其进行索引，同时存储与 Spacedrive 相关的数据。",
  "key": "键位",
  "key_manager": "密钥管理器",
  "key_manager_description": "创建加密密钥，挂载和卸载密钥以即时查看解密文件。",
  "keybinds": "快捷键",
  "keybinds_description": "查看、管理客户端快捷键",
  "keys": "密钥",
  "kilometers": "千米",
  "kind": "种类",
  "kind_other": "种类",
  "label": "标签",
  "labels": "标签",
  "language": "语言",
  "language_description": "更改 Spacedrive 界面的语言",
  "learn_more": "Learn More",
  "learn_more_about_telemetry": "了解更多有关遥测的信息",
  "less": "less",
  "libraries": "库",
  "libraries_description": "数据库包含所有库的数据和文件的元数据。",
  "library": "库",
  "library_bytes": "库大小",
  "library_bytes_description": "图书馆中所有位置的总大小。",
  "library_db_size": "索引大小",
  "library_db_size_description": "图书馆数据库的大小。",
  "library_name": "库名称",
  "library_overview": "库概览",
  "library_settings": "库设置",
  "library_settings_description": "与当前活动库相关的一般设置。",
  "light": "浅色",
  "link": "链接",
  "list_view": "列表视图",
  "list_view_notice_description": "通过列表视图轻松导航您的文件和文件夹。这种视图以简单、有组织的列表形式显示文件，让您能够快速定位和访问所需文件。",
  "loading": "正在加载",
  "local": "本地",
  "local_locations": "本地位置",
  "local_node": "本地节点",
  "location": "地点",
  "location_added_successfully": "位置添加成功。",
  "location_connected_tooltip": "位置正在监视变化",
  "location_deleted_successfully": "位置删除成功。",
  "location_disconnected_tooltip": "位置未被监视以检查更改",
  "location_display_name_info": "此位置的名称，这是将显示在侧边栏的名称。不会重命名磁盘上的实际文件夹。",
  "location_empty_notice_message": "这个地方空空如也",
  "location_is_already_linked": "位置已经链接",
  "location_other": "文件位置",
  "location_path_info": "此位置的路径，这是文件在磁盘上的存储位置。",
  "location_type": "位置类型",
  "location_type_managed": "Spacedrive 将为您排序文件。如果位置不为空，将创建一个“spacedrive”文件夹。",
  "location_type_normal": "内容将按原样索引，新文件不会自动排序。",
  "location_type_replica": "此位置是另一个位置的副本，其内容将自动同步。",
  "locations": "存储位置",
  "locations_description": "管理您的存储位置。",
  "lock": "锁定",
  "lock_sidebar": "锁定侧边栏",
  "log_in": "登录",
  "log_in_with_browser": "使用浏览器登录",
  "log_out": "退出登录",
  "logged_in_as": "已登录为 {{email}}",
  "logging_in": "正在登录...",
<<<<<<< HEAD
  "login_link_sent": "我们已发送临时登录链接。",
=======
>>>>>>> f4622b5d
  "logout": "退出登录",
  "manage_library": "管理库",
  "managed": "已管理",
  "manual_peers": "手动添加对等点",
  "manual_peers_description": "通过输入 IP 地址和端口来手动添加对等点。\n当无法自动发现时，这非常有用。",
  "media": "媒体",
  "media_view": "媒体视图",
  "media_view_context": "媒体视图上下文",
  "media_view_notice_description": "轻松发现照片和视频，媒体视图将从当前位置开始显示结果，包括子目录。",
  "meet_contributors_behind_spacedrive": "结识 Spacedrive 背后的贡献者",
  "meet_title": "了解{{title}}",
  "mesh": "Mesh",
  "miles": "英里",
  "mode": "模式",
  "model": "模型",
  "modified": "已修改",
  "more": "更多",
  "more_actions": "更多操作…",
  "more_info": "更多信息",
  "move_back_within_quick_preview": "在快速预览中后退",
  "move_files": "移动文件",
  "move_forward_within_quick_preview": "在快速预览中前进",
  "move_to_trash": "移到回收站（废纸篓）",
  "my_sick_location": "My sick location",
  "name": "名称",
  "navigate_back": "回退",
  "navigate_backwards": "向后导航",
  "navigate_files_downwards": "向下导航文件",
  "navigate_files_leftwards": "向左导航文件",
  "navigate_files_rightwards": "向右导航文件",
  "navigate_files_upwards": "向上导航文件",
  "navigate_forward": "前进",
  "navigate_forwards": "向前导航",
  "navigate_to_settings_page": "导航到设置页面",
  "network": "网络",
  "network_page_description": "您的局域网上的其他Spacedrive节点将显示在这里，以及您的默认操作系统网络挂载。",
  "network_settings": "网络设置",
  "network_settings_advanced": "高级网络概述",
  "network_settings_advanced_description": "有关当前网络设置的高级信息。",
  "network_settings_description": "与网络和连接相关的设置。",
  "networking": "网络",
  "networking_error": "网络启动错误！",
  "networking_port": "网络端口",
  "networking_port_description": "Spacedrive 点对点网络通信使用的端口。除非您有防火墙来限制，否则应保持此项禁用。不要在互联网上暴露自己！",
  "new": "新的",
  "new_folder": "新文件夹",
  "new_library": "新库",
  "new_location": "新位置",
  "new_location_web_description": "由于您正在使用Spacedrive的浏览器版本，您将（目前）需要指定远程节点本地目录的绝对URL。",
  "new_tab": "新标签",
  "new_tag": "新标签",
  "new_update_available": "新版本可用！",
  "no_apps_available": "没有可用的应用程序",
  "no_favorite_items": "没有最喜欢的物品",
  "no_git_files": "没有 Git 文件",
  "no_hidden_files": "没有隐藏文件",
  "no_items_found": "找不到任何项目",
  "no_jobs": "没有任务。",
  "no_labels": "无标签",
  "no_nodes_found": "找不到 Spacedrive 节点.",
  "no_search_selected": "未选择搜索",
  "no_system_files": "没有系统文件",
  "no_tag_selected": "没有选中的标签",
  "no_tags": "没有标签",
  "no_tags_description": "您还没有创建任何标签",
  "node_name": "节点名称",
  "nodes": "节点",
  "nodes_description": "管理连接到此库的节点。节点是在设备或服务器上运行的Spacedrive后端的实例。每个节点都携带数据库副本，并通过点对点连接实时同步。",
  "none": "无",
  "normal": "普通",
  "not_you": "不是您？",
  "note": "Note",
  "nothing_selected": "未选择任何内容",
  "number_of_passes": "通过次数",
  "object": "目的",
  "object_id": "对象ID",
  "off": "离开",
  "offline": "离线",
  "on": "在",
  "online": "在线",
  "only_images": "仅图像",
  "open": "打开",
  "open_file": "打开文件",
  "open_in_new_tab": "在新标签页中打开",
  "open_logs": "查看日志",
  "open_new_location_once_added": "添加新位置后立即打开",
  "open_new_tab": "打开新标签页",
  "open_object": "打开对象",
  "open_object_from_quick_preview_in_native_file_manager": "在本机文件管理器中从快速预览中打开对象",
  "open_settings": "打开设置",
  "open_with": "打开方式",
  "opening_trash": "打开回收站",
  "or": "或",
  "overview": "概览",
  "p2p_visibility": "P2P 可见性",
  "p2p_visibility_contacts_only": "仅限联系人",
  "p2p_visibility_description": "配置谁可以看到您的 Spacedrive 安装。",
  "p2p_visibility_disabled": "关闭",
  "p2p_visibility_everyone": "所有人",
  "package": "Package",
  "page": "页面",
  "page_shortcut_description": "应用程序中的不同页面",
  "pair": "配对",
  "pairing_with_node": "正在与{{node}}配对",
  "paste": "粘贴",
  "paste_object": "粘贴对象",
  "paste_success": "已粘贴项目",
  "path": "路径",
  "path_copied_to_clipboard_description": "位置{{location}}的路径已复制到剪贴板。",
  "path_copied_to_clipboard_title": "路径已复制到剪贴板",
  "path_to_save_do_the_thing": "Path to save when clicking 'Do the thing':",
  "paths": "路径",
  "pause": "暂停",
  "paused": "已暂停",
  "peers": "个端点",
  "people": "人们",
  "pin": "Pin",
  "please_select_emoji": "请选择一个表情",
  "prefix_a": "a",
  "preview_media_bytes": "预览媒体",
  "preview_media_bytes_description": "所有预览媒体文件（例如缩略图）的总大小。",
  "privacy": "隐私",
  "privacy_description": "Spacedrive是为隐私而构建的，这就是为什么我们是开源的，以本地优先。因此，我们会非常明确地告诉您与我们分享了什么数据。",
  "queued": "排队",
  "quick_preview": "快速预览",
  "quick_rescan_started": "正在快速重新扫描目录。",
  "quick_view": "快速查看",
  "quickpreview_thumbnail_error_message": "无法加载全分辨率图像",
  "quickpreview_thumbnail_error_tip": "无法找到图像。因此显示缩略图。",
  "random": "随机的",
  "receiver": "接收者",
  "receiver_description": "该进程接收并存储来自 Spacedrive Cloud 的操作。",
  "recent_jobs": "最近的作业",
  "recents": "最近使用",
  "recents_notice_message": "打开文件时会创建最近的文件。",
  "regen_labels": "重新生成标签",
  "regen_thumbnails": "重新生成缩略图",
  "regenerate_thumbs": "重新生成缩略图",
  "reindex": "重新索引",
  "reject": "拒绝",
  "reject_files": "Reject files",
  "relay_listeners_error": "创建中继侦听器时出错。请检查您的防火墙设置！",
  "reload": "重新加载",
  "remote_access": "启用远程访问",
  "remote_access_description": "使其他节点能够直接连接到该节点。",
  "remote_identity": "远程身份",
  "remove": "移除",
  "remove_from_recents": "从最近使用中移除",
  "rename": "重命名",
  "rename_object": "重命名对象",
  "replica": "副本",
  "rescan": "重新扫描",
  "rescan_directory": "重新扫描目录",
  "rescan_location": "重新扫描位置",
  "reset": "重置",
  "reset_and_quit": "重置并退出应用程序",
  "reset_confirmation": "您确定要重置 Spacedrive 吗？您的数据库将被删除。",
  "reset_to_continue": "我们检测到您可能使用旧版本的 Spacedrive 创建了您的资料库。请重置以继续使用应用程序！",
  "reset_warning": "您会丢失现有的所有 Spacedrive数据！",
  "resolution": "解决",
  "resources": "资源",
  "restore": "恢复",
  "resume": "恢复",
  "retry": "重试",
  "reveal_in_native_file_manager": "在本机文件管理器中显示",
  "revel_in_browser": "在{{browser}}中显示",
  "rules": "规则",
  "running": "运行中",
  "save": "保存",
  "save_changes": "保存更改",
  "save_search": "保存搜索",
  "save_spacedrop": "保存 Spacedrop",
  "saved_searches": "保存的搜索",
  "screenshot": "屏幕截图",
  "search": "搜索",
  "search_extensions": "搜索扩展",
  "search_for_files_and_actions": "搜索文件和操作...",
  "search_locations": "搜索地点",
  "secure_delete": "安全删除",
  "security": "安全",
  "security_description": "确保您的客户端安全。",
  "see_less": "更少",
  "see_more": "更多",
  "send": "发送",
  "send_report": "发送报告",
  "sender": "发件人",
  "sender_description": "此过程将同步操作发送到 Spacedrive Cloud。",
  "settings": "设置",
  "setup": "设置",
  "share": "分享",
  "share_anonymous_usage": "分享匿名使用情况",
  "share_anonymous_usage_description": "分享完全匿名的遥测数据，帮助开发者改进应用程序",
  "share_bare_minimum": "分享最基本信息",
  "share_bare_minimum_description": "只分享我是 Spacedrive 的活跃用户和一些技术细节",
  "sharing": "共享",
  "sharing_description": "管理有权访问您的库的人。",
  "show_details": "显示详情",
  "show_hidden_files": "显示隐藏文件",
  "show_inspector": "显示检查员",
  "show_object_size": "显示对象大小",
  "show_path_bar": "显示路径栏",
  "show_slider": "显示滑块",
  "show_tags": "显示标签",
  "size": "大小",
  "size_b": "B",
  "size_bs": "Bs",
  "size_gb": "GB",
  "size_gbs": "GBs",
  "size_kb": "KB",
  "size_kbs": "KBs",
  "size_mb": "MB",
  "size_mbs": "MB",
  "size_tb": "TB",
  "size_tbs": "TBs",
  "skip_login": "跳过登录",
  "software": "软件",
  "sort_by": "排序依据",
  "spacedrive_account": "Spacedrive 账户",
  "spacedrive_cloud": "Spacedrive 云",
  "spacedrive_cloud_description": "Spacedrive 始终优先重视本地资源，但我们未来会提供可选的自有云服务。目前，身份验证仅用于反馈功能。",
  "spacedrop": "Spacedrop",
  "spacedrop_a_file": "使用 Spacedrop 传输文件",
  "spacedrop_already_progress": "Spacedrop 已在进行中",
  "spacedrop_contacts_only": "仅限联系人",
  "spacedrop_description": "与在您的网络上运行 Spacedrive 的设备即时共享。",
  "spacedrop_disabled": "关闭",
  "spacedrop_everyone": "所有人",
  "spacedrop_rejected": "Spacedrop 被拒绝",
  "square_thumbnails": "方形缩略图",
  "star_on_github": "为我们点个Star吧",
  "start": "开始",
  "starting": "开始...",
  "starts_with": "以...开始",
  "stop": "停止",
  "stopping": "正在停止...",
  "success": "成功",
  "support": "支持",
  "switch_to_grid_view": "切换到网格视图",
  "switch_to_list_view": "切换到列表视图",
  "switch_to_media_view": "切换到媒体视图",
  "switch_to_next_tab": "切换到下一个标签页",
  "switch_to_previous_tab": "切换到上一个标签页",
  "sync": "同步",
<<<<<<< HEAD
  "syncPreviewMedia_label": "将此位置的预览媒体与您的设备同步",
  "sync_description": "管理 Spacedrive 的同步方式。",
=======
  "sync_description": "管理 Spacedrive 的同步方式。",
  "sync_preview_media_label": "将此位置的预览媒体与您的设备同步",
>>>>>>> f4622b5d
  "sync_with_library": "与资料库同步",
  "sync_with_library_description": "如果启用，您的快捷方式将与资料库同步，否则它们只适用于此客户端。",
  "system": "系统",
  "tag": "标签",
  "tag_other": "标签",
  "tags": "标签",
  "tags_bulk_instructions": "点击标签并按下数字键为其编号，然后再选择文件并使用设定好的数字键为其快速分配标签",
  "tags_description": "管理您的标签。",
  "tags_notice_message": "没有项目分配给该标签。",
  "task": "任务",
  "task_other": "任务",
  "telemetry_description": "启用以向开发者提供详细的使用情况和遥测数据来改善应用程序。禁用则将只发送基本数据：您的活动状态、应用版本、应用内核版本以及平台（例如移动端、web 端或桌面端）。",
  "telemetry_title": "共享额外的遥测和使用数据",
  "temperature": "温度",
  "text": "文本",
  "text_file": "文本文件",
  "text_size": "文字大小",
  "thank_you_for_your_feedback": "感谢您的反馈！",
  "thumbnailer_cpu_usage": "缩略图生成器 CPU 使用",
  "thumbnailer_cpu_usage_description": "限制缩略图生成器在后台处理时可以使用 CPU 的量。",
  "to": "到",
  "toggle_all": "切换全部",
  "toggle_command_palette": "打开命令面板",
  "toggle_hidden_files": "显示/隐藏文件",
  "toggle_image_slider_within_quick_preview": "在快速预览中切换图像滑块",
  "toggle_inspector": "切换检查器",
  "toggle_job_manager": "切换任务管理器",
  "toggle_metadata": "切换元数据",
  "toggle_path_bar": "切换显示路径栏",
  "toggle_quick_preview": "切换快速预览",
  "toggle_sidebar": "打开/关闭侧边栏",
  "tools": "工具",
  "total_bytes_capacity": "总容量",
  "total_bytes_capacity_description": "连接到资料库的所有节点的总容量。 在 Alpha 期间可能会显示不正确的值。",
  "total_bytes_free": "可用空间",
  "total_bytes_free_description": "连接到资料库的所有节点上的可用空间。",
  "total_bytes_used": "总使用空间",
  "total_bytes_used_description": "连接到资料库的所有节点上使用的总空间。",
  "trash": "回收站",
  "type": "类型",
  "ui_animations": "用户界面动画",
  "ui_animations_description": "打开和关闭时对话框和其他用户界面元素将产生动画效果。",
  "unknown": "未知",
  "unnamed_location": "未命名位置",
  "update": "更新",
  "update_downloaded": "更新已下载。重新启动 Spacedrive 以安装",
  "updated_successfully": "成功更新，您当前使用的版本是 {{version}}",
  "uploaded_file": "文件成功上传！",
  "usage": "使用情况",
  "usage_description": "您的库使用情况和硬件信息",
  "vacuum": "清理",
  "vacuum_library": "清理库",
  "vacuum_library_description": "重新打包数据库以释放不必要的空间。",
  "value": "值",
  "value_required": "所需值",
  "version": "版本 {{version}}",
  "video": "视频",
  "video_preview_not_supported": "不支持视频预览。",
  "view_changes": "查看更改",
  "want_to_do_this_later": "想稍后再做吗？",
  "web_page_archive": "网页归档",
  "website": "项目主页",
  "widget": "小部件",
  "with_descendants": "子目录",
  "your_account": "您的账户",
  "your_account_description": "Spacedrive 账号和信息。",
  "your_local_network": "您的本地网络",
  "your_privacy": "您的隐私",
  "zoom": "缩放",
  "zoom_in": "放大",
  "zoom_out": "缩小"
}<|MERGE_RESOLUTION|>--- conflicted
+++ resolved
@@ -1,9 +1,4 @@
 {
-<<<<<<< HEAD
-  "Connect": "连接",
-  "Connecting": "正在连接",
-=======
->>>>>>> f4622b5d
   "about": "关于",
   "about_vision_text": "很多人都不止拥有一个云账户。没有备份，数据有丢失的风险。我们依赖像 Google 相册、iCloud 这样的云服务，但是它们容量低下，且互操作性几乎为零，几乎无法和操作系统集成。我们的照片不应该困在营业公司的广告当中，而因该由我们全权掌控。创造数据是我们的传统技能，这些数据存在于我们生活的方方面面。而开源技术是唯一能确保我们绝对控制这些日益增长的数据的方式。",
   "about_vision_title": "项目远景",
@@ -48,10 +43,6 @@
   "audio_preview_not_supported": "不支持音频预览。",
   "auto": "自动",
   "back": "返回",
-<<<<<<< HEAD
-  "back_to_login": "返回登录",
-=======
->>>>>>> f4622b5d
   "backfill_sync": "回填同步操作",
   "backfill_sync_description": "库暂停直至回填完成",
   "backups": "备份",
@@ -69,10 +60,6 @@
   "changelog": "更新日志",
   "changelog_page_description": "看看我们在开发哪些酷炫的新功能",
   "changelog_page_title": "更新日志",
-<<<<<<< HEAD
-  "check_your_inbox": "请检查您的收件箱：",
-=======
->>>>>>> f4622b5d
   "checksum": "校验和",
   "clear_finished_jobs": "清除已完成的任务",
   "click_to_hide": "点击隐藏",
@@ -99,20 +86,14 @@
   "config": "配置文件",
   "configure_location": "配置文件位置",
   "confirm": "确认",
-<<<<<<< HEAD
-=======
   "connect": "连接",
->>>>>>> f4622b5d
   "connect_cloud": "连接到云",
   "connect_cloud_description": "将您的云帐户连接到 Spacedrive。",
   "connect_device": "连接设备",
   "connect_device_description": "Spacedrive 在您的所有设备上都能发挥最佳效果。",
   "connect_library_to_cloud": "将库连接到 Spacedrive Cloud",
   "connected": "已连接",
-<<<<<<< HEAD
-=======
   "connecting": "正在连接",
->>>>>>> f4622b5d
   "connecting_library_to_cloud": "将库连接到 Spacedrive Cloud...",
   "contacts": "联系人",
   "contacts_description": "在 Spacedrive 中管理您的联系人。",
@@ -306,13 +287,8 @@
   "general_settings": "通用设置",
   "general_settings_description": "与此客户端相关的一般设置。",
   "general_shortcut_description": "通用快捷键",
-<<<<<<< HEAD
-  "generatePreviewMedia_label": "为这个位置生成预览媒体",
-  "generate_checksums": "生成校验和",
-=======
   "generate_checksums": "生成校验和",
   "generate_preview_media_label": "为这个位置生成预览媒体",
->>>>>>> f4622b5d
   "gitignore": "gitignore文件",
   "glob_description": "全局（例如 **/.git）",
   "go_back": "返回",
@@ -438,10 +414,6 @@
   "log_out": "退出登录",
   "logged_in_as": "已登录为 {{email}}",
   "logging_in": "正在登录...",
-<<<<<<< HEAD
-  "login_link_sent": "我们已发送临时登录链接。",
-=======
->>>>>>> f4622b5d
   "logout": "退出登录",
   "manage_library": "管理库",
   "managed": "已管理",
@@ -685,13 +657,8 @@
   "switch_to_next_tab": "切换到下一个标签页",
   "switch_to_previous_tab": "切换到上一个标签页",
   "sync": "同步",
-<<<<<<< HEAD
-  "syncPreviewMedia_label": "将此位置的预览媒体与您的设备同步",
-  "sync_description": "管理 Spacedrive 的同步方式。",
-=======
   "sync_description": "管理 Spacedrive 的同步方式。",
   "sync_preview_media_label": "将此位置的预览媒体与您的设备同步",
->>>>>>> f4622b5d
   "sync_with_library": "与资料库同步",
   "sync_with_library_description": "如果启用，您的快捷方式将与资料库同步，否则它们只适用于此客户端。",
   "system": "系统",
