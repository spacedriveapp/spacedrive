{
  "about": "Su di noi",
  "about_vision_text": "Molti di noi hanno più account cloud, dischi di cui non è stato eseguito il backup e dati a rischio di essere persi. Dipendiamo da servizi cloud come Google Photos e iCloud, che sono limitati dalla loro capacità e scarsissima interoperabilità tra servizi e sistemi operativi. Gli album fotografici non dovrebbero essere bloccati in un ecosistema di dispositivi, o essere usati per raccogliere dati. Dovrebbero essere agnostici dal sistema operativo, e detenuti permanentemente e personalmente. I dati che creiamo sono la nostra eredità, che sopravviverà molto più a lungo di noi. La tecnologia open source è l'unico modo per assicurarci di conservare il controllo assoluto sui dati che definisce le nostre vite, a scala illimitata.",
  "about_vision_title": "Visione",
  "accept": "Accetta",
  "accessed": "Aperto",
  "account": "Account",
  "actions": "Azioni",
  "add": "Aggiungi",
  "add_device": "Aggiungi dispositivo",
  "add_library": "Aggiungi libreria",
  "add_location": "Aggiungi Posizione",
  "add_location_description": "Migliora la tua esperienza con Spacedrive aggiungendo le tue posizioni preferite alla tua libreria personale, per una gestione dei file semplice ed efficiente.",
  "add_location_tooltip": "Aggiungi percorso come posizione indicizzata",
  "add_locations": "Aggiungi Percorso",
  "add_tag": "Aggiungi Tag",
  "advanced_settings": "Impostazioni avanzate",
  "all_jobs_have_been_cleared": "Tutti i lavori sono stati cancellati.",
  "alpha_release_description": "Siamo molto lieti che stiate provando Spacedrive, ora in versione Alpha, che presenta nuove entusiasmanti funzionalità. Come ogni rilascio iniziale, questa versione potrebbe contenere alcuni bug. Vi chiediamo gentilmente aiuto nel segnalare qualsiasi problema che incontrerete nel nostro canale Discord. Il vostro prezioso feedback contribuirà notevolmente a migliorare l'esperienza utente.",
  "alpha_release_title": "Versione Alpha",
  "appearance": "Aspetto",
  "appearance_description": "Cambia l'aspetto del tuo client.",
  "archive": "Archivio",
  "archive_coming_soon": "L'archiviazione delle posizioni arriverà in futuro...",
  "archive_info": "Estrai dati dalla Libreria come archivio, utile per preservare la struttura della cartella Posizioni.",
  "are_you_sure": "Sei sicuro?",
  "ask_spacedrive": "Chiedi a Spacedrive",
  "assign_tag": "Assegna tag",
  "audio_preview_not_supported": "L'anteprima audio non è disponibile.",
  "back": "Indietro",
  "backups": "Backups",
  "backups_description": "Gestisci i tuoi backup del database di Spacedrive.",
  "blur_effects": "Effetti di sfocatura",
  "blur_effects_description": "Alcuni componenti avranno un effetto di sfocatura applicato ad essi.",
  "cancel": "Annulla",
  "cancel_selection": "Annulla selezione",
  "celcius": "Celsius",
  "change": "Cambia",
  "change_view_setting_description": "Modifica la visualizzazione predefinita di Explorer",
  "changelog": "Changelog",
  "changelog_page_description": "Scopri quali nuove fantastiche funzionalità stiamo realizzando",
  "changelog_page_title": "Changelog",
  "checksum": "Checksum",
  "clear_finished_jobs": "Cancella i lavori completati",
  "client": "Client",
  "close": "Chiudi",
  "close_command_palette": "Chiudi la tavolozza dei comandi",
  "close_current_tab": "Chiudi scheda corrente",
  "clouds": "Clouds",
  "color": "Colore",
  "coming_soon": "In arrivo prossimamente",
  "compress": "Comprimi",
  "configure_location": "Configura posizione",
  "connected": "Connesso",
  "contacts": "Contatti",
  "contacts_description": "Gestisci i tuoi contatti su Spacedrive.",
  "content_id": "ID Contenuto",
  "continue": "Continua",
  "convert_to": "Converti in",
  "coordinates": "Coordinate",
  "copied": "Copiato",
  "copy": "Copia",
  "copy_as_path": "Copia come percorso",
  "copy_object": "Copia oggetto",
  "copy_path_to_clipboard": "Copia percorso nella clipboard",
  "copy_success": "Elementi copiati",
  "create": "Crea",
  "create_file_error": "Errore durante la creazione del file",
  "create_file_success": "Nuovo file creato: {{name}}",
  "create_folder_error": "Errore durante la creazione della cartella",
  "create_folder_success": "Creata una nuova cartella: {{name}}",
  "create_library": "Crea una libreria",
  "create_library_description": "Le librerie sono un database sicuro sul dispositivo. I tuoi file rimangono dove sono, la Libreria li cataloga e memorizza tutti i dati relativi a Spacedrive",
  "create_new_library": "Crea una nuova Libreria",
  "create_new_library_description": "Le librerie sono un database sicuro sul dispositivo. I tuoi file rimangono dove sono, la Libreria li cataloga e memorizza tutti i dati relativi a Spacedrive",
  "create_new_tag": "Crea un nuovo Tag",
  "create_new_tag_description": "Scegli un nome e un colore.",
  "create_tag": "Crea il Tag",
  "created": "Creato",
  "creating_library": "Creando la libreria...",
  "creating_your_library": "Creando la tua libreria",
  "current": "Attuale",
  "current_directory": "Cartella attuale",
  "current_directory_with_descendants": "Cartella attuale con discendenti",
  "custom": "Personalizzato",
  "cut": "Taglia",
  "cut_object": "Taglia oggetto",
  "cut_success": "Articoli tagliati",
  "data_folder": "Cartella dati",
  "date_accessed": "Data di accesso",
  "date_created": "data di creazione",
  "date_indexed": "Data indicizzata",
  "date_modified": "Data modificata",
  "debug_mode": "Modalità debug",
  "debug_mode_description": "Abilita funzionalità di debug aggiuntive all'interno dell'app.",
  "default": "Predefinito",
  "default_settings": "Impostazioni predefinite",
  "delete": "Elimina",
  "delete_dialog_title": "Elimina {{prefix}} {{type}}",
  "delete_forever": "Elimina per sempre",
  "delete_info": "Non eliminerà la cartella dal tuo disco, solo le anteprime saranno eliminate.",
  "delete_library": "Elimina Libreria",
  "delete_library_description": "Questa azione è permanente, i tuoi file non saranno eliminati, solo la libreria di Spacedrive.",
  "delete_location": "Elimina Posizione",
  "delete_location_description": "Eliminare una posizione eliminerà anche tutti i file associati ad essa dal database di Spacedrive, i file stessi non saranno eliminati.",
  "delete_object": "Elimina oggetto",
  "delete_rule": "Elimina regola",
  "delete_tag": "Elimina Tag",
  "delete_tag_description": "Sei sicuro di voler cancellare questa etichetta? Questa operazione non può essere annullata e i file etichettati verranno scollegati.",
  "delete_warning": "stai per eliminare il tuo {{type}} per sempre, non abbiamo ancora un cestino...",
  "description": "Descrizione",
  "deselect": "Deseleziona",
  "details": "Dettagli",
  "devices": "Dispositivi",
  "devices_coming_soon_tooltip": "In arrivo prossimamente! Questa alpha non include la sincronizzazione delle librerie, è in arrivo molto presto.",
  "dialog": "Finestra di dialogo",
  "dialog_shortcut_description": "Per eseguire azioni e operazioni",
  "direction": "Direzione",
  "disabled": "Disabilitato",
  "disconnected": "Disconnected",
  "display_formats": "Formati di visualizzazione",
  "display_name": "Nome da visualizzare",
  "distance": "Distanza",
  "done": "Completato",
  "dont_show_again": "Non mostrare di nuovo",
  "double_click_action": "Azione doppio click",
  "download": "Scaricati",
  "downloading_update": "Download dell'aggiornamento",
  "duplicate": "Duplicato",
  "duplicate_object": "Duplica oggetto",
  "duplicate_success": "Elementi duplicati",
  "edit": "Modifica",
  "edit_library": "Modifica Libreria",
  "edit_location": "Modifica Posizione",
  "empty_file": "File vuoto",
  "enable_networking": "Abilita Rete",
  "enable_networking_description": "Consenti al tuo nodo di comunicare con altri nodi Spacedrive intorno a te.",
  "enable_networking_description_required": "Richiesto per la sincronizzazione della libreria o Spacedrop!",
  "encrypt": "Crittografa",
  "encrypt_library": "Crittografa la Libreria",
  "encrypt_library_coming_soon": "La crittografia della libreria arriverà prossimamente",
  "encrypt_library_description": "Abilita la crittografia per questa libreria, questo cifrerà solo il database di Spacedrive, non i file stessi.",
  "ephemeral_notice_browse": "Sfoglia i tuoi file e cartelle direttamente dal tuo dispositivo.",
  "ephemeral_notice_consider_indexing": "Prendi in considerazione l'indicizzazione delle tue posizioni locali per un'esplorazione più rapida ed efficiente.",
  "erase": "Elimina",
  "erase_a_file": "Elimina un file",
  "erase_a_file_description": "Configura le impostazioni di eliminazione.",
  "error": "Errore",
  "error_loading_original_file": "Errore durante il caricamento del file originale",
  "expand": "Espandi",
  "explorer": "Explorer",
  "explorer_settings": "Impostazioni di Esplora risorse",
  "explorer_shortcut_description": "Per navigare e interagire con il sistema di file",
  "explorer_view": "Visualizzazione Esploratore",
  "export": "Esporta",
  "export_library": "Esporta la Libreria",
  "export_library_coming_soon": "L'esportazione della libreria arriverà prossimamente",
  "export_library_description": "Esporta questa libreria in un file.",
  "extensions": "Estensioni",
  "extensions_description": "Installa estensioni per estendere le funzionalità di questo client.",
  "fahrenheit": "Fahrenheit",
  "failed_to_cancel_job": "Impossibile annullare il lavoro.",
  "failed_to_clear_all_jobs": "Impossibile cancellare tutti i lavori.",
  "failed_to_copy_file": "Impossibile copiare il file",
  "failed_to_copy_file_path": "Impossibile copiare il percorso del file",
  "failed_to_cut_file": "Impossibile tagliare il file",
  "failed_to_download_update": "Impossibile scaricare l'aggiornamento",
  "failed_to_duplicate_file": "Impossibile duplicare il file",
  "failed_to_generate_checksum": "Impossibile generare il checksum",
  "failed_to_generate_labels": "Impossibile generare etichette",
  "failed_to_generate_thumbnails": "Impossibile generare le anteprime",
  "failed_to_load_tags": "Impossibile caricare i tag",
  "failed_to_pause_job": "Impossibile mettere in pausa il lavoro.",
  "failed_to_reindex_location": "Impossibile reindicizzare la posizione",
  "failed_to_remove_file_from_recents": "Impossibile rimuovere il file dai recenti",
  "failed_to_remove_job": "Impossibile rimuovere il lavoro.",
  "failed_to_rescan_location": "Impossibile eseguire nuovamente la scansione della posizione",
  "failed_to_resume_job": "Impossibile riprendere il lavoro.",
  "failed_to_update_location_settings": "Impossibile aggiornare le impostazioni del percorso",
  "favorite": "Preferito",
  "favorites": "Preferiti",
  "feedback": "Feedback",
  "feedback_is_required": "Il feedback è obbligatorio",
  "feedback_login_description": "Effettuando l'accesso possiamo rispondere al tuo feedback",
  "feedback_placeholder": "Il tuo feedback...",
  "feedback_toast_error_message": "Si è verificato un errore durante l'invio del tuo feedback. Riprova.",
  "file_already_exist_in_this_location": "Il file esiste già in questa posizione",
  "file_indexing_rules": "Regole di indicizzazione dei file",
  "filters": "Filtri",
  "forward": "Avanti",
  "full_disk_access": "Accesso completo al disco",
  "full_disk_access_description": "Per fornire l'esperienza migliore, abbiamo bisogno di accedere al tuo disco per indicizzare i tuoi file. I tuoi file rimangono accessibili solo da te.",
  "full_reindex": "Reindicizzazione Completa",
  "full_reindex_info": "Esegui una nuova scansione completa di questa posizione.",
  "general": "Generale",
  "general_settings": "Impostazioni Generali",
  "general_settings_description": "Impostazioni generali relative a questo client.",
  "general_shortcut_description": "Scorciatoie d'uso generale",
  "generatePreviewMedia_label": "Genera anteprime per questa posizione",
  "generate_checksums": "Genera i checksum",
  "go_back": "Indietro",
  "go_to_labels": "Vai alle etichette",
  "go_to_location": "Vai alla posizione",
  "go_to_overview": "Vai alla panoramica",
  "go_to_recents": "Vai ai recenti",
  "go_to_settings": "Vai alle impostazioni",
  "go_to_tag": "Vai al tag",
  "got_it": "Capito",
  "grid_gap": "Spaziatura",
  "grid_view": "Vista a griglia",
  "grid_view_notice_description": "Ottieni una panoramica visiva dei tuoi file con la Visualizzazione a griglia. Questa visualizzazione mostra i file e le cartelle come anteprime, facilitando l'identificazione rapida del file che stai cercando.",
  "hidden_label": "Impedisce che la posizione e i suoi contenuti vengano visualizzati nelle categorie di riepilogo, nella ricerca e nei tag a meno che non sia abilitato \"Mostra elementi nascosti\".",
  "hide_in_library_search": "Nascondi nella ricerca della libreria",
  "hide_in_library_search_description": "Nascondi i file con questo tag dai risultati nella ricerca della libreria.",
  "hide_in_sidebar": "Nascondi nella barra laterale",
  "hide_in_sidebar_description": "Impedisci che questo tag venga visualizzato nella barra laterale dell'app.",
  "hide_location_from_view": "Nascondi posizione e contenuti",
  "home": "Home",
  "icon_size": "Dimensione dell'icona",
  "image_labeler_ai_model": "Modello AI per il riconoscimento delle etichette delle immagini",
  "image_labeler_ai_model_description": "Il modello utilizzato per riconoscere oggetti nelle immagini. I modelli più grandi sono più precisi ma anche più lenti.",
  "import": "Importa",
  "indexed": "Indicizzato",
  "indexer_rule_reject_allow_label": "Per impostazione predefinita, una regola dell'indicizzatore funziona come una lista di esclusione, comportando l'esclusione di tutti i file che soddisfano i suoi criteri. Abilitando questa opzione, la trasformerà in una lista di inclusione, consentendo alla posizione di indicizzare esclusivamente i file che soddisfano le sue regole specificate.",
  "indexer_rules": "Regole dell'indicizzatore",
  "indexer_rules_info": "Le regole dell'indicizzatore consentono di specificare percorsi da ignorare utilizzando i glob.",
  "install": "Installa",
  "install_update": "Installa Aggiornamento",
  "installed": "Installato",
  "ipv6": "Rete IPv6",
  "ipv6_description": "Consenti la comunicazione peer-to-peer utilizzando la rete IPv6",
  "item_size": "Dimensione dell'elemento",
  "item_with_count_one": "{{count}} elemento",
  "item_with_count_other": "{{count}} elementi",
  "job_has_been_canceled": "Il lavoro è stato annullato",
  "job_has_been_paused": "Il lavoro è stato messo in pausa.",
  "job_has_been_removed": "Il lavoro è stato rimosso.",
  "job_has_been_resumed": "Il lavoro è stato ripreso.",
  "join": "Entra",
  "join_discord": "Entra su Discord",
  "join_library": "Entra in una Libreria",
  "join_library_description": "Le librerie sono un database sicuro sul dispositivo. I tuoi file rimangono dove sono, la Libreria li cataloga e memorizza tutti i dati relativi a Spacedrive.",
  "key": "Chiave",
  "key_manager": "Gestore di chiavi",
  "key_manager_description": "Crea chiavi crittografiche, monta e smonta le tue chiavi per vedere i file decrittografati al volo.",
  "keybinds": "Keybinds",
  "keybinds_description": "Visualizza e gestisci le combinazioni di tasti del client",
  "keys": "Chiavi",
  "kilometers": "Kilometri",
  "labels": "Etichette",
  "language": "Lingua",
  "language_description": "Cambia la lingua dell'interfaccia di Spacedrive",
  "learn_more_about_telemetry": "Ulteriori informazioni sulla telemetria",
  "libraries": "Librerie",
  "libraries_description": "Il database contiene tutti i dati della libreria e i metadati dei file.",
  "library": "Libreria",
  "library_name": "Nome Libreria",
  "library_overview": "Panoramica della Libreria",
  "library_settings": "Impostazioni della Libreria",
  "library_settings_description": "Impostazioni generali relative alla libreria attualmente attiva.",
  "list_view": "Visualizzazione a Elenco",
  "list_view_notice_description": "Naviga facilmente tra file e cartelle con la Visualizzazione a Elenco. Questa visualizzazione mostra i tuoi file in un formato a elenco semplice e organizzato, consentendoti di individuare e accedere rapidamente ai file necessari.",
  "loading": "Caricamento",
  "local": "Locale",
  "local_locations": "Posizioni Locali",
  "local_node": "Nodo Locale",
  "location_connected_tooltip": "La posizione è monitorata per i cambiamenti",
  "location_disconnected_tooltip": "La posizione non è monitorata per i cambiamenti",
  "location_display_name_info": "Il nome di questa Posizione, questo è ciò che verrà visualizzato nella barra laterale. Non rinominerà la cartella effettiva sul disco.",
  "location_empty_notice_message": "Nessun file trovato qui",
  "location_is_already_linked": "La Posizione è già collegata",
  "location_path_info": "Il percorso di questa Posizione, è qui che i file verranno archiviati sul disco.",
  "location_type": "Tipo Posizione",
  "location_type_managed": "Spacedrive ordinerà i file per te. Se la posizione non è vuota verrà creata una cartella \"spacedrive\".",
  "location_type_normal": "I contenuti verranno indicizzati così come sono, i nuovi file non verranno ordinati automaticamente.",
  "location_type_replica": "Questa Posizione è una replica di un'altra, i loro contenuti verranno sincronizzati in automatico.",
  "locations": "Posizioni",
  "locations_description": "Gestisci le tue posizioni",
  "lock": "Blocca",
  "log_in": "Login",
  "log_in_with_browser": "Accedi con il browser",
  "log_out": "Disconnettiti",
  "logged_in_as": "Accesso effettuato come {{email}}",
  "logging_in": "Entrando...",
  "logout": "Esci",
  "manage_library": "Gestisci la Libreria",
  "managed": "Gestito",
  "media": "Media",
  "media_view": "Visualizzazione multimediale",
  "media_view_context": "contesto Media View",
  "media_view_notice_description": "Scopri facilmente foto e video, Media View mostrerà i risultati a partire dalla posizione corrente, comprese le sottocartelle.",
  "meet_contributors_behind_spacedrive": "Incontra i contributori dietro a Spacedrive",
  "meet_title": "Incontra {{title}}",
  "miles": "Miglia",
  "mode": "Modalità",
  "modified": "Modificati",
  "more": "Di più",
  "more_actions": "Più azioni...",
  "more_info": "Più informazioni",
  "move_back_within_quick_preview": "Torna indietro nella visualizzazione rapida",
  "move_files": "Muovi i Files",
  "move_forward_within_quick_preview": "Avanza nella visualizzazione rapida",
  "move_to_trash": "Sposta nel cestino",
  "name": "Nome",
  "navigate_back": "Naviga indietro",
  "navigate_backwards": "Naviga indietro",
  "navigate_files_downwards": "Naviga file verso il basso",
  "navigate_files_leftwards": "Naviga file verso sinistra",
  "navigate_files_rightwards": "Naviga file verso destra",
  "navigate_files_upwards": "Naviga file verso l'alto",
  "navigate_forward": "Naviga avanti",
  "navigate_forwards": "Naviga in avanti",
  "navigate_to_settings_page": "Vai alla pagina Impostazioni",
  "network": "Rete",
  "network_page_description": "Gli altri nodi Spacedrive sulla tua LAN appariranno qui, insieme ai tuoi punti di montaggio di rete predefiniti del sistema operativo.",
  "networking": "Rete",
  "networking_port": "Porta di Rete",
  "networking_port_description": "La porta su cui comunicare con la rete peer-to-peer di Spacedrive. Dovresti lasciarlo disabilitato a meno che tu non abbia un firewall restrittivo. Non esporre la tua connessione privata a Internet!",
  "new": "Nuovo",
  "new_folder": "Nuova cartella",
  "new_library": "Nuova libreria",
  "new_location": "Nuova location",
  "new_location_web_description": "Poiché stai utilizzando la versione browser di Spacedrive, per ora dovrai specificare un URL assoluto di una directory locale sul nodo remoto.",
  "new_tab": "Nuova Scheda",
  "new_tag": "Nuovo tag",
  "new_update_available": "Nuovo aggiornamento disponibile!",
  "no_favorite_items": "Nessun articolo preferito",
  "no_items_found": "Nessun articolo trovato",
  "no_jobs": "Nessun lavoro.",
  "no_labels": "Nessuna etichetta",
  "no_nodes_found": "Nessun nodo Spacedrive trovato.",
  "no_tag_selected": "Nessun tag selezionato",
  "no_tags": "Nessun tag",
  "node_name": "Nome del nodo",
  "nodes": "Nodi",
  "nodes_description": "Gestisci i nodi collegati a questa libreria. Un nodo è un'istanza del backend di Spacedrive, in esecuzione su un dispositivo o server. Ogni nodo trasporta una copia del database e si sincronizza tramite connessioni peer-to-peer in tempo reale.",
  "none": "Nessuno",
  "normal": "Normale",
  "not_you": "Non sei tu?",
  "number_of_passes": "# di passaggi",
  "object_id": "ID oggetto",
  "offline": "Offline",
  "online": "Online",
  "open": "Apri",
  "open_file": "Apri File",
  "open_in_new_tab": "Apri in una nuova scheda",
  "open_new_location_once_added": "Apri la nuova location una volta aggiunta",
  "open_new_tab": "Apri nuova scheda",
  "open_object": "Apri oggetto",
  "open_object_from_quick_preview_in_native_file_manager": "Apri oggetto dalla visualizzazione rapida nel gestore di file nativo",
  "open_settings": "Apri le impostazioni",
  "open_with": "Apri con",
  "or": "oppure",
  "overview": "Panoramica",
  "page": "Pagina",
  "page_shortcut_description": "Diverse pagine nell'app",
  "pair": "Accoppia",
  "pairing_with_node": "Sto accoppiando con {{node}}",
  "paste": "Incolla",
  "paste_object": "Incolla oggetto",
  "paste_success": "Elementi incollati",
  "path": "Percorso",
  "path_copied_to_clipboard_description": "Percorso per la location {{location}} copiato nella clipboard.",
  "path_copied_to_clipboard_title": "Percorso copiato nella clipboard",
  "pause": "Pausa",
  "peers": "Peers",
  "people": "Persone",
  "pin": "Spillo",
  "privacy": "Privacy",
  "privacy_description": "Spacedrive è progettato per garantire la privacy, ecco perché siamo innanzitutto open source e manteniamo i file in locale. Quindi renderemo molto chiaro quali dati vengono condivisi con noi.",
  "quick_preview": "Anteprima rapida",
  "quick_view": "Visualizzazione rapida",
  "random": "Casuale",
  "recent_jobs": "Jobs recenti",
  "recents": "Recenti",
  "recents_notice_message": "I recenti vengono creati quando apri un file.",
  "regen_labels": "Rigenera le Labels",
  "regen_thumbnails": "Rigenera le anteprime",
  "regenerate_thumbs": "Rigenera le anteprime",
  "reindex": "Re-indicizza",
  "reject": "Rifiuta",
  "reload": "Ricarica",
  "remote_access": "Abilita l'accesso remoto",
  "remote_access_description": "Abilita altri nodi a connettersi direttamente a questo nodo.",
  "remove": "Rimuovi",
  "remove_from_recents": "Rimuovi dai recenti",
  "rename": "Rinomina",
  "rename_object": "Rinomina oggetto",
  "replica": "Replica",
  "rescan": "Nuova scansione",
  "rescan_directory": "Scansiona di nuovo la Cartella",
  "rescan_location": "Scansiona di nuovo la Posizione",
  "reset": "Reset",
  "resources": "Risorse",
  "restore": "Ripristina",
  "resume": "Riprendi",
  "retry": "Riprova",
  "reveal_in_native_file_manager": "Mostra nel gestore di file nativo",
  "revel_in_browser": "Mostra in {{browser}}",
  "running": "In esecuzione",
  "save": "Salva",
  "save_changes": "Salva le modifiche",
  "saved_searches": "Ricerche salvate",
  "search": "Ricerca",
  "search_extensions": "Cerca estensioni",
  "search_for_files_and_actions": "Cerca file e azioni...",
  "secure_delete": "Eliminazione sicura",
  "security": "Sicurezza",
  "security_description": "Tieni al sicuro il tuo client.",
  "send": "Invia",
  "settings": "Impostazioni",
  "setup": "Imposta",
  "share": "Condividi",
  "share_anonymous_usage": "Condividi l'utilizzo in modo anonimo",
  "share_anonymous_usage_description": "Condividi dati di telemetria in maniera completamente anonima per aiutare gli sviluppatori a migliorare l'app",
  "share_bare_minimum": "Condividi il minimo necessario",
  "share_bare_minimum_description": "Condividi solo che sono un utente attivo di Spacedrive e altri dettagli tecnici",
  "sharing": "Condivisione",
  "sharing_description": "Gestisci chi ha accesso alle tue librerie.",
  "show_details": "Mostra dettagli",
  "show_hidden_files": "Mostra file nascosti",
  "show_inspector": "Mostra ispettore",
  "show_object_size": "Mostra la dimensione dell'oggetto",
  "show_path_bar": "Mostra barra del percorso",
  "show_slider": "Mostra slider",
  "size": "Dimensione",
  "size_b": "B",
  "size_gb": "GB",
  "size_kb": "kB",
  "size_mb": "MB",
  "size_tb": "TBC",
  "skip_login": "Salta l'accesso",
  "sort_by": "Ordina per",
  "spacedrive_account": "Account Spacedrive",
  "spacedrive_cloud": "Cloud Spacedrive",
  "spacedrive_cloud_description": "Spacedrive è sempre locale in primo luogo, ma offriremo i nostri servizi cloud opzionali in futuro. Per ora, l'autenticazione viene utilizzata solo per la funzione di Feedback, altrimenti non è richiesta.",
  "spacedrop": "Visibilità dallo spazio",
  "spacedrop_a_file": "Spacedroppa un file",
  "spacedrop_already_progress": "Spacedrop già in corso",
  "spacedrop_contacts_only": "Solo contatti",
  "spacedrop_description": "Condividi istantaneamente con dispositivi che eseguono Spacedrive sulla tua rete.",
  "spacedrop_disabled": "Disabilitato",
  "spacedrop_everyone": "Tutti",
  "spacedrop_rejected": "Spacedrop rifiutato",
  "square_thumbnails": "Miniature quadrate",
  "star_on_github": "Aggiungi ai preferiti su GitHub",
  "stop": "Stop",
  "success": "Successo",
  "support": "Supporto",
  "switch_to_grid_view": "Passa alla visualizzazione a griglia",
  "switch_to_list_view": "Passa alla visualizzazione a lista",
  "switch_to_media_view": "Passa alla visualizzazione multimediale",
  "switch_to_next_tab": "Passa alla scheda successiva",
  "switch_to_previous_tab": "Passa alla scheda precedente",
  "sync": "Sincronizza",
  "syncPreviewMedia_label": "Sincronizza l'anteprima multimediale per questa posizione con i tuoi dispositivi",
  "sync_description": "Gestisci la modalità di sincronizzazione di Spacedrive.",
  "sync_with_library": "Sincronizza con la Libreria",
  "sync_with_library_description": "Se abilitato, le combinazioni di tasti verranno sincronizzate con la libreria, altrimenti verranno applicate solo a questo client.",
  "tags": "Tags",
  "tags_description": "Gestisci i tuoi tags.",
  "tags_notice_message": "Nessun elemento assegnato a questo tag.",
  "telemetry_description": "Attiva per fornire agli sviluppatori dati dettagliati sull'utilizzo e sulla telemetria per migliorare l'app. Disattiva per inviare solo i dati di base: stato della tua attività, versione dell'app, versione principale e piattaforma (ad esempio mobile, web o desktop).",
  "telemetry_title": "Condividi ulteriori dati di telemetria e utilizzo",
  "temperature": "Temperatura",
  "text_file": "File di testo",
  "text_size": "Dimensione del testo",
  "thank_you_for_your_feedback": "Grazie per il tuo feedback!",
  "thumbnailer_cpu_usage": "Utilizzo della CPU per le miniature",
  "thumbnailer_cpu_usage_description": "Limita la quantità di CPU che può essere usata per l'elaborazione delle anteprime in background.",
  "toggle_all": "Attiva/Disattiva tutto",
  "toggle_command_palette": "Attiva/disattiva la tavolozza dei comandi",
  "toggle_hidden_files": "Mostra/nascondi file nascosti",
  "toggle_image_slider_within_quick_preview": "Mostra/nascondi slider immagini nell'anteprima rapida",
  "toggle_inspector": "Mostra/nascondi ispettore",
  "toggle_job_manager": "Mostra/nascondi gestore dei lavori",
  "toggle_metadata": "Mostra/nascondi metadati",
  "toggle_path_bar": "Mostra/nascondi barra del percorso",
  "toggle_quick_preview": "Mostra/nascondi anteprima rapida",
<<<<<<< HEAD
=======
  "tools": "Utensili",
>>>>>>> 463babe1
  "trash": "Spazzatura",
  "type": "Tipo",
  "ui_animations": "Animazioni dell'interfaccia utente",
  "ui_animations_description": "Le finestre di dialogo e altri elementi dell'interfaccia utente si animeranno durante l'apertura e la chiusura.",
  "unnamed_location": "Posizione senza nome",
  "update": "Aggiornamento",
  "update_downloaded": "Aggiornamento scaricato. Riavvia Spacedrive per eseguire l'installazione",
  "updated_successfully": "Aggiornato con successo, sei sulla versione {{version}}",
  "usage": "Utilizzo",
  "usage_description": "Informazioni sull'utilizzo della libreria e sull'hardware",
  "vaccum": "Vuoto",
  "vaccum_library": "Biblioteca dei vaccini",
  "vaccum_library_description": "Ricomponi il tuo database per liberare spazio non necessario.",
  "value": "Valore",
  "version": "Versione {{versione}}",
  "video_preview_not_supported": "L'anteprima video non è supportata.",
  "view_changes": "Visualizza modifiche",
  "want_to_do_this_later": "Vuoi farlo più tardi?",
  "website": "Sito web",
  "your_account": "Il tuo account",
  "your_account_description": "Account di Spacedrive e informazioni.",
  "your_local_network": "La tua rete locale",
  "your_privacy": "La tua Privacy"
}<|MERGE_RESOLUTION|>--- conflicted
+++ resolved
@@ -477,10 +477,7 @@
   "toggle_metadata": "Mostra/nascondi metadati",
   "toggle_path_bar": "Mostra/nascondi barra del percorso",
   "toggle_quick_preview": "Mostra/nascondi anteprima rapida",
-<<<<<<< HEAD
-=======
   "tools": "Utensili",
->>>>>>> 463babe1
   "trash": "Spazzatura",
   "type": "Tipo",
   "ui_animations": "Animazioni dell'interfaccia utente",
